--- conflicted
+++ resolved
@@ -2,12 +2,8 @@
   getLatestSupportedSolcVersion,
   linkHexStringBytecode,
   stackTraceEntryTypeToString,
-<<<<<<< HEAD
+  TracingConfigWithBuffers,
 } from "@ignored/edr";
-=======
-  TracingConfigWithBuffers,
-} from "@nomicfoundation/edr";
->>>>>>> 403bd351
 import { toBytes } from "@nomicfoundation/ethereumjs-util";
 import { assert } from "chai";
 import { BUILD_INFO_FORMAT_VERSION } from "hardhat/internal/constants";
