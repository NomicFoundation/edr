<<<<<<< HEAD
import { stackTraceEntryTypeToString } from "@ignored/edr";
=======
import {
  getLatestSupportedSolcVersion,
  linkHexStringBytecode,
  stackTraceEntryTypeToString,
} from "@nomicfoundation/edr";
>>>>>>> 215b180a
import { toBytes } from "@nomicfoundation/ethereumjs-util";
import { assert } from "chai";
import { BUILD_INFO_FORMAT_VERSION } from "hardhat/internal/constants";
import { TracingConfig } from "hardhat/internal/hardhat-network/provider/node-types";
import { EdrProviderWrapper } from "hardhat/internal/hardhat-network/provider/provider";
import { ReturnData } from "hardhat/internal/hardhat-network/provider/return-data";
import {
  ConsoleLogs,
  ConsoleLogger,
} from "hardhat/internal/hardhat-network/stack-traces/consoleLogger";
import {
  SolidityStackTrace,
  SolidityStackTraceEntry,
  StackTraceEntryType,
} from "hardhat/internal/hardhat-network/stack-traces/solidity-stack-trace";
import { SUPPORTED_SOLIDITY_VERSION_RANGE } from "hardhat/internal/hardhat-network/stack-traces/constants";
import {
  BuildInfo,
  CompilerInput,
  CompilerOutput,
  CompilerOutputBytecode,
} from "hardhat/types";
import fs from "fs";
import fsExtra from "fs-extra";
import path from "path";
import semver from "semver";

import { setCWD } from "../helpers/cwd";
import { FakeModulesLogger } from "../helpers/fakeLogger";
import {
  compileFiles,
  COMPILER_DOWNLOAD_TIMEOUT,
  downloadCompiler,
} from "./compilation";
import {
  getLatestTestedSolcVersion,
  SolidityCompiler,
  SolidityCompilerOptimizer,
  solidityCompilers,
} from "./compilers-list";
import {
  encodeCall,
  encodeConstructorParams,
  instantiateProvider,
  traceTransaction,
} from "./execution";

interface StackFrameDescription {
  type: string;
  sourceReference?: {
    contract: string;
    file: string;
    function: string;
    line: number;
  };
  message?: string;
  value?: string | number;
  errorCode?: string;
}

interface TestDefinition {
  skip?: boolean;
  skipViaIR?: boolean;
  only?: boolean;
  print?: boolean;
  solc?: string;
  description?: string;
  transactions: TestTransaction[];
}

type TestTransaction = DeploymentTransaction | CallTransaction;

interface DeploymentTransaction {
  file: string;
  contract: string;
  value?: string | number; // Default: 0
  params?: Array<string | number>; // Default: no param
  libraries: {
    [file: string]: {
      [lib: string]: number; // The number of tx that deployed the lib
    };
  };
  stackTrace?: StackFrameDescription[]; // No stack trace === the tx MUST be successful
  imports?: string[]; // Imports needed for successful compilation
  consoleLogs?: ConsoleLogs;
  gas?: number;
}

interface CallTransaction {
  value?: string | number; // Default: 0
  to: number; // The index of the tx that deployed the contract
  stackTrace?: StackFrameDescription[]; // No stack trace === the tx MUST be successful

  // There are two options to pass calldata, the first one (with higher priority) is with data
  data?: string; // 0x-prefixed Hex string

  // The second one is with function and parms
  function?: string; // Default: no data
  params?: Array<string | number>; // Default: no param
  consoleLogs?: ConsoleLogs;
  gas?: number;
}

interface DeployedContract {
  file: string;
  name: string;
  address: Buffer;
}

const TEST_TIMEOUT_MILLIS = 120000;

function defineTest(
  dirPath: string,
  testDefinition: TestDefinition,
  sources: string[],
  compilerOptions: SolidityCompiler
) {
  const desc: string =
    testDefinition.description !== undefined
      ? testDefinition.description
      : path.relative(__dirname, dirPath);

  // test definitions can optionally further restrict the solc version range,
  // if that's the case we skip the test if the current solc version doesn't
  // match the range in the test definition
  const solcVersionDoesntMatch: boolean =
    testDefinition.solc !== undefined &&
    !semver.satisfies(compilerOptions.solidityVersion, testDefinition.solc);

  const skipViaIR =
    testDefinition.skipViaIR === true &&
    compilerOptions.optimizer?.viaIR === true;

  const func = async function (this: Mocha.Context) {
    this.timeout(TEST_TIMEOUT_MILLIS);

    await runTest(dirPath, testDefinition, sources, compilerOptions);
  };

  if (testDefinition.skip === true || skipViaIR || solcVersionDoesntMatch) {
    it.skip(desc, func);
  } else if (testDefinition.only === true) {
    // eslint-disable-next-line mocha/no-exclusive-tests
    it.only(desc, func);
  } else {
    it(desc, func);
  }
}

function defineDirTests(dirPath: string, compilerOptions: SolidityCompiler) {
  describe(path.basename(dirPath), function () {
    const files = fs.readdirSync(dirPath).map((f) => path.join(dirPath, f));

    const sources = files.filter((f) => f.endsWith(".sol"));
    const dirs = files.filter((f) => fs.statSync(f).isDirectory());
    const testPath = path.join(dirPath, "test.json");

    if (fs.existsSync(testPath)) {
      const testDefinition: TestDefinition = JSON.parse(
        fs.readFileSync(testPath, "utf8")
      );

      for (const tx of testDefinition.transactions) {
        if ("imports" in tx && tx.imports !== undefined) {
          sources.push(...tx.imports.map((p: string) => dirPath + p));
          break;
        }
      }

      let description: string;
      if (compilerOptions.optimizer === undefined) {
        description = "Without optimizations";
      } else {
        if (compilerOptions.optimizer.viaIR) {
          description = "With viaIR enabled";
        } else {
          description = `With optimizations (${compilerOptions.optimizer.runs} runs)`;
        }
      }

      describe(description, function () {
        defineTest(dirPath, testDefinition, sources, compilerOptions);
      });
    }

    for (const dir of dirs) {
      defineDirTests(dir, compilerOptions);
    }
  });
}

/** Either re-uses the compiled artifacts or invokes solc to compile the sources.
 *
 * The artifacts are saved in `test-files/artifacts/{testDir}`.
 */
async function compileIfNecessary(
  testDir: string,
  sources: string[],
  compilerOptions: SolidityCompiler
): Promise<[CompilerInput, CompilerOutput]> {
  const { solidityVersion, optimizer } = compilerOptions;
  const maxSourceCtime = sources
    .map((s) => fs.statSync(s).ctimeMs)
    .reduce((t1, t2) => Math.max(t1, t2), 0);

  // save the artifacts in test-files/artifacts/<path-to-test-dir>
  const testFilesDir = path.join(__dirname, "test-files");
  const relativeTestDir = path.relative(testFilesDir, testDir);
  const artifacts = path.join(testFilesDir, "artifacts", relativeTestDir);

  fsExtra.ensureDirSync(artifacts);

  let optimizerModifier: string;
  if (optimizer !== undefined) {
    if (optimizer.viaIR) {
      optimizerModifier = `optimized-with-viair-and-runs-${optimizer.runs}`;
    } else {
      optimizerModifier = `optimized-with-runs-${optimizer.runs}`;
    }
  } else {
    optimizerModifier = "unoptimized";
  }

  const inputPath = path.join(
    artifacts,
    `compiler-input-solc-${solidityVersion}-${optimizerModifier}.json`
  );

  const outputPath = path.join(
    artifacts,
    `compiler-output-solc-${solidityVersion}-${optimizerModifier}.json`
  );

  const isCached =
    fs.existsSync(inputPath) &&
    fs.existsSync(outputPath) &&
    fs.statSync(inputPath).ctimeMs > maxSourceCtime &&
    fs.statSync(outputPath).ctimeMs > maxSourceCtime;

  const usingCustomSolc = process.env.EDR_TESTS_SOLC_PATH !== undefined;

  if (!usingCustomSolc && isCached) {
    const inputJson = fs.readFileSync(inputPath, "utf8");
    const outputJson = fs.readFileSync(outputPath, "utf8");

    return [JSON.parse(inputJson), JSON.parse(outputJson)];
  }

  const [compilerInput, compilerOutput] = await compileFiles(
    sources,
    compilerOptions
  );

  if (!usingCustomSolc) {
    fs.writeFileSync(inputPath, JSON.stringify(compilerInput, undefined, 2));
    fs.writeFileSync(outputPath, JSON.stringify(compilerOutput, undefined, 2));
  }

  return [compilerInput, compilerOutput];
}

function compareStackTraces(
  txIndex: number,
  trace: SolidityStackTraceEntry[],
  description: StackFrameDescription[],
  optimizer: SolidityCompilerOptimizer | undefined
) {
  const isViaIR = optimizer?.viaIR === true;

  // if IR is enabled, we ignore callstack entries in the comparison
  if (isViaIR) {
    trace = trace.filter(
      (frame) => frame.type !== StackTraceEntryType.CALLSTACK_ENTRY
    );
    description = description.filter(
      (frame) => frame.type !== "CALLSTACK_ENTRY"
    );
  }

  if (trace.length !== description.length) {
    console.log(trace);
    console.log(description);
  }

  assert.equal(
    trace.length,
    description.length,
    `Expected a trace of length ${description.length} but got one with length ${trace.length}`
  );

  for (let i = 0; i < trace.length; i++) {
    const actual = trace[i];
    const expected = description[i];

    const actualErrorType = stackTraceEntryTypeToString(actual.type);
    const expectedErrorType = expected.type;

    if (
      isViaIR &&
      (actualErrorType === "REVERT_ERROR" ||
        actualErrorType === "OTHER_EXECUTION_ERROR")
    ) {
      // when viaIR is enabled, we consider a generic REVERT_ERROR or
      // OTHER_EXECUTION_ERROR enough and don't compare its contents
      continue;
    }

    assert.equal(
      actualErrorType,
      expectedErrorType,
      `Stack trace of tx ${txIndex} entry ${i} type is incorrect: expected ${expectedErrorType}, got ${actualErrorType}`
    );

    // actual.message is a ReturnData in revert errors but in custom errors
    // we need to decode it
    const decodedMessage =
      "message" in actual
        ? actual.message
        : "returnData" in actual &&
            new ReturnData(actual.returnData).isErrorReturnData()
          ? new ReturnData(actual.returnData).decodeError()
          : "";

    if (expected.message !== undefined) {
      assert.equal(
        decodedMessage,
        expected.message,
        `Stack trace of tx ${txIndex} entry ${i} have different messages`
      );
    } else {
      assert.equal(
        decodedMessage,
        "",
        `Stack trace of tx ${txIndex} entry ${i} shouldn't have a message`
      );
    }

    if (expected.value !== undefined) {
      const actualValue = "value" in actual ? actual.value : undefined;

      assert.isDefined(
        actualValue,
        `Stack trace of tx ${txIndex} entry ${i} should have value`
      );

      const expectedValue = BigInt(expected.value);

      assert.isTrue(
        expectedValue === actualValue,
        `Stack trace of tx ${txIndex} entry ${i} has value ${actualValue!.toString(
          10
        )} and should have ${expectedValue.toString(10)}`
      );
    } else if ("value" in actual) {
      assert.isUndefined(
        actual.value,
        `Stack trace of tx ${txIndex} entry ${i} shouldn't have value`
      );
    }

    if (expected.errorCode !== undefined) {
      const actualErrorCode =
        "errorCode" in actual ? actual.errorCode : undefined;

      assert.isDefined(
        actualErrorCode,
        `Stack trace of tx ${txIndex} entry ${i} should have an errorCode`
      );

      const actualErrorCodeHex = actualErrorCode!.toString(16);

      assert.isTrue(
        expected.errorCode === actualErrorCodeHex,
        `Stack trace of tx ${txIndex} entry ${i} has errorCode ${actualErrorCodeHex} and should have ${expected.errorCode}`
      );
    } else if ("errorCode" in actual) {
      assert.isUndefined(
        actual.errorCode,
        `Stack trace of tx ${txIndex} entry ${i} shouldn't have errorCode`
      );
    }

    if (expected.sourceReference === undefined) {
      assert.isUndefined(
        actual.sourceReference,
        `Stack trace of tx ${txIndex} entry ${i} shouldn't have a sourceReference`
      );
    } else {
      if (actual.sourceReference === undefined) {
        if (!isViaIR) {
          assert.fail("Expected a source reference");
        }
      } else {
        assert.equal(
          actual.sourceReference.contract,
          expected.sourceReference.contract,
          `Stack trace of tx ${txIndex} entry ${i} have different contract names`
        );

        assert.equal(
          actual.sourceReference.sourceName,
          expected.sourceReference.file,
          `Stack trace of tx ${txIndex} entry ${i} have different file names`
        );

        assert.equal(
          actual.sourceReference.function,
          expected.sourceReference.function,
          `Stack trace of tx ${txIndex} entry ${i} have different function names`
        );

        if (optimizer === undefined) {
          assert.equal(
            actual.sourceReference!.line,
            expected.sourceReference.line,
            `Stack trace of tx ${txIndex} entry ${i} have different line numbers`
          );
        }
      }
    }
  }

  // We do it here so that the first few do get compared
  assert.lengthOf(trace, description.length);
}

function compareConsoleLogs(logs: string[], expectedLogs?: ConsoleLogs) {
  if (expectedLogs === undefined) {
    return;
  }

  assert.lengthOf(logs, expectedLogs.length);

  for (let i = 0; i < logs.length; i++) {
    const actual = logs[i];
    const expected = ConsoleLogger.format(expectedLogs[i]);

    assert.equal(actual, expected);
  }
}

/** The main entry point for a stack trace test. */
async function runTest(
  testDir: string,
  testDefinition: TestDefinition,
  sources: string[],
  compilerOptions: SolidityCompiler
) {
  const [compilerInput, compilerOutput] = await compileIfNecessary(
    testDir,
    sources,
    compilerOptions
  );

  const buildInfo: BuildInfo = {
    id: "stack-traces-test",
    _format: BUILD_INFO_FORMAT_VERSION,
    solcVersion: compilerOptions.solidityVersion,
    solcLongVersion: compilerOptions.solidityVersion,
    input: compilerInput,
    output: compilerOutput,
  };

  const tracingConfig: TracingConfig = {
    buildInfos: [buildInfo],
    ignoreContracts: true,
  };

  const logger = new FakeModulesLogger();
  const provider = await instantiateProvider(
    {
      enabled: false,
      printLineFn: logger.printLineFn(),
      replaceLastLineFn: logger.replaceLastLineFn(),
    },
    tracingConfig
  );

  const txIndexToContract: Map<number, DeployedContract> = new Map();

  for (const [txIndex, tx] of testDefinition.transactions.entries()) {
    let stackTrace: SolidityStackTrace | undefined;

    if ("file" in tx) {
      const stackTraceOrContractAddress = await runDeploymentTransactionTest(
        txIndex,
        tx,
        provider,
        compilerOutput,
        txIndexToContract
      );

      if (typeof stackTraceOrContractAddress === "string") {
        txIndexToContract.set(txIndex, {
          file: tx.file,
          name: tx.contract,
          address: Buffer.from(stackTraceOrContractAddress, "hex"),
        });
      } else {
        stackTrace = stackTraceOrContractAddress;
      }
    } else {
      const contract = txIndexToContract.get(tx.to);

      assert.isDefined(
        contract,
        `No contract was deployed in tx ${tx.to} but transaction ${txIndex} is trying to call it`
      );

      stackTrace = await runCallTransactionTest(
        txIndex,
        tx,
        provider,
        compilerOutput,
        contract!
      );
    }

    if (tx.stackTrace === undefined) {
      if (stackTrace !== undefined) {
        assert.fail(`Transaction ${txIndex} shouldn't have failed`);
      }
    } else {
      assert.isFalse(
        stackTrace === undefined,
        `Transaction ${txIndex} should have failed`
      );
    }

    if (stackTrace !== undefined) {
      compareStackTraces(
        txIndex,
        stackTrace,
        tx.stackTrace!,
        compilerOptions.optimizer
      );
      if (testDefinition.print !== undefined && testDefinition.print) {
        console.log(`Transaction ${txIndex} stack trace`);
      }
    }

    compareConsoleLogs(logger.lines, tx.consoleLogs);
  }
}

function linkBytecode(
  txIndex: number,
  bytecode: CompilerOutputBytecode,
  libs: { [file: string]: { [lib: string]: number } },
  txIndexToContract: Map<number, DeployedContract>
): Buffer {
  let code = bytecode.object;

  for (const [file, fileLibs] of Object.entries<any>(bytecode.linkReferences)) {
    assert.isDefined(
      libs,
      `Libraries missing for deploying transaction ${txIndex}`
    );

    assert.isDefined(
      libs[file],
      `Libraries missing for deploying transaction ${txIndex}`
    );

    for (const [libName, references] of Object.entries<any>(fileLibs)) {
      assert.isDefined(
        libs[file][libName],
        `Libraries missing for deploying transaction ${txIndex}`
      );

      const libTxId = libs[file][libName];
      const address = txIndexToContract.get(libTxId);

      assert.isDefined(
        address,
        `Trying to link a library deployed in ${libTxId} for tx ${txIndex} but id doesn't exist`
      );

      for (const ref of references) {
        code = linkHexStringBytecode(
          code,
          address!.address.toString("hex"),
          ref.start
        );
      }
    }
  }

  assert.notInclude(
    code,
    "_",
    `Libraries missing for deploying transaction ${txIndex}`
  );

  return Buffer.from(code, "hex");
}

async function runDeploymentTransactionTest(
  txIndex: number,
  tx: DeploymentTransaction,
  provider: EdrProviderWrapper,
  compilerOutput: CompilerOutput,
  txIndexToContract: Map<number, DeployedContract>
): Promise<SolidityStackTrace | string> {
  const file = compilerOutput.contracts[tx.file];

  assert.isDefined(
    file,
    `File ${tx.file} from transaction ${txIndex} doesn't exist`
  );

  const contract = file[tx.contract];

  assert.isDefined(
    contract,
    `Contract ${tx.contract} from transaction ${txIndex} doesn't exist`
  );

  const deploymentBytecode = linkBytecode(
    txIndex,
    contract.evm.bytecode,
    tx.libraries,
    txIndexToContract
  );

  const params = encodeConstructorParams(
    contract.abi,
    tx.params !== undefined ? tx.params : []
  );

  const data = Buffer.concat([deploymentBytecode, params]);

  const trace = await traceTransaction(provider, {
    value: tx.value !== undefined ? BigInt(tx.value) : undefined,
    data,
    gas: tx.gas !== undefined ? BigInt(tx.gas) : undefined,
  });

  if (trace === undefined) {
    throw new Error(
      "deployment transactions should either deploy a contract or fail"
    );
  }

  return trace;
}

async function runCallTransactionTest(
  txIndex: number,
  tx: CallTransaction,
  provider: EdrProviderWrapper,
  compilerOutput: CompilerOutput,
  contract: DeployedContract
): Promise<SolidityStackTrace | undefined> {
  const compilerContract =
    compilerOutput.contracts[contract.file][contract.name];

  let data: Buffer;

  if (tx.data !== undefined) {
    data = Buffer.from(toBytes(tx.data));
  } else if (tx.function !== undefined) {
    data = encodeCall(
      compilerContract.abi,
      tx.function,
      tx.params !== undefined ? tx.params : []
    );
  } else {
    data = Buffer.from([]);
  }

  const trace = await traceTransaction(provider, {
    to: contract.address,
    value: tx.value !== undefined ? BigInt(tx.value) : undefined,
    data,
    gas: tx.gas !== undefined ? BigInt(tx.gas) : undefined,
  });

  if (typeof trace === "string") {
    throw new Error("call transactions should not deploy contracts");
  }

  return trace;
}

const onlyLatestSolcVersions =
  process.env.EDR_TESTS_ALL_SOLC_VERSIONS === undefined;

const filterSolcVersionBy =
  (versionRange: string) =>
  ({ solidityVersion, latestSolcVersion }: SolidityCompiler) => {
    if (onlyLatestSolcVersions && latestSolcVersion !== true) {
      return false;
    }

    return semver.satisfies(solidityVersion, versionRange);
  };

const solidity05Compilers = solidityCompilers.filter(
  filterSolcVersionBy("^0.5.0")
);
const solidity06Compilers = solidityCompilers.filter(
  filterSolcVersionBy("^0.6.0")
);
const solidity07Compilers = solidityCompilers.filter(
  filterSolcVersionBy("^0.7.0")
);
const solidity08Compilers = solidityCompilers.filter(
  filterSolcVersionBy("^0.8.0")
);

describe("Stack traces", function () {
  setCWD();

  // if a path to a solc file was specified, we only run these tests and use
  // that compiler
  const customSolcPath = process.env.EDR_TESTS_SOLC_PATH;
  if (customSolcPath !== undefined) {
    const customSolcVersion = process.env.EDR_TESTS_SOLC_VERSION;

    if (customSolcVersion === undefined) {
      console.error(
        "EDR_TESTS_SOLC_VERSION has to be set when using EDR_TESTS_SOLC_PATH"
      );
      process.exit(1);
    }

    if (!path.isAbsolute(customSolcPath)) {
      console.error("EDR_TESTS_SOLC_PATH has to be an absolute path");
      process.exit(1);
    }

    // eslint-disable-next-line mocha/no-exclusive-tests
    describe.only(`Use compiler at ${customSolcPath} with version ${customSolcVersion}`, function () {
      const compilerOptions = {
        solidityVersion: customSolcVersion,
        compilerPath: customSolcPath,
      };

      const testsDir = semver.satisfies(customSolcVersion, "^0.5.0")
        ? "0_5"
        : semver.satisfies(customSolcVersion, "^0.6.0")
          ? "0_6"
          : semver.satisfies(customSolcVersion, "^0.7.0")
            ? "0_7"
            : semver.satisfies(customSolcVersion, "^0.8.0")
              ? "0_8"
              : null;

      if (testsDir === null) {
        console.error(`There are no tests for version ${customSolcVersion}`);
        process.exit(1);
      }

      defineDirTests(
        path.join(__dirname, "test-files", testsDir),
        compilerOptions
      );

      defineDirTests(
        path.join(__dirname, "test-files", "version-independent"),
        compilerOptions
      );
    });

    return;
  }

  before("Download solc binaries", async function () {
    const solidityCompilersToDownload = [
      ...solidity05Compilers,
      ...solidity06Compilers,
      ...solidity07Compilers,
      ...solidity08Compilers,
    ];

    this.timeout(
      solidityCompilersToDownload.length * COMPILER_DOWNLOAD_TIMEOUT
    );

    for (const { solidityVersion } of solidityCompilersToDownload) {
      await downloadCompiler(solidityVersion);
    }
  });

  defineTestForSolidityMajorVersion(solidity05Compilers, "0_5");
  defineTestForSolidityMajorVersion(solidity06Compilers, "0_6");
  defineTestForSolidityMajorVersion(solidity07Compilers, "0_7");
  defineTestForSolidityMajorVersion(solidity08Compilers, "0_8");
});

describe("Solidity support", function () {
  it("check that the latest tested version is within the supported version range", async function () {
    const latestSupportedVersion = getLatestTestedSolcVersion();
    assert.isTrue(
      semver.satisfies(
        latestSupportedVersion,
        SUPPORTED_SOLIDITY_VERSION_RANGE
      ),
      `Expected ${latestSupportedVersion} to be within the ${SUPPORTED_SOLIDITY_VERSION_RANGE} range`
    );

    const nextPatchVersion = semver.inc(latestSupportedVersion, "patch")!;
    const nextMinorVersion = semver.inc(latestSupportedVersion, "minor")!;
    const nextMajorVersion = semver.inc(latestSupportedVersion, "major")!;

    assert.isFalse(
      semver.satisfies(nextPatchVersion, SUPPORTED_SOLIDITY_VERSION_RANGE),
      `Expected ${nextPatchVersion} to not be within the ${SUPPORTED_SOLIDITY_VERSION_RANGE} range`
    );
    assert.isFalse(
      semver.satisfies(nextMinorVersion, SUPPORTED_SOLIDITY_VERSION_RANGE),
      `Expected ${nextMinorVersion} to not be within the ${SUPPORTED_SOLIDITY_VERSION_RANGE} range`
    );
    assert.isFalse(
      semver.satisfies(nextMajorVersion, SUPPORTED_SOLIDITY_VERSION_RANGE),
      `Expected ${nextMajorVersion} to not be within the ${SUPPORTED_SOLIDITY_VERSION_RANGE} range`
    );
  });

  it("check that the latest tested version matches the one that EDR exports", async function () {
    const latestSupportedVersion = getLatestTestedSolcVersion();
    const edrLatestSupportedVersion = getLatestSupportedSolcVersion();

    assert.equal(latestSupportedVersion, edrLatestSupportedVersion);
  });
});

function defineTestForSolidityMajorVersion(
  solcVersionsCompilerOptions: SolidityCompiler[],
  testsPath: string
) {
  for (const compilerOptions of solcVersionsCompilerOptions) {
    // eslint-disable-next-line mocha/no-exclusive-tests
    const describeFn = compilerOptions.only === true ? describe.only : describe;

    describeFn(`Use compiler ${compilerOptions.compilerPath}`, function () {
      defineDirTests(
        path.join(__dirname, "test-files", testsPath),
        compilerOptions
      );

      defineDirTests(
        path.join(__dirname, "test-files", "version-independent"),
        compilerOptions
      );
    });
  }
}<|MERGE_RESOLUTION|>--- conflicted
+++ resolved
@@ -1,12 +1,8 @@
-<<<<<<< HEAD
-import { stackTraceEntryTypeToString } from "@ignored/edr";
-=======
 import {
   getLatestSupportedSolcVersion,
   linkHexStringBytecode,
   stackTraceEntryTypeToString,
-} from "@nomicfoundation/edr";
->>>>>>> 215b180a
+} from "@ignored/edr";
 import { toBytes } from "@nomicfoundation/ethereumjs-util";
 import { assert } from "chai";
 import { BUILD_INFO_FORMAT_VERSION } from "hardhat/internal/constants";
