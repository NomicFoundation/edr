{
  "name": "hardhat-edr-tests",
  "version": "1.0.0",
  "author": "Nomic Foundation",
  "license": "MIT",
  "homepage": "https://hardhat.org",
  "repository": "github:NomicFoundation/edr",
  "scripts": {
    "lint": "pnpm prettier --check && pnpm eslint",
    "lint:fix": "pnpm prettier --write && pnpm eslint --fix",
    "eslint": "eslint 'test/**/*.ts'",
    "prettier": "prettier \"**/*.{js,md,json}\"",
    "pretest": "pnpm build:edr",
    "test": "mocha --recursive \"test/**/*.ts\"",
    "test:integration": "bash run-integration-tests.sh",
    "test:ci": "pnpm test && pnpm test:integration",
    "build": "tsc --build --force --incremental .",
    "build:edr": "cd ../crates/edr_napi && pnpm build",
    "clean": "rimraf build-test tsconfig.tsbuildinfo test/internal/hardhat-network/provider/.hardhat_node_test_cache test/internal/hardhat-network/stack-traces/test-files/artifacts"
  },
  "devDependencies": {
    "@metamask/eth-sig-util": "^4.0.0",
    "@nomicfoundation/ethereumjs-block": "5.0.4",
    "@nomicfoundation/ethereumjs-common": "^4.0.4",
    "@nomicfoundation/ethereumjs-tx": "^5.0.4",
    "@nomicfoundation/ethereumjs-util": "^9.0.4",
    "@types/async-eventemitter": "^0.2.1",
    "@types/chai": "^4.2.0",
    "@types/chai-as-promised": "^7.1.3",
    "@types/ci-info": "^2.0.0",
    "@types/debug": "^4.1.4",
    "@types/find-up": "^2.1.1",
    "@types/fs-extra": "^5.1.0",
    "@types/glob": "^7.1.1",
    "@types/keccak": "^3.0.1",
    "@types/lodash": "^4.14.123",
    "@types/mocha": ">=9.1.0",
    "@types/node": "^18.0.0",
    "@types/resolve": "^1.17.1",
    "@types/semver": "^6.0.2",
    "@types/sinon": "^9.0.8",
    "@types/uuid": "^8.3.1",
    "@types/ws": "^7.2.1",
    "@typescript-eslint/eslint-plugin": "5.61.0",
    "@typescript-eslint/parser": "5.61.0",
    "chai": "^4.2.0",
    "chai-as-promised": "^7.1.1",
    "chalk": "^2.4.2",
    "eslint": "^8.44.0",
    "eslint-config-prettier": "8.3.0",
    "eslint-plugin-import": "2.27.5",
    "eslint-plugin-mocha": "10.4.1",
    "eslint-plugin-prettier": "3.4.0",
    "ethereumjs-abi": "^0.6.8",
    "ethers": "^6.1.0",
    "fs-extra": "^7.0.1",
<<<<<<< HEAD
    "hardhat": "2.22.6",
=======
    "hardhat": "2.22.7",
>>>>>>> a417e196
    "mocha": "^10.0.0",
    "prettier": "2.4.1",
    "rimraf": "^3.0.2",
    "sinon": "^9.0.0",
    "semver": "^6.3.0",
    "ts-node": "^10.8.0",
    "typescript": "~5.0.0",
    "undici": "^5.14.0"
  },
  "peerDependencies": {
    "ts-node": "*",
    "typescript": "*"
  },
  "peerDependenciesMeta": {
    "ts-node": {
      "optional": true
    },
    "typescript": {
      "optional": true
    }
  }
}<|MERGE_RESOLUTION|>--- conflicted
+++ resolved
@@ -54,11 +54,7 @@
     "ethereumjs-abi": "^0.6.8",
     "ethers": "^6.1.0",
     "fs-extra": "^7.0.1",
-<<<<<<< HEAD
-    "hardhat": "2.22.6",
-=======
     "hardhat": "2.22.7",
->>>>>>> a417e196
     "mocha": "^10.0.0",
     "prettier": "2.4.1",
     "rimraf": "^3.0.2",
