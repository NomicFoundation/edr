--- conflicted
+++ resolved
@@ -39,11 +39,7 @@
     "ethereumjs-abi": "^0.6.8",
     "ethers": "^6.1.0",
     "fs-extra": "^7.0.1",
-<<<<<<< HEAD
-    "hardhat": "2.22.10",
-=======
-    "hardhat": "2.22.12",
->>>>>>> 498d007a
+    "hardhat": "2.22.13",
     "mocha": "^10.0.0",
     "prettier": "^3.2.5",
     "rimraf": "^3.0.2",
