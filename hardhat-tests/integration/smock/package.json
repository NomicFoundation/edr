--- conflicted
+++ resolved
@@ -12,11 +12,7 @@
     "@nomiclabs/hardhat-ethers": "^2.2.3",
     "chai": "^4.3.6",
     "ethers": "5",
-<<<<<<< HEAD
-    "hardhat": "2.22.6",
-=======
     "hardhat": "2.22.7",
->>>>>>> a417e196
     "mocha": "^10.0.0"
   }
 }