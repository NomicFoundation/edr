{
  "name": "hardhat-edr-smock-test",
  "description": "",
  "version": "1.0.0",
  "author": "",
  "devDependencies": {
    "@defi-wonderland/smock": "^2.4.0",
    "@nomiclabs/hardhat-ethers": "^2.2.3",
    "@types/node": "^20.0.0",
    "chai": "^4.3.6",
    "ethers": "5.7.2",
<<<<<<< HEAD
    "hardhat": "2.22.13",
=======
    "hardhat": "2.22.15",
>>>>>>> 907eda35
    "mocha": "^10.0.0"
  },
  "keywords": [],
  "license": "MIT",
  "main": "index.js",
  "private": true
}<|MERGE_RESOLUTION|>--- conflicted
+++ resolved
@@ -9,11 +9,7 @@
     "@types/node": "^20.0.0",
     "chai": "^4.3.6",
     "ethers": "5.7.2",
-<<<<<<< HEAD
-    "hardhat": "2.22.13",
-=======
     "hardhat": "2.22.15",
->>>>>>> 907eda35
     "mocha": "^10.0.0"
   },
   "keywords": [],
