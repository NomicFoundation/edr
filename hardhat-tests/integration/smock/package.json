{
  "name": "hardhat-edr-smock-test",
  "description": "",
  "version": "1.0.0",
  "author": "",
  "devDependencies": {
    "@defi-wonderland/smock": "^2.4.0",
    "@nomiclabs/hardhat-ethers": "^2.2.3",
    "@types/node": "^20.0.0",
    "chai": "^4.3.6",
<<<<<<< HEAD
    "ethers": "5",
    "hardhat": "2.22.9",
=======
    "ethers": "5.7.2",
    "hardhat": "2.22.10",
>>>>>>> c8fbf3b2
    "mocha": "^10.0.0"
  },
  "keywords": [],
  "license": "MIT",
  "main": "index.js",
  "private": true
}<|MERGE_RESOLUTION|>--- conflicted
+++ resolved
@@ -8,13 +8,8 @@
     "@nomiclabs/hardhat-ethers": "^2.2.3",
     "@types/node": "^20.0.0",
     "chai": "^4.3.6",
-<<<<<<< HEAD
-    "ethers": "5",
-    "hardhat": "2.22.9",
-=======
     "ethers": "5.7.2",
     "hardhat": "2.22.10",
->>>>>>> c8fbf3b2
     "mocha": "^10.0.0"
   },
   "keywords": [],
