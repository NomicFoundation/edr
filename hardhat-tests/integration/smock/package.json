{
  "name": "hardhat-edr-smock-test",
  "description": "",
  "version": "1.0.0",
  "author": "",
  "devDependencies": {
    "@defi-wonderland/smock": "^2.4.0",
    "@nomiclabs/hardhat-ethers": "^2.2.3",
    "@types/node": "^20.0.0",
    "chai": "^4.3.6",
<<<<<<< HEAD
    "ethers": "5",
=======
    "ethers": "5.7.2",
>>>>>>> 36b96373
    "hardhat": "2.22.9",
    "mocha": "^10.0.0"
  },
  "keywords": [],
  "license": "MIT",
  "main": "index.js",
  "private": true
}<|MERGE_RESOLUTION|>--- conflicted
+++ resolved
@@ -8,11 +8,7 @@
     "@nomiclabs/hardhat-ethers": "^2.2.3",
     "@types/node": "^20.0.0",
     "chai": "^4.3.6",
-<<<<<<< HEAD
-    "ethers": "5",
-=======
     "ethers": "5.7.2",
->>>>>>> 36b96373
     "hardhat": "2.22.9",
     "mocha": "^10.0.0"
   },
