{
  "name": "root",
  "version": "0.0.0",
  "author": "Nomic Foundation",
  "devDependencies": {
    "@changesets/cli": "^2.27.1",
    "prettier": "^3.2.5",
    "syncpack": "^12.4.0"
  },
  "engines": {
    "pnpm": ">=9"
  },
  "license": "SEE LICENSE IN EACH PACKAGE'S LICENSE FILE",
  "pnpm": {
    "overrides": {
      "hardhat>@nomicfoundation/edr": "workspace:*"
    },
    "patchedDependencies": {
<<<<<<< HEAD
      "@defi-wonderland/smock@2.4.0": "patches/@defi-wonderland__smock@2.4.0.patch",
      "hardhat@2.22.17": "patches/hardhat@2.22.17.patch"
=======
      "hardhat@2.22.18": "patches/hardhat@2.22.18.patch"
>>>>>>> 6c37b5a0
    }
  },
  "private": true,
  "scripts": {
    "build": "cd crates/edr_napi && pnpm build",
    "lint": "syncpack lint && pnpm run prettier && pnpm run --recursive lint",
    "lint:fix": "syncpack format && pnpm run prettier:fix && pnpm run --recursive lint:fix",
    "prettier": "prettier --check \".github/**/*.{yml,ts,js}\" \"**/*.md\"",
    "prettier:fix": "pnpm run prettier --write"
  }
}<|MERGE_RESOLUTION|>--- conflicted
+++ resolved
@@ -16,12 +16,8 @@
       "hardhat>@nomicfoundation/edr": "workspace:*"
     },
     "patchedDependencies": {
-<<<<<<< HEAD
       "@defi-wonderland/smock@2.4.0": "patches/@defi-wonderland__smock@2.4.0.patch",
-      "hardhat@2.22.17": "patches/hardhat@2.22.17.patch"
-=======
       "hardhat@2.22.18": "patches/hardhat@2.22.18.patch"
->>>>>>> 6c37b5a0
     }
   },
   "private": true,
