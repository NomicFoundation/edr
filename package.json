{
  "name": "root",
  "version": "0.0.0",
  "author": "Nomic Foundation",
  "license": "SEE LICENSE IN EACH PACKAGE'S LICENSE FILE",
  "private": true,
  "devDependencies": {
    "@changesets/cli": "^2.27.1",
    "prettier": "^3.2.5"
  },
  "scripts": {
    "build": "cd crates/edr_napi && pnpm build",
    "prettier": "prettier --check \".github/**/*.{yml,ts,js}\" \"crates/edr_napi/test/**.ts\" \"**/*.md\"",
    "prettier:fix": "pnpm run prettier --write"
  },
  "pnpm": {
    "overrides": {
      "hardhat>@nomicfoundation/edr": "workspace:*"
    },
    "patchedDependencies": {
<<<<<<< HEAD
      "hardhat@2.22.6": "patches/hardhat@2.22.6.patch"
=======
      "hardhat@2.22.7": "patches/hardhat@2.22.7.patch"
>>>>>>> a417e196
    }
  },
  "engines": {
    "pnpm": ">=9"
  }
}<|MERGE_RESOLUTION|>--- conflicted
+++ resolved
@@ -18,11 +18,7 @@
       "hardhat>@nomicfoundation/edr": "workspace:*"
     },
     "patchedDependencies": {
-<<<<<<< HEAD
-      "hardhat@2.22.6": "patches/hardhat@2.22.6.patch"
-=======
       "hardhat@2.22.7": "patches/hardhat@2.22.7.patch"
->>>>>>> a417e196
     }
   },
   "engines": {
