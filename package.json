{
  "name": "root",
  "version": "0.0.0",
  "author": "Nomic Foundation",
  "devDependencies": {
    "@changesets/cli": "^2.27.1",
    "prettier": "^3.2.5",
    "syncpack": "^12.4.0"
  },
  "engines": {
    "pnpm": ">=9"
  },
  "license": "SEE LICENSE IN EACH PACKAGE'S LICENSE FILE",
  "pnpm": {
    "overrides": {
<<<<<<< HEAD
      "hardhat>@ignored/edr": "workspace:*"
    },
    "patchedDependencies": {
      "hardhat@2.22.15": "patches/hardhat@2.22.15.patch"
=======
      "hardhat>@nomicfoundation/edr": "workspace:*"
    },
    "patchedDependencies": {
      "hardhat@2.22.17": "patches/hardhat@2.22.17.patch"
>>>>>>> 215b180a
    }
  },
  "private": true,
  "scripts": {
    "build": "pnpm run --recursive build",
    "build:dev": "pnpm run --recursive build:dev",
    "lint": "syncpack lint && pnpm run prettier && pnpm run --recursive lint",
    "lint:fix": "syncpack format && pnpm run prettier:fix && pnpm run --recursive lint:fix",
    "prettier": "prettier --check \".github/**/*.{yml,ts,js}\" \"**/*.md\"",
    "prettier:fix": "pnpm run prettier --write"
  }
}<|MERGE_RESOLUTION|>--- conflicted
+++ resolved
@@ -13,17 +13,10 @@
   "license": "SEE LICENSE IN EACH PACKAGE'S LICENSE FILE",
   "pnpm": {
     "overrides": {
-<<<<<<< HEAD
       "hardhat>@ignored/edr": "workspace:*"
     },
     "patchedDependencies": {
-      "hardhat@2.22.15": "patches/hardhat@2.22.15.patch"
-=======
-      "hardhat>@nomicfoundation/edr": "workspace:*"
-    },
-    "patchedDependencies": {
       "hardhat@2.22.17": "patches/hardhat@2.22.17.patch"
->>>>>>> 215b180a
     }
   },
   "private": true,
