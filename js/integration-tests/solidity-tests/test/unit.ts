import assert from "node:assert/strict";
import { before, describe, it } from "node:test";
import {
  assertImpureCheatcode,
  assertStackTraces,
  TestContext,
} from "./testContext.js";
import { L1_CHAIN_TYPE, OP_CHAIN_TYPE } from "@nomicfoundation/edr";

describe("Unit tests", () => {
  let testContext: TestContext;

  before(async () => {
    testContext = await TestContext.setup();
  });

  it("SuccessAndFailure", async function () {
    const { totalTests, failedTests, stackTraces } =
      await testContext.runTestsWithStats("SuccessAndFailureTest");

    assertStackTraces(
      stackTraces.get("testThatFails()"),
      "revert: 1 is not equal to 2",
      [{ contract: "SuccessAndFailureTest", function: "testThatFails" }]
    );

    assert.equal(failedTests, 1);
    assert.equal(totalTests, 2);
  });

  it("Latest global fork stack trace", async function (t) {
    if (testContext.rpcUrl === undefined) {
      t.skip();
    }

    const { totalTests, failedTests, stackTraces } =
      await testContext.runTestsWithStats("SuccessAndFailureTest", {
        ethRpcUrl: testContext.rpcUrl,
      });

    assert.equal(failedTests, 1);
    assert.equal(totalTests, 2);
    // When using forking from latest block, no stack trace should be generated as re-execution is unsafe.
    const stackTrace = stackTraces.get("testThatFails()");
    if (
      stackTrace === undefined ||
      stackTrace.stackTrace?.kind !== "UnsafeToReplay"
    ) {
      throw new Error(
        `Expected unsafe to replay stack trace, instead it is: {stackTrace}`
      );
    }
    assert.equal(stackTrace.stackTrace.globalForkLatest, true);
  });

  it("ContractEnvironment", async function () {
    const { totalTests, failedTests } = await testContext.runTestsWithStats(
      "ContractEnvironmentTest",
      {
        sender: Buffer.from("976EA74026E726554dB657fA54763abd0C3a0aa9", "hex"),
        chainId: 12n,
        blockNumber: 23n,
        blockTimestamp: 45n,
      }
    );

    assert.equal(failedTests, 0);
    assert.equal(totalTests, 1);
  });

  describe("IsolateMode", function () {
    it("IsolateMode on", async function () {
      const { totalTests, failedTests } = await testContext.runTestsWithStats(
        "IsolateTest",
        {
          isolate: true,
        }
      );

      assert.equal(failedTests, 0);
      assert.equal(totalTests, 1);
    });

    it("IsolateMode off", async function () {
      const { totalTests, failedTests } =
        await testContext.runTestsWithStats("IsolateTest");

      assert.equal(failedTests, 1);
      assert.equal(totalTests, 1);
    });
  });

  describe("TestFail", function () {
    it("TestFail on", async function () {
      const { totalTests, failedTests } = await testContext.runTestsWithStats(
        "TestFailTest",
        {
          testFail: true,
        }
      );

      // Reverting test starting with `testFail` should be reported as success if `testFail` is on
      assert.equal(failedTests, 0);
      assert.equal(totalTests, 1);
    });

    it("TestFail off", async function () {
      const { totalTests, failedTests } =
        await testContext.runTestsWithStats("TestFailTest");

      // Reverting test starting with `testFail` should be reported as failure if `testFail` is off
      assert.equal(failedTests, 1);
      assert.equal(totalTests, 1);
    });
  });

  it("EnvVarTest", async function () {
    process.env._EDR_SOLIDITY_TESTS_GET_ENV_TEST_KEY =
      "_edrSolidityTestsGetEnvTestVal";

    const { totalTests, failedTests } =
      await testContext.runTestsWithStats("EnvVarTest");

    assert.equal(failedTests, 0);
    assert.equal(totalTests, 1);
  });

  it("GlobalFork", async function (t) {
    if (testContext.rpcUrl === undefined) {
      t.skip();
    }

    const { totalTests, failedTests } = await testContext.runTestsWithStats(
      "GlobalForkTest",
      {
        ethRpcUrl: testContext.rpcUrl,
        forkBlockNumber: 20_000_000n,
      }
    );

    assert.equal(failedTests, 0);
    assert.equal(totalTests, 1);
  });

  it("ForkCheatcode", async function (t) {
    if (testContext.rpcUrl === undefined) {
      t.skip();
    }

    const { totalTests, failedTests } = await testContext.runTestsWithStats(
      "ForkCheatcodeTest",
      {
        rpcEndpoints: {
          alchemyMainnet: testContext.rpcUrl!,
        },
      }
    );

    assert.equal(failedTests, 0);
    assert.equal(totalTests, 1);
  });

  it("Latest fork cheatcode", async function (t) {
    if (testContext.rpcUrl === undefined) {
      t.skip();
    }

    const { totalTests, failedTests, stackTraces } =
      await testContext.runTestsWithStats("LatestForkCheatcodeTest", {
        rpcEndpoints: {
          alchemyMainnet: testContext.rpcUrl!,
        },
      });

    assert.equal(failedTests, 1);
    assert.equal(totalTests, 1);

    let stackTrace = stackTraces.get("testThatFails()");
    assertImpureCheatcode(stackTrace, "createSelectFork");
  });

  it("FailingSetup", async function () {
    const { totalTests, failedTests, stackTraces } =
      await testContext.runTestsWithStats("FailingSetupTest");

    assertStackTraces(
      stackTraces.get("setUp()"),
      "invalid rpc url: nonExistentForkAlias",
      [{ contract: "FailingSetupTest", function: "setUp" }]
    );

    assert.equal(failedTests, 1);
    assert.equal(totalTests, 1);
  });

  it("FailingDeploy", async function () {
    const { totalTests, failedTests, stackTraces } =
      await testContext.runTestsWithStats("FailingDeployTest");

    assertStackTraces(stackTraces.get("setUp()"), "revert: Deployment failed", [
      { contract: "FailingDeployTest", function: "constructor" },
    ]);

    assert.equal(failedTests, 1);
    assert.equal(totalTests, 1);
  });

  it("LinkingTest", async function () {
    const { totalTests, failedTests } =
      await testContext.runTestsWithStats("LinkingTest");

    assert.equal(failedTests, 0);
    assert.equal(totalTests, 1);
  });

  it("LinkingTest", async function () {
    const { totalTests, failedTests } =
      await testContext.runTestsWithStats("LinkingTest");

    assert.equal(failedTests, 0);
    assert.equal(totalTests, 1);
  });

  it("CounterDifferentSolc", async function () {
    const { totalTests, failedTests } = await testContext.runTestsWithStats(
      "CounterDifferentSolcTest"
    );

    assert.equal(failedTests, 0);
    assert.equal(totalTests, 1);
  });

  it("CounterSameSolc", async function () {
    const { totalTests, failedTests } = await testContext.runTestsWithStats(
      "CounterSameSolcTest"
    );

    assert.equal(failedTests, 0);
    assert.equal(totalTests, 1);
  });

  it("UnsupportedCheatcode", async function () {
    const { totalTests, failedTests, stackTraces } =
      await testContext.runTestsWithStats("UnsupportedCheatcodeTest");

    assertStackTraces(
      stackTraces.get("testUnsupportedCheatcode()"),
      "cheatcode 'broadcast()' is not supported",
      [
        {
          contract: "UnsupportedCheatcodeTest",
          function: "testUnsupportedCheatcode",
        },
      ]
    );
    assert.equal(failedTests, 1);
    assert.equal(totalTests, 1);
  });

  it("L1Chain", async function () {
    const { totalTests, failedTests, stackTraces } =
      await testContext.runTestsWithStats(
        "L1ChainTest",
        undefined,
        L1_CHAIN_TYPE
      );

    assert.equal(totalTests, 1);
    assert.equal(failedTests, 0);
  });

  it("OpChain", async function () {
    const { totalTests, failedTests } = await testContext.runTestsWithStats(
      "OpChainTest",
      undefined,
      OP_CHAIN_TYPE
    );

    assert.equal(totalTests, 1);
    assert.equal(failedTests, 0);
  });

<<<<<<< HEAD
  it("Gas snapshot cheatcodes", async function () {
    const { totalTests, failedTests, suiteResults } =
      await testContext.runTestsWithStats("GasSnapshotTest", {}, L1_CHAIN_TYPE);

    assert.equal(totalTests, 12);
    assert.equal(failedTests, 0);

    let snapshots = new Map<string, Map<string, string>>();

    for (const suiteResult of suiteResults) {
      for (const testResult of suiteResult.testResults) {
        assert.notEqual(testResult.valueSnapshotGroups, undefined);

        const snapshotGroups = testResult.valueSnapshotGroups!;

        assert(
          snapshotGroups.length > 0,
          "All gas snapshot tests should have at least one scoped snapshot"
        );

        // Collect all snapshots from the groups
        for (const group of snapshotGroups) {
          let snapshot = snapshots.get(group.name);
          if (snapshot === undefined) {
            snapshot = new Map<string, string>();
            snapshots.set(group.name, snapshot);
          }

          for (const entry of group.entries) {
            snapshot.set(entry.name, entry.value);
          }
        }
      }
    }

    assert.deepEqual(
      snapshots,
      new Map([
        [
          "CustomGroup",
          new Map([
            ["e", "456"],
            ["i", "456"],
            ["o", "123"],
            ["q", "789"],
            ["testSnapshotGasLastCallGroupName", "45084"],
            ["testSnapshotGasSection", "5857390"],
            ["testSnapshotGasSectionGroupName", "5857820"],
            ["x", "123"],
            ["z", "789"],
          ]),
        ],
        [
          "GasSnapshotTest",
          new Map([
            ["a", "123"],
            ["b", "456"],
            ["c", "789"],
            ["d", "123"],
            ["e", "456"],
            ["f", "789"],
            ["testAssertGasExternal", "50265"],
            ["testAssertGasInternalA", "22052"],
            ["testAssertGasInternalB", "1021"],
            ["testAssertGasInternalC", "1020"],
            ["testAssertGasInternalD", "20921"],
            ["testAssertGasInternalE", "1021"],
            ["testSnapshotGasLastCallName", "45084"],
            ["testSnapshotGasSection", "5857390"],
            ["testSnapshotGasSectionName", "5857630"],
          ]),
        ],
      ])
    );
=======
  describe("InternalExpectRevert", async function () {
    it("allowInternalExpectRevert is true", async function () {
      const { totalTests, failedTests } = await testContext.runTestsWithStats(
        "InternalExpectRevertTest",
        {
          allowInternalExpectRevert: true,
        },
        L1_CHAIN_TYPE
      );

      assert.equal(totalTests, 1);
      assert.equal(failedTests, 0);
    });

    it("allowInternalExpectRevert default", async function () {
      const { totalTests, failedTests, stackTraces } =
        await testContext.runTestsWithStats(
          "InternalExpectRevertTest",
          undefined,
          L1_CHAIN_TYPE
        );

      assert.equal(totalTests, 1);
      assert.equal(failedTests, 1);

      const stackTrace = stackTraces.get("testInternalExpectRevert()");
      assert.equal(
        stackTrace?.reason,
        "call didn't revert at a lower depth than cheatcode call depth"
      );
    });
>>>>>>> e1ef5a8b
  });
});<|MERGE_RESOLUTION|>--- conflicted
+++ resolved
@@ -280,7 +280,6 @@
     assert.equal(failedTests, 0);
   });
 
-<<<<<<< HEAD
   it("Gas snapshot cheatcodes", async function () {
     const { totalTests, failedTests, suiteResults } =
       await testContext.runTestsWithStats("GasSnapshotTest", {}, L1_CHAIN_TYPE);
@@ -355,7 +354,8 @@
         ],
       ])
     );
-=======
+  });
+
   describe("InternalExpectRevert", async function () {
     it("allowInternalExpectRevert is true", async function () {
       const { totalTests, failedTests } = await testContext.runTestsWithStats(
@@ -387,6 +387,5 @@
         "call didn't revert at a lower depth than cheatcode call depth"
       );
     });
->>>>>>> e1ef5a8b
   });
 });