name: EDR NPM release

env:
  DEBUG: napi:*
  APP_NAME: edr
  MACOSX_DEPLOYMENT_TARGET: "10.13"
  NUMBER_OF_TARGETS: 7
permissions:
  contents: write
  id-token: write
on:
  push:
    # pre-releases will be triggered in any of these branches
    # production releases will only be triggered for `main`
    branches:
      - main
      - prerelease
<<<<<<< HEAD
      - feat/solidity-tests
=======
      - hh2
>>>>>>> 83e9d934
    tags-ignore:
      - "**"
    paths-ignore:
      - "**/*.md"
      - LICENSE
      - "**/*.gitignore"
      - .editorconfig
      - docs/**
  pull_request: null
  workflow_dispatch:

jobs:
  build:
    strategy:
      fail-fast: false
      matrix:
        settings:
          - host: macos-13
            target: x86_64-apple-darwin
            build: |
              pnpm run build
              strip -x *.node
          - host: windows-2022
            build: pnpm run build
            target: x86_64-pc-windows-msvc
          - host: ubuntu-22.04
            target: x86_64-unknown-linux-gnu
            docker: ghcr.io/napi-rs/napi-rs/nodejs-rust@sha256:4b2638c0987845c4ab3488574a215a2a866b99fb28588788786f2b8cbcb40e71
            build: |-
              set -e &&
              pnpm run build --target x86_64-unknown-linux-gnu &&
              strip *.node
          - host: ubuntu-22.04
            target: x86_64-unknown-linux-musl
            docker: ghcr.io/napi-rs/napi-rs/nodejs-rust@sha256:2003f7f7027adaab2c97bf576ce6bb87640a77c62a6898ed2359c050c49872a5
            build: |-
              apk add perl;
              set -e &&
              pnpm run build &&
              strip *.node
          - host: macos-13
            target: aarch64-apple-darwin
            build: |
              pnpm run build --target aarch64-apple-darwin
              strip -x *.node
          - host: ubuntu-22.04
            target: aarch64-unknown-linux-gnu
            docker: ghcr.io/napi-rs/napi-rs/nodejs-rust@sha256:08cb2c8326ae78cf8ffd58f81523dd9592a4778c2c5f314251f5773ea204f289
            build: |-
              set -e &&
              sudo apt-get update &&
              sudo apt-get install perl -y &&
              rustup target add aarch64-unknown-linux-gnu &&
              # Required to build OpenSSL
              export LDFLAGS="-L/usr/aarch64-unknown-linux-gnu/lib/gcc/aarch64-unknown-linux-gnu/4.8.5" &&
              export CFLAGS="-B/usr/aarch64-unknown-linux-gnu/lib/gcc/aarch64-unknown-linux-gnu/4.8.5 --sysroot=/usr/aarch64-unknown-linux-gnu/aarch64-unknown-linux-gnu/sysroot" &&
              export CXXFLAGS="-B/usr/aarch64-unknown-linux-gnu/lib/gcc/aarch64-unknown-linux-gnu/4.8.5 --sysroot=/usr/aarch64-unknown-linux-gnu/aarch64-unknown-linux-gnu/sysroot" &&
              pnpm run build --target aarch64-unknown-linux-gnu &&
              aarch64-unknown-linux-gnu-strip *.node
          - host: ubuntu-22.04
            target: aarch64-unknown-linux-musl
            docker: ghcr.io/napi-rs/napi-rs/nodejs-rust@sha256:2003f7f7027adaab2c97bf576ce6bb87640a77c62a6898ed2359c050c49872a5
            build: |-
              apk add perl;
              set -e &&
              rustup target add aarch64-unknown-linux-musl &&
              pnpm run build --target aarch64-unknown-linux-musl &&
              /aarch64-linux-musl-cross/bin/aarch64-linux-musl-strip *.node
    name: stable - ${{ matrix.settings.target }} - node@18
    runs-on: ${{ matrix.settings.host }}
    defaults:
      run:
        working-directory: ./crates/edr_napi
    steps:
      - uses: actions/checkout@v4
      - name: Check number of targets
        shell: bash
        run: |
          echo "Number of build jobs: ${{ strategy.job-total }}"
          echo "Expected number of build jobs: $NUMBER_OF_TARGETS"
          test ${{ strategy.job-total }} -eq "$NUMBER_OF_TARGETS"
      - uses: pnpm/action-setup@v4
        with:
          version: 9
      - name: Setup node
        uses: actions/setup-node@v3
        if: ${{ !matrix.settings.docker }}
        with:
          node-version: 20
          check-latest: true
          cache: pnpm
      - name: Install Rust toolchain
        uses: dtolnay/rust-toolchain@stable
        if: ${{ !matrix.settings.docker }}
        with:
          toolchain: stable
      # The `--target` flag for `rustup toolchain install` is not working properly which is
      # why we need this extra step in addition to the `dtolnay/rust-toolchain` action.
      # https://github.com/rust-lang/rustup/issues/3255
      - name: Add Rust cross-compilation target
        run: rustup target add ${{ matrix.settings.target }}
        if: ${{ !matrix.settings.docker }}
        shell: bash
      - name: Cache cargo
        uses: actions/cache@v4
        with:
          path: |
            ~/.cargo/registry/index/
            ~/.cargo/registry/cache/
            ~/.cargo/git/db/
            .cargo-cache
            target/
          key: ${{ matrix.settings.target }}-cargo-${{ matrix.settings.host }}
      - uses: goto-bus-stop/setup-zig@v2
        if: ${{ matrix.settings.target == 'armv7-unknown-linux-gnueabihf' }}
        with:
          version: 0.10.1
      - name: Install dependencies
        run: pnpm install --frozen-lockfile --prefer-offline
      - name: Build in docker
        uses: addnab/docker-run-action@v3
        if: ${{ matrix.settings.docker }}
        with:
          image: ${{ matrix.settings.docker }}
          options: "--user 0:0 -v ${{ github.workspace }}/.cargo-cache/git/db:/usr/local/cargo/git/db -v ${{ github.workspace }}/.cargo/registry/cache:/usr/local/cargo/registry/cache -v ${{ github.workspace }}/.cargo/registry/index:/usr/local/cargo/registry/index -v ${{ github.workspace }}:/build -w /build/crates/edr_napi"
          run: ${{ matrix.settings.build }}
      - name: Build
        run: ${{ matrix.settings.build }}
        if: ${{ !matrix.settings.docker }}
        shell: bash
      - name: Upload artifact
        uses: actions/upload-artifact@v4
        with:
          name: bindings-${{ matrix.settings.target }}
          # The upload artifact action doesn't respect the working directory setting. Unclear if this is a bug or not
          # https://github.com/actions/upload-artifact/issues/294
          path: ./crates/edr_napi/${{ env.APP_NAME }}.*.node
          if-no-files-found: error
  test-macOS-windows-binding:
    name: Test bindings on ${{ matrix.settings.target }} - node@${{ matrix.node }}
    needs:
      - build
    strategy:
      fail-fast: false
      matrix:
        settings:
          - host: macos-13
            target: x86_64-apple-darwin
          - host: macos-14
            target: aarch64-apple-darwin
          - host: windows-2022
            target: x86_64-pc-windows-msvc
        node:
          - "18"
          - "20"
    runs-on: ${{ matrix.settings.host }}
    defaults:
      run:
        working-directory: ./crates/edr_napi
    steps:
      - uses: actions/checkout@v4
      - uses: ./.github/actions/setup-node
      - name: Install dependencies
        run: pnpm install --frozen-lockfile --prefer-offline
      - name: Download artifacts
        uses: actions/download-artifact@v4
        with:
          name: bindings-${{ matrix.settings.target }}
          path: ./crates/edr_napi/
      - name: List packages
        run: ls -R .
        shell: bash
      - name: Test bindings
        run: pnpm testNoBuild
  test-linux-x64-gnu-binding:
    name: Test bindings on Linux-x64-gnu - node@${{ matrix.node }}
    needs:
      - build
    strategy:
      fail-fast: false
      matrix:
        node:
          - "18"
          - "20"
    runs-on: ubuntu-22.04
    steps:
      - uses: actions/checkout@v4
      - uses: ./.github/actions/setup-node
      - name: Install dependencies
        run: pnpm install --frozen-lockfile --prefer-offline
      - name: Download artifacts
        uses: actions/download-artifact@v4
        with:
          name: bindings-x86_64-unknown-linux-gnu
          path: ./crates/edr_napi/
      - name: List packages
        run: ls -R .
        shell: bash
      - name: Test bindings
        # Setting CI=1 is important to make PNPM install non-interactive
        # https://github.com/pnpm/pnpm/issues/6615#issuecomment-1656945689
        run: docker run --rm  -e CI=1 -v $(pwd):/build -w /build/crates/edr_napi node:${{ matrix.node }} bash -c "wget -qO- 'https://unpkg.com/@pnpm/self-installer' | node; pnpm testNoBuild"
  test-linux-x64-musl-binding:
    name: Test bindings on x86_64-unknown-linux-musl - node@${{ matrix.node }}
    needs:
      - build
    strategy:
      fail-fast: false
      matrix:
        node:
          - "18"
          - "20"
    runs-on: ubuntu-22.04
    steps:
      - uses: actions/checkout@v4
      - uses: ./.github/actions/setup-node
        with:
          node-version: ${{ matrix.node }}
      - name: Install dependencies
        run: |
          pnpm config set supportedArchitectures.libc "musl"
          pnpm install --frozen-lockfile --prefer-offline
      - name: Download artifacts
        uses: actions/download-artifact@v4
        with:
          name: bindings-x86_64-unknown-linux-musl
          path: ./crates/edr_napi/
      - name: List packages
        run: ls -R .
        shell: bash
      - name: Test bindings
        run: docker run --rm  -e CI=1 -v $(pwd):/build -w /build/crates/edr_napi node:${{ matrix.node }}-alpine sh -c "wget -qO- 'https://unpkg.com/@pnpm/self-installer' | node; pnpm testNoBuild"
  test-linux-aarch64-gnu-binding:
    name: Test bindings on aarch64-unknown-linux-gnu - node@${{ matrix.node }}
    needs:
      - build
    strategy:
      fail-fast: false
      matrix:
        node:
          - "18"
          - "20"
    runs-on: ubuntu-22.04
    steps:
      - uses: actions/checkout@v4
      - uses: pnpm/action-setup@v4
        with:
          version: 9
      - name: Download artifacts
        uses: actions/download-artifact@v4
        with:
          name: bindings-aarch64-unknown-linux-gnu
          path: ./crates/edr_napi/
      - name: List packages
        run: ls -R .
        shell: bash
      - name: Install dependencies
        run: |
          pnpm config set supportedArchitectures.cpu "arm64"
          pnpm config set supportedArchitectures.libc "glibc"
          pnpm install --frozen-lockfile --prefer-offline
      - name: Set up QEMU
        uses: docker/setup-qemu-action@v2
        with:
          platforms: arm64
      - run: docker run --rm --privileged multiarch/qemu-user-static --reset -p yes
      - name: Setup and run tests
        uses: addnab/docker-run-action@v3
        with:
          image: node:${{ matrix.node }}
          options: "--platform linux/arm64 -v ${{ github.workspace }}:/build -w /build/crates/edr_napi -e CI=1"
          run: |
            wget -qO- 'https://unpkg.com/@pnpm/self-installer' | node
            set -e
            pnpm testNoBuild
            ls -la
  test-linux-aarch64-musl-binding:
    name: Test bindings on aarch64-unknown-linux-musl - node@${{ matrix.node }}
    needs:
      - build
    strategy:
      fail-fast: false
      matrix:
        node:
          - "18"
          - "20"
    runs-on: ubuntu-22.04
    steps:
      - uses: actions/checkout@v4
      - uses: pnpm/action-setup@v4
        with:
          version: 9
      - name: Download artifacts
        uses: actions/download-artifact@v4
        with:
          name: bindings-aarch64-unknown-linux-musl
          path: ./crates/edr_napi/
      - name: List packages
        run: ls -R .
        shell: bash
      - name: Install dependencies
        run: |
          pnpm config set supportedArchitectures.cpu "arm64"
          pnpm config set supportedArchitectures.libc "musl"
          pnpm install --frozen-lockfile --prefer-offline
      - name: Set up QEMU
        uses: docker/setup-qemu-action@v2
        with:
          platforms: arm64
      - run: docker run --rm --privileged multiarch/qemu-user-static --reset -p yes
      - name: Setup and run tests
        uses: addnab/docker-run-action@v3
        with:
          image: node:${{ matrix.node }}-alpine
          options: "--platform linux/arm64 -v ${{ github.workspace }}:/build -w /build/crates/edr_napi -e CI=1"
          run: |
            wget -qO- 'https://unpkg.com/@pnpm/self-installer' | node
            set -e
            pnpm testNoBuild
  check_commit:
    name: Check commit
    runs-on: ubuntu-22.04
    if: github.event_name != 'pull_request' || github.event.pull_request.author_association == 'OWNER' || github.event.pull_request.author_association == 'MEMBER' || github.event.pull_request.author_association == 'COLLABORATOR'
    steps:
      - uses: actions/checkout@v4
        with:
          ref: ${{ github.event.pull_request.head.ref }}

      - name: Check if commit message is a release commit
        id: check_commit
        # Must match commit check in publish step
        run: |
          if git log -1 --pretty=%B | grep "^edr-[0-9]\+\.[0-9]\+\.[0-9]\+";
          then
            echo "Check commit: matches"
            echo "match=true" >> "$GITHUB_OUTPUT"
          else
            echo "Check commit: no match"
            echo "match=false" >> "$GITHUB_OUTPUT"
          fi
    outputs:
      match: ${{ steps.check_commit.outputs.match }}
  publish:
    name: Publish
    environment: edr-release
    runs-on: ubuntu-22.04
    needs:
      - check_commit
      - test-macOS-windows-binding
      - test-linux-x64-gnu-binding
      - test-linux-x64-musl-binding
      - test-linux-aarch64-gnu-binding
      - test-linux-aarch64-musl-binding
    # Only run workflow if the commit message is a release commit.
    if: ${{ needs.check_commit.outputs.match == 'true' }}
    defaults:
      run:
        working-directory: ./crates/edr_napi
    steps:
      - uses: actions/checkout@v4
      - uses: ./.github/actions/setup-node
      - name: Install dependencies
        run: pnpm install --frozen-lockfile --prefer-offline
      - name: Download all artifacts
        uses: actions/download-artifact@v4
        with:
          path: ./crates/edr_napi/artifacts
      - name: Check number of artifacts
        shell: bash
        run: |
          tree artifacts
          # get number of artifacts with unique names
          NUMBER_OF_ARTIFACTS=$(ls -1q artifacts/*/*.node | xargs -n 1 basename | sort | uniq | wc -l)
          echo "Number of unique artifacts: $NUMBER_OF_ARTIFACTS"
          echo "Expected number of unique artifacts: $NUMBER_OF_TARGETS"
          test "$NUMBER_OF_ARTIFACTS" -eq "$NUMBER_OF_TARGETS"
      - name: Install sponge
        run: |
          sudo apt-get update
          sudo apt-get install -y moreutils
      - name: Move artifacts
        run: pnpm artifacts
      - name: Publish
        run: |
          if git log -1 --pretty=%B | grep "^edr-[0-9]\+\.[0-9]\+\.[0-9]\+-";
          then
            if [ "${{ github.event_name }}" = "push" ]; then
              echo "Publishing pre-release"
              echo "//registry.npmjs.org/:_authToken=$NPM_TOKEN" >> ~/.npmrc
              pnpm publish --no-git-checks --provenance --tag next --access public
            else
              echo "Trying to publish a pre-release from a branch that is not 'main' or 'prerelease'"
            fi
          elif git log -1 --pretty=%B | grep "^edr-[0-9]\+\.[0-9]\+\.[0-9]\+\s*";
          then
            if [ "$GITHUB_REF" == "refs/heads/main" -o "$GITHUB_REF" == "refs/heads/hh2" ]; then
              echo "Publishing release"
              echo "//registry.npmjs.org/:_authToken=$NPM_TOKEN" >> ~/.npmrc
              pnpm publish --no-git-checks --provenance --access public
            else
              echo "Trying to publish a release from a branch that is not 'main' or 'h2'"
            fi
          else
            echo "Not a release, skipping publish"
          fi
        env:
          GITHUB_TOKEN: ${{ secrets.GITHUB_TOKEN }}
          NPM_TOKEN: ${{ secrets.IGNORED_ORG_NPM_TOKEN }}<|MERGE_RESOLUTION|>--- conflicted
+++ resolved
@@ -15,11 +15,8 @@
     branches:
       - main
       - prerelease
-<<<<<<< HEAD
+      - hh2
       - feat/solidity-tests
-=======
-      - hh2
->>>>>>> 83e9d934
     tags-ignore:
       - "**"
     paths-ignore:
