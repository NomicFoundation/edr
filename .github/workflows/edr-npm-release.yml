name: EDR NPM release

env:
  DEBUG: napi:*
  APP_NAME: edr
  MACOSX_DEPLOYMENT_TARGET: "10.13"
  NUMBER_OF_TARGETS: 7
permissions:
  contents: write
  id-token: write
on:
  push:
    # pre-releases will be triggered in any of these branches
    # production releases will only be triggered for `main`
    branches:
      - main
      - prerelease
<<<<<<< HEAD
      - release/optimism
=======
      - hh2
      - feat/solidity-tests
>>>>>>> 25e5d83c
    tags-ignore:
      - "**"
    paths-ignore:
      - "**/*.md"
      - LICENSE
      - "**/*.gitignore"
      - .editorconfig
      - docs/**
  pull_request: null
  workflow_dispatch:

jobs:
  build:
    strategy:
      fail-fast: false
      matrix:
        settings:
          - host: macos-13
            target: x86_64-apple-darwin
            build: |
              pnpm run build
              strip -x *.node
          - host: windows-2022
            build: pnpm run build
            target: x86_64-pc-windows-msvc
          - host: ubuntu-22.04
            target: x86_64-unknown-linux-gnu
            docker: ghcr.io/napi-rs/napi-rs/nodejs-rust@sha256:4b2638c0987845c4ab3488574a215a2a866b99fb28588788786f2b8cbcb40e71
            build: |-
              set -e &&
              pnpm run build --target x86_64-unknown-linux-gnu &&
              strip *.node
          - host: ubuntu-22.04
            target: x86_64-unknown-linux-musl
            docker: ghcr.io/napi-rs/napi-rs/nodejs-rust@sha256:2003f7f7027adaab2c97bf576ce6bb87640a77c62a6898ed2359c050c49872a5
            build: |-
              apk add perl;
              set -e &&
              pnpm run build &&
              strip *.node
          - host: macos-13
            target: aarch64-apple-darwin
            build: |
              pnpm run build --target aarch64-apple-darwin
              strip -x *.node
          - host: ubuntu-22.04
            target: aarch64-unknown-linux-gnu
            docker: ghcr.io/napi-rs/napi-rs/nodejs-rust@sha256:08cb2c8326ae78cf8ffd58f81523dd9592a4778c2c5f314251f5773ea204f289
            build: |-
              set -e &&
              sudo apt-get update &&
              sudo apt-get install perl -y &&
              rustup target add aarch64-unknown-linux-gnu &&
              # Required to build OpenSSL
              export LDFLAGS="-L/usr/aarch64-unknown-linux-gnu/lib/gcc/aarch64-unknown-linux-gnu/4.8.5" &&
              export CFLAGS="-B/usr/aarch64-unknown-linux-gnu/lib/gcc/aarch64-unknown-linux-gnu/4.8.5 --sysroot=/usr/aarch64-unknown-linux-gnu/aarch64-unknown-linux-gnu/sysroot" &&
              export CXXFLAGS="-B/usr/aarch64-unknown-linux-gnu/lib/gcc/aarch64-unknown-linux-gnu/4.8.5 --sysroot=/usr/aarch64-unknown-linux-gnu/aarch64-unknown-linux-gnu/sysroot" &&
              pnpm run build --target aarch64-unknown-linux-gnu &&
              aarch64-unknown-linux-gnu-strip *.node
          - host: ubuntu-22.04
            target: aarch64-unknown-linux-musl
            docker: ghcr.io/napi-rs/napi-rs/nodejs-rust@sha256:2003f7f7027adaab2c97bf576ce6bb87640a77c62a6898ed2359c050c49872a5
            build: |-
              apk add perl;
              set -e &&
              rustup target add aarch64-unknown-linux-musl &&
              pnpm run build --target aarch64-unknown-linux-musl &&
              /aarch64-linux-musl-cross/bin/aarch64-linux-musl-strip *.node
    name: stable - ${{ matrix.settings.target }} - node@18
    runs-on: ${{ matrix.settings.host }}
    defaults:
      run:
        working-directory: ./crates/edr_napi
    steps:
      - uses: actions/checkout@v4
      - name: Check number of targets
        shell: bash
        run: |
          echo "Number of build jobs: ${{ strategy.job-total }}"
          echo "Expected number of build jobs: $NUMBER_OF_TARGETS"
          test ${{ strategy.job-total }} -eq "$NUMBER_OF_TARGETS"
      - uses: pnpm/action-setup@v4
        with:
          version: 9
      - name: Setup node
        uses: actions/setup-node@v3
        if: ${{ !matrix.settings.docker }}
        with:
          node-version: 20
          check-latest: true
          cache: pnpm
      - name: Install Rust toolchain
        uses: dtolnay/rust-toolchain@stable
        if: ${{ !matrix.settings.docker }}
        with:
          toolchain: stable
      # The `--target` flag for `rustup toolchain install` is not working properly which is
      # why we need this extra step in addition to the `dtolnay/rust-toolchain` action.
      # https://github.com/rust-lang/rustup/issues/3255
      - name: Add Rust cross-compilation target
        run: rustup target add ${{ matrix.settings.target }}
        if: ${{ !matrix.settings.docker }}
        shell: bash
      - name: Cache cargo
        uses: actions/cache@v4
        with:
          path: |
            ~/.cargo/registry/index/
            ~/.cargo/registry/cache/
            ~/.cargo/git/db/
            .cargo-cache
            target/
          key: ${{ matrix.settings.target }}-cargo-${{ matrix.settings.host }}
      - uses: goto-bus-stop/setup-zig@v2
        if: ${{ matrix.settings.target == 'armv7-unknown-linux-gnueabihf' }}
        with:
          version: 0.10.1
      - name: Install dependencies
        run: pnpm install --frozen-lockfile --prefer-offline
      - name: Build in docker
        uses: addnab/docker-run-action@v3
        if: ${{ matrix.settings.docker }}
        with:
          image: ${{ matrix.settings.docker }}
          options: "--user 0:0 -v ${{ github.workspace }}/.cargo-cache/git/db:/usr/local/cargo/git/db -v ${{ github.workspace }}/.cargo/registry/cache:/usr/local/cargo/registry/cache -v ${{ github.workspace }}/.cargo/registry/index:/usr/local/cargo/registry/index -v ${{ github.workspace }}:/build -w /build/crates/edr_napi"
          run: ${{ matrix.settings.build }}
      - name: Build
        run: ${{ matrix.settings.build }}
        if: ${{ !matrix.settings.docker }}
        shell: bash
      - name: Upload artifact
        uses: actions/upload-artifact@v4
        with:
          name: bindings-${{ matrix.settings.target }}
          # The upload artifact action doesn't respect the working directory setting. Unclear if this is a bug or not
          # https://github.com/actions/upload-artifact/issues/294
          path: ./crates/edr_napi/${{ env.APP_NAME }}.*.node
          if-no-files-found: error
  test-macOS-windows-binding:
    name: Test bindings on ${{ matrix.settings.target }} - node@${{ matrix.node }}
    needs:
      - build
    strategy:
      fail-fast: false
      matrix:
        settings:
          - host: macos-13
            target: x86_64-apple-darwin
          - host: macos-14
            target: aarch64-apple-darwin
          - host: windows-2022
            target: x86_64-pc-windows-msvc
        node:
          - "18"
          - "20"
    runs-on: ${{ matrix.settings.host }}
    defaults:
      run:
        working-directory: ./crates/edr_napi
    steps:
      - uses: actions/checkout@v4
      - uses: ./.github/actions/setup-node
      - name: Install dependencies
        run: pnpm install --frozen-lockfile --prefer-offline
      - name: Download artifacts
        uses: actions/download-artifact@v4
        with:
          name: bindings-${{ matrix.settings.target }}
          path: ./crates/edr_napi/
      - name: List packages
        run: ls -R .
        shell: bash
      - name: Test bindings
        run: pnpm testNoBuild
  test-linux-x64-gnu-binding:
    name: Test bindings on Linux-x64-gnu - node@${{ matrix.node }}
    needs:
      - build
    strategy:
      fail-fast: false
      matrix:
        node:
          - "18"
          - "20"
    runs-on: ubuntu-22.04
    steps:
      - uses: actions/checkout@v4
      - uses: ./.github/actions/setup-node
      - name: Install dependencies
        run: pnpm install --frozen-lockfile --prefer-offline
      - name: Download artifacts
        uses: actions/download-artifact@v4
        with:
          name: bindings-x86_64-unknown-linux-gnu
          path: ./crates/edr_napi/
      - name: List packages
        run: ls -R .
        shell: bash
      - name: Test bindings
        # Setting CI=1 is important to make PNPM install non-interactive
        # https://github.com/pnpm/pnpm/issues/6615#issuecomment-1656945689
        run: docker run --rm  -e CI=1 -v $(pwd):/build -w /build/crates/edr_napi node:${{ matrix.node }} bash -c "wget -qO- 'https://unpkg.com/@pnpm/self-installer' | node; pnpm testNoBuild"
  test-linux-x64-musl-binding:
    name: Test bindings on x86_64-unknown-linux-musl - node@${{ matrix.node }}
    needs:
      - build
    strategy:
      fail-fast: false
      matrix:
        node:
          - "18"
          - "20"
    runs-on: ubuntu-22.04
    steps:
      - uses: actions/checkout@v4
      - uses: ./.github/actions/setup-node
        with:
          node-version: ${{ matrix.node }}
      - name: Install dependencies
        run: |
          pnpm config set supportedArchitectures.libc "musl"
          pnpm install --frozen-lockfile --prefer-offline
      - name: Download artifacts
        uses: actions/download-artifact@v4
        with:
          name: bindings-x86_64-unknown-linux-musl
          path: ./crates/edr_napi/
      - name: List packages
        run: ls -R .
        shell: bash
      - name: Test bindings
        run: docker run --rm  -e CI=1 -v $(pwd):/build -w /build/crates/edr_napi node:${{ matrix.node }}-alpine sh -c "wget -qO- 'https://unpkg.com/@pnpm/self-installer' | node; pnpm testNoBuild"
  test-linux-aarch64-gnu-binding:
    name: Test bindings on aarch64-unknown-linux-gnu - node@${{ matrix.node }}
    needs:
      - build
    strategy:
      fail-fast: false
      matrix:
        node:
          - "18"
          - "20"
    runs-on: ubuntu-22.04
    steps:
      - uses: actions/checkout@v4
      - uses: pnpm/action-setup@v4
        with:
          version: 9
      - name: Download artifacts
        uses: actions/download-artifact@v4
        with:
          name: bindings-aarch64-unknown-linux-gnu
          path: ./crates/edr_napi/
      - name: List packages
        run: ls -R .
        shell: bash
      - name: Install dependencies
        run: |
          pnpm config set supportedArchitectures.cpu "arm64"
          pnpm config set supportedArchitectures.libc "glibc"
          pnpm install --frozen-lockfile --prefer-offline
      - name: Set up QEMU
        uses: docker/setup-qemu-action@v2
        with:
          platforms: arm64
      - run: docker run --rm --privileged multiarch/qemu-user-static --reset -p yes
      - name: Setup and run tests
        uses: addnab/docker-run-action@v3
        with:
          image: node:${{ matrix.node }}
          options: "--platform linux/arm64 -v ${{ github.workspace }}:/build -w /build/crates/edr_napi -e CI=1"
          run: |
            wget -qO- 'https://unpkg.com/@pnpm/self-installer' | node
            set -e
            pnpm testNoBuild
            ls -la
  test-linux-aarch64-musl-binding:
    name: Test bindings on aarch64-unknown-linux-musl - node@${{ matrix.node }}
    needs:
      - build
    strategy:
      fail-fast: false
      matrix:
        node:
          - "18"
          - "20"
    runs-on: ubuntu-22.04
    steps:
      - uses: actions/checkout@v4
      - uses: pnpm/action-setup@v4
        with:
          version: 9
      - name: Download artifacts
        uses: actions/download-artifact@v4
        with:
          name: bindings-aarch64-unknown-linux-musl
          path: ./crates/edr_napi/
      - name: List packages
        run: ls -R .
        shell: bash
      - name: Install dependencies
        run: |
          pnpm config set supportedArchitectures.cpu "arm64"
          pnpm config set supportedArchitectures.libc "musl"
          pnpm install --frozen-lockfile --prefer-offline
      - name: Set up QEMU
        uses: docker/setup-qemu-action@v2
        with:
          platforms: arm64
      - run: docker run --rm --privileged multiarch/qemu-user-static --reset -p yes
      - name: Setup and run tests
        uses: addnab/docker-run-action@v3
        with:
          image: node:${{ matrix.node }}-alpine
          options: "--platform linux/arm64 -v ${{ github.workspace }}:/build -w /build/crates/edr_napi -e CI=1"
          run: |
            wget -qO- 'https://unpkg.com/@pnpm/self-installer' | node
            set -e
            pnpm testNoBuild
  check_commit:
    name: Check commit
    runs-on: ubuntu-22.04
    if: github.event_name != 'pull_request' || github.event.pull_request.author_association == 'OWNER' || github.event.pull_request.author_association == 'MEMBER' || github.event.pull_request.author_association == 'COLLABORATOR'
    steps:
      - uses: actions/checkout@v4
        with:
          ref: ${{ github.event.pull_request.head.ref }}

      - name: Check if commit message is a release commit
        id: check_commit
        # Must match commit check in publish step
        run: |
          if git log -1 --pretty=%B | grep "^edr-[0-9]\+\.[0-9]\+\.[0-9]\+";
          then
            echo "Check commit: matches"
            echo "match=true" >> "$GITHUB_OUTPUT"
          else
            echo "Check commit: no match"
            echo "match=false" >> "$GITHUB_OUTPUT"
          fi
    outputs:
      match: ${{ steps.check_commit.outputs.match }}
  publish:
    name: Publish
    environment: edr-release
    runs-on: ubuntu-22.04
    needs:
      - check_commit
      - test-macOS-windows-binding
      - test-linux-x64-gnu-binding
      - test-linux-x64-musl-binding
      - test-linux-aarch64-gnu-binding
      - test-linux-aarch64-musl-binding
    # Only run workflow if the commit message is a release commit.
    if: ${{ needs.check_commit.outputs.match == 'true' }}
    defaults:
      run:
        working-directory: ./crates/edr_napi
    steps:
      - uses: actions/checkout@v4
      - uses: ./.github/actions/setup-node
      - name: Install dependencies
        run: pnpm install --frozen-lockfile --prefer-offline
      - name: Download all artifacts
        uses: actions/download-artifact@v4
        with:
          path: ./crates/edr_napi/artifacts
      - name: Check number of artifacts
        shell: bash
        run: |
          tree artifacts
          # get number of artifacts with unique names
          NUMBER_OF_ARTIFACTS=$(ls -1q artifacts/*/*.node | xargs -n 1 basename | sort | uniq | wc -l)
          echo "Number of unique artifacts: $NUMBER_OF_ARTIFACTS"
          echo "Expected number of unique artifacts: $NUMBER_OF_TARGETS"
          test "$NUMBER_OF_ARTIFACTS" -eq "$NUMBER_OF_TARGETS"
      - name: Install sponge
        run: |
          sudo apt-get update
          sudo apt-get install -y moreutils
      - name: Move artifacts
        run: pnpm artifacts
      - name: Publish
        run: |
          if git log -1 --pretty=%B | grep "^edr-[0-9]\+\.[0-9]\+\.[0-9]\+-";
          then
            if [ "${{ github.event_name }}" = "push" ]; then
              echo "Publishing pre-release"
              echo "//registry.npmjs.org/:_authToken=$NPM_TOKEN" >> ~/.npmrc
              pnpm publish --no-git-checks --provenance --tag next --access public
            else
              echo "Trying to publish a pre-release from a branch that is not 'main' or 'prerelease'"
            fi
          elif git log -1 --pretty=%B | grep "^edr-[0-9]\+\.[0-9]\+\.[0-9]\+\s*";
          then
            if [ "$GITHUB_REF" == "refs/heads/main" -o "$GITHUB_REF" == "refs/heads/hh2" ]; then
              echo "Publishing release"
              echo "//registry.npmjs.org/:_authToken=$NPM_TOKEN" >> ~/.npmrc
              pnpm publish --no-git-checks --provenance --access public
            else
              echo "Trying to publish a release from a branch that is not 'main' or 'h2'"
            fi
          else
            echo "Not a release, skipping publish"
          fi
        env:
          GITHUB_TOKEN: ${{ secrets.GITHUB_TOKEN }}
          NPM_TOKEN: ${{ secrets.IGNORED_ORG_NPM_TOKEN }}<|MERGE_RESOLUTION|>--- conflicted
+++ resolved
@@ -15,12 +15,9 @@
     branches:
       - main
       - prerelease
-<<<<<<< HEAD
-      - release/optimism
-=======
       - hh2
       - feat/solidity-tests
->>>>>>> 25e5d83c
+      - release/optimism
     tags-ignore:
       - "**"
     paths-ignore:
