name: EDR

on:
  push:
    branches:
      - main
  pull_request:
    branches:
      - "**"
  workflow_dispatch:

concurrency:
  group: ${{github.workflow}}-${{github.ref}}
  cancel-in-progress: true

jobs:
  check-edr:
    name: Check EDR
    runs-on: ubuntu-24.04
    env:
      RUSTFLAGS: -Dwarnings
    steps:
      - uses: actions/checkout@v5
      - uses: ./.github/actions/setup-rust

      # Install pre-built binaries for cargo hack
      - uses: taiki-e/install-action@cargo-hack

      - name: Cargo check no default features for all crates
        run: cargo check --workspace --all-targets --no-default-features

      - name: Cargo hack check for EDR crates
        run: |
          chmod +x ./.github/scripts/cargo-hack-edr.sh
          ./.github/scripts/cargo-hack-edr.sh
        shell: bash

  test-edr-rs:
    name: Test EDR (${{ matrix.os }})
    runs-on: ${{ matrix.os }}
    needs: check-edr
    strategy:
      fail-fast: false
      matrix:
<<<<<<< HEAD
        os: ["ubuntu-24.04", "macos-latest", "windows-latest"]
=======
        os: ["ubuntu-24.04", "macos-15", "windows-2025"]
>>>>>>> bc3e07e5
    steps:
      - uses: actions/checkout@v5
      - uses: ./.github/actions/setup-rust
        with:
          components: llvm-tools-preview

      - name: Install cargo-llvm-cov
        uses: taiki-e/install-action@cargo-llvm-cov

      - name: Restore EDR RPC cache
        uses: actions/cache/restore@v4
        with:
          path: |
            **/edr-cache
          key: edr-rs-rpc-cache-v1-${{ matrix.os }}

      - name: Run cargo tests (with coverage)
        env:
          ALCHEMY_URL: ${{ secrets.ALCHEMY_URL }}
          INFURA_URL: ${{ secrets.INFURA_URL }}
        run: cargo llvm-cov --workspace --all-targets --all-features --codecov --output-path codecov.json

      - name: Upload coverage to Codecov
        uses: codecov/codecov-action@v4
        with:
          files: codecov.json
          name: ${{ matrix.os }}
          fail_ci_if_error: false
          token: ${{ secrets.CODECOV_TOKEN }}

      - name: Doctests
        run: cargo test --doc --workspace --features tracing

      - name: Save EDR RPC cache
        uses: actions/cache/save@v4
        with:
          path: |
            **/edr-cache
          key: edr-rs-rpc-cache-v1-${{ matrix.os }}-${{ hashFiles('**/edr-cache/**/*') }}

      # disable until:
      # 1) https://github.com/napi-rs/napi-rs/issues/1405 is resolved (Windows-only)
      # 2) https://github.com/nextest-rs/nextest/issues/871 (all platforms)
      # when re-enabled, remove "Run cargo test"

      # Nextest
      # - name: Install latest nextest release
      #   uses: taiki-e/install-action@nextest

      # - name: Test with latest nextest release
      #   env:
      #     CARGO_INCREMENTAL: ${{ matrix.CARGO_INCREMENTAL }}
      #     ALCHEMY_URL: ${{ secrets.ALCHEMY_URL }}
      #   run: cargo nextest run --workspace --all-features --all-targets

  test-edr-ts:
    name: Test EDR TS bindings (${{ matrix.os }})
    runs-on: ${{ matrix.os }}
    needs: check-edr
    strategy:
      fail-fast: false
      matrix:
<<<<<<< HEAD
        node: [20]
        os: [ubuntu-24.04, macos-latest, windows-latest]
=======
        node: [18.15]
        os: [ubuntu-24.04, macos-15, windows-2025]
>>>>>>> bc3e07e5
    steps:
      - uses: actions/checkout@v5

      - uses: ./.github/actions/setup-node
        with:
          node-version: ${{ matrix.node }}

      - uses: ./.github/actions/setup-rust
        with:
          components: llvm-tools-preview

      - name: Install cargo-llvm-cov
        uses: taiki-e/install-action@cargo-llvm-cov

      - name: Restore EDR RPC cache
        uses: actions/cache/restore@v4
        with:
          path: |
            **/edr-cache
          key: edr-ts-rpc-cache-v1-${{ matrix.os }}

      - name: Install package
        run: pnpm install --frozen-lockfile --prefer-offline

      - name: Run tests
        env:
          ALCHEMY_URL: ${{ secrets.ALCHEMY_URL }}
          # Enables chalk colors in CI, required for logs tests
          FORCE_COLOR: 3
        shell: bash
        run: |
          source <(cargo llvm-cov show-env --export-prefix)
          pnpm -C crates/edr_napi test
          # `--release` included to match `build:dev` compilation flags
          cargo llvm-cov report --release --codecov --output-path codecov.json

      - name: Upload coverage to Codecov
        uses: codecov/codecov-action@v4
        with:
          files: codecov.json
          name: ${{ matrix.os }}
          fail_ci_if_error: false
          token: ${{ secrets.CODECOV_TOKEN }}

      - name: Save EDR RPC cache
        uses: actions/cache/save@v4
        with:
          path: |
            **/edr-cache
          key: edr-ts-rpc-cache-v1-${{ matrix.os }}-${{ hashFiles('**/edr-cache/**/*') }}

  edr-style:
    name: Check EDR Style
    runs-on: ubuntu-24.04
    needs: check-edr
    steps:
      - uses: actions/checkout@v5
      - uses: ./.github/actions/setup-rust
        with:
          components: clippy

      - name: Install nightly rustfmt
        uses: ./.github/actions/setup-rust
        with:
          toolchain: nightly
          components: rustfmt
          cache: false # already set up in previous step

      - name: Run cargo fmt
        run: cargo +nightly fmt --all --check

      - name: Run cargo clippy
        run: cargo clippy --workspace --all-targets --all-features -- -D warnings

  edr-docs:
    name: Build EDR Docs
    runs-on: ubuntu-24.04
    needs: check-edr
    steps:
      - uses: actions/checkout@v5
      - uses: ./.github/actions/setup-rust

      - name: Cargo doc
        run: |
          chmod +x ./.github/scripts/cargo-doc.sh
          ./.github/scripts/cargo-doc.sh
        shell: bash

  build-and-lint:
    name: Build and lint
    runs-on: ubuntu-24.04
    steps:
      - uses: actions/checkout@v5
      - uses: ./.github/actions/setup-node

      - name: Install package
        run: pnpm install --frozen-lockfile --prefer-offline
      - name: Run build script
        run: pnpm run build:dev
      - name: Run lint script
        run: pnpm run lint

  edr-napi-typings-file:
    name: Check that edr_napi typings file is up to date
    runs-on: ubuntu-24.04
    steps:
      - uses: actions/checkout@v5
      - uses: ./.github/actions/setup-node

      - name: Install package
        run: pnpm install --frozen-lockfile --prefer-offline

      - name: Build edr_napi
        run: cd crates/edr_napi && pnpm build:typingFile

      - name: Check that there are no uncommitted changes
        run: git diff --exit-code
  edr-integration-tests:
    name: Run integration tests
    runs-on: ubuntu-24.04
    steps:
      - uses: actions/checkout@v5
      - uses: ./.github/actions/setup-node

      - uses: ./.github/actions/setup-rust
        with:
          components: llvm-tools-preview

      - name: Install cargo-llvm-cov
        uses: taiki-e/install-action@cargo-llvm-cov

      - name: Install package
        run: pnpm install --frozen-lockfile --prefer-offline

      - name: Run integration tests
        shell: bash
        run: |
          source <(cargo llvm-cov show-env --export-prefix)
          pnpm run --recursive --filter './js/integration-tests/*' test
          # `--release` included to match `build:dev` compilation flags
          cargo llvm-cov report --release --codecov --output-path codecov.json
      - name: Upload coverage to Codecov
        uses: codecov/codecov-action@v4
        with:
          files: codecov.json
          name: ubuntu-24.04
          fail_ci_if_error: false
          token: ${{ secrets.CODECOV_TOKEN }}<|MERGE_RESOLUTION|>--- conflicted
+++ resolved
@@ -42,11 +42,7 @@
     strategy:
       fail-fast: false
       matrix:
-<<<<<<< HEAD
-        os: ["ubuntu-24.04", "macos-latest", "windows-latest"]
-=======
         os: ["ubuntu-24.04", "macos-15", "windows-2025"]
->>>>>>> bc3e07e5
     steps:
       - uses: actions/checkout@v5
       - uses: ./.github/actions/setup-rust
@@ -109,13 +105,8 @@
     strategy:
       fail-fast: false
       matrix:
-<<<<<<< HEAD
         node: [20]
-        os: [ubuntu-24.04, macos-latest, windows-latest]
-=======
-        node: [18.15]
         os: [ubuntu-24.04, macos-15, windows-2025]
->>>>>>> bc3e07e5
     steps:
       - uses: actions/checkout@v5
 
