--- conflicted
+++ resolved
@@ -45,22 +45,12 @@
         os: ["ubuntu-latest", "macos-latest", "windows-latest"]
     steps:
       - uses: actions/checkout@v3
-<<<<<<< HEAD
-
-      - name: Install Rust (stable)
-        uses: actions-rs/toolchain@v1
-        with:
-          profile: minimal
-          override: true
+      - uses: ./.github/actions/setup-rust
+        with:
           components: llvm-tools-preview
 
       - name: Install cargo-llvm-cov
         uses: taiki-e/install-action@cargo-llvm-cov
-
-      - uses: Swatinem/rust-cache@v2
-=======
-      - uses: ./.github/actions/setup-rust
->>>>>>> c8fbf3b2
 
       - name: Cache EDR RPC cache
         uses: actions/cache@v2
@@ -209,16 +199,6 @@
       - uses: actions/checkout@v3
       - uses: ./.github/actions/setup-node
 
-<<<<<<< HEAD
-      - uses: pnpm/action-setup@v4
-        with:
-          version: 9
-      - name: Install Node
-        uses: actions/setup-node@v2
-        with:
-          node-version: ${{ matrix.node }}
-          cache: pnpm
-=======
       - name: Install package
         run: pnpm install --frozen-lockfile --prefer-offline
       - name: Run lint script
@@ -230,34 +210,10 @@
     steps:
       - uses: actions/checkout@v3
       - uses: ./.github/actions/setup-node
->>>>>>> c8fbf3b2
 
       - name: Install package
         run: pnpm install --frozen-lockfile --prefer-offline
 
-<<<<<<< HEAD
-      - name: Run prettier
-        run: pnpm run prettier
-
-  edr-napi-typings-file:
-    name: Check that edr_napi typings file is up to date
-    runs-on: ubuntu-latest
-    steps:
-      - uses: actions/checkout@v3
-      - uses: pnpm/action-setup@v4
-        with:
-          version: 9
-      - name: Install Node
-        uses: actions/setup-node@v2
-        with:
-          node-version: ${{ matrix.node }}
-          cache: pnpm
-
-      - name: Install package
-        run: pnpm install --frozen-lockfile --prefer-offline
-
-=======
->>>>>>> c8fbf3b2
       - name: Build edr_napi
         run: cd crates/edr_napi && pnpm build
 
