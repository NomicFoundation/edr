name: Run Hardhat tests

on:
  push:
    branches:
      - main
  pull_request:
    branches:
      - "**"
  workflow_dispatch:

jobs:
  run-hardhat-tests:
    name: Run Hardhat tests (${{ matrix.os }}, Node ${{ matrix.node }})
    runs-on: ${{ matrix.os }}
    strategy:
      fail-fast: false
      matrix:
        node: [20]
<<<<<<< HEAD
        os: ["macos-latest", "ubuntu-24.04", "windows-latest"]
=======
        os: ["macos-15", "ubuntu-24.04", "windows-2025"]
>>>>>>> bc3e07e5
    steps:
      - uses: actions/checkout@v5
      - uses: ./.github/actions/setup-node
        with:
          node-version: ${{ matrix.node }}

      - uses: ./.github/actions/setup-rust
        with:
          components: llvm-tools-preview

      - name: Install cargo-llvm-cov
        uses: taiki-e/install-action@cargo-llvm-cov

      - name: Install package
        run: pnpm install --frozen-lockfile --prefer-offline

      - name: Cache network requests
        uses: actions/cache@v4
        with:
          path: |
            hardhat-tests/test/internal/hardhat-network/provider/.hardhat_node_test_cache
          key: hardhat-network-forking-tests-${{ hashFiles('pnpm-lock.yaml') }}

      - name: Cache stack trace artifacts
        uses: actions/cache@v4
        with:
          path: |
            hardhat-tests/test/internal/hardhat-network/stack-traces/test-files/artifacts
          key: hardhat-network-stack-traces-tests-${{ hashFiles('hardhat-tests/test/internal/hardhat-network/stack-traces/test-files/**/*.sol') }}-${{ hashFiles('hardhat-tests/test/internal/hardhat-network/stack-traces/test-files/**/test.json') }}-${{ hashFiles('hardhat-tests/test/internal/hardhat-network/stack-traces/**/*.ts') }}

      - name: Run tests
        env:
          INFURA_URL: ${{ secrets.INFURA_URL }}
          ALCHEMY_URL: ${{ secrets.ALCHEMY_URL }}
          DO_NOT_SET_THIS_ENV_VAR____IS_HARDHAT_CI: true
          FORCE_COLOR: 3
          NODE_OPTIONS: --max-old-space-size=4096
          DEBUG: "hardhat:core:hardhat-network:*"
        shell: bash
        run: |
          source <(cargo llvm-cov show-env --export-prefix)
          pnpm -C hardhat-tests test:ci
          # `--release` included to match `build:dev` compilation flags
          cargo llvm-cov report --release --codecov --output-path codecov.json

  lint-hardhat-tests:
    name: Lint Hardhat tests
    runs-on: ubuntu-24.04
    steps:
      - uses: actions/checkout@v5
      - uses: ./.github/actions/setup-node

      - name: Install package
        run: pnpm install --frozen-lockfile --prefer-offline

      - name: Build and lint
        run: cd hardhat-tests && pnpm lint<|MERGE_RESOLUTION|>--- conflicted
+++ resolved
@@ -17,11 +17,7 @@
       fail-fast: false
       matrix:
         node: [20]
-<<<<<<< HEAD
-        os: ["macos-latest", "ubuntu-24.04", "windows-latest"]
-=======
         os: ["macos-15", "ubuntu-24.04", "windows-2025"]
->>>>>>> bc3e07e5
     steps:
       - uses: actions/checkout@v5
       - uses: ./.github/actions/setup-node
