--- conflicted
+++ resolved
@@ -103,13 +103,9 @@
     needs: benchmarks-test
     steps:
       - uses: actions/checkout@v3
-<<<<<<< HEAD
       - uses: socketdev/action@v1
         with:
           mode: firewall
-=======
-      
->>>>>>> 7d106395
       - uses: ./.github/actions/setup-node
       - uses: ./.github/actions/setup-rust
 
