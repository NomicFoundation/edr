--- conflicted
+++ resolved
@@ -32,11 +32,7 @@
     runs-on: ubuntu-latest
     strategy:
       matrix:
-<<<<<<< HEAD
-        node: [16, 18, 20]
-=======
-        node: [18.15]
->>>>>>> e822bd0e
+        node: [18, 20]
     steps:
       - uses: actions/checkout@v2
       - uses: actions/setup-node@v2
