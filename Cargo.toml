[workspace]
members = [
<<<<<<< HEAD
    # EDR
    "crates/edr_common",
    "crates/edr_defaults",
    "crates/edr_eth",
    "crates/edr_macros",
    "crates/edr_napi",
    "crates/edr_provider",
    "crates/edr_solidity",
    "crates/edr_solidity_tests",
    "crates/edr_test_utils",
    "crates/tools",
    # Foundry
    "crates/foundry/cheatcodes",
    "crates/foundry/cheatcodes/spec",
    "crates/foundry/evm/core",
    "crates/foundry/evm/coverage",
    "crates/foundry/evm/evm",
    "crates/foundry/evm/fuzz",
    "crates/foundry/evm/traces",
=======
    "crates/edr_defaults",
    "crates/edr_eth",
    "crates/edr_evm",
    "crates/edr_napi",
    "crates/edr_provider",
    "crates/edr_rpc_client",
    "crates/edr_rpc_eth",
    "crates/edr_solidity",
    "crates/edr_test_utils",
    "crates/tools",
>>>>>>> 8aded8ba
]
resolver = "2"

[workspace.package]
version = "0.3.8"
edition = "2021"

[profile.dev]
rpath = true
# Speed up compilation time for dev builds by reducing emitted debug info.
# NOTE: Debuggers may provide less useful information with this setting.
# Uncomment this section if you're using a debugger.
debug = 1

# Optimized profile for released packages.
[profile.napi-publish]
inherits = "release"
rpath = true
opt-level = 3
lto = "fat"
panic = "abort"
codegen-units = 1

# Speed up tests and dev build.
[profile.dev.package]
# Solc and artifacts
foundry-compilers.opt-level = 3
lalrpop-util.opt-level = 3
serde_json.opt-level = 3

# EVM
alloy-dyn-abi.opt-level = 3
alloy-json-abi.opt-level = 3
alloy-primitives.opt-level = 3
alloy-sol-type-parser.opt-level = 3
alloy-sol-types.opt-level = 3
hashbrown.opt-level = 3
keccak.opt-level = 3
revm-interpreter.opt-level = 3
revm-precompile.opt-level = 3
revm-primitives.opt-level = 3
revm.opt-level = 3
ruint.opt-level = 3
sha2.opt-level = 3
sha3.opt-level = 3
tiny-keccak.opt-level = 3
bitvec.opt-level = 3

# fuzzing
proptest.opt-level = 3
foundry-evm-fuzz.opt-level = 3

# keystores
scrypt.opt-level = 3

[workspace.lints.rust]
future_incompatible = "warn"
nonstandard_style = "warn"
rust_2018_idioms = "warn"

[workspace.lints.clippy]
all = "warn"
await_holding_lock = "warn"
bool-to-int-with-if = "warn"
cast_lossless = "warn"
char_lit_as_u8 = "warn"
checked_conversions = "warn"
dbg_macro = "warn"
debug_assert_with_mut_call = "warn"
default_trait_access = "warn"
doc_markdown = "warn"
empty_enum = "warn"
enum_glob_use = "warn"
exit = "warn"
expl_impl_clone_on_copy = "warn"
explicit_deref_methods = "warn"
explicit_into_iter_loop = "warn"
fallible_impl_from = "warn"
filter_map_next = "warn"
flat_map_option = "warn"
float_cmp_const = "warn"
fn_params_excessive_bools = "warn"
from_iter_instead_of_collect = "warn"
implicit_clone = "warn"
imprecise_flops = "warn"
inconsistent_struct_constructor = "warn"
inefficient_to_string = "warn"
invalid_upcast_comparisons = "warn"
items-after-statements = "warn"
large_digit_groups = "warn"
large_stack_arrays = "warn"
large_types_passed_by_value = "warn"
let_unit_value = "warn"
linkedlist = "warn"
lossy_float_literal = "warn"
macro_use_imports = "warn"
manual-assert = "warn"
manual_ok_or = "warn"
map_err_ignore = "warn"
map_flatten = "warn"
map_unwrap_or = "warn"
match_on_vec_items = "warn"
match_same_arms = "warn"
match_wild_err_arm = "warn"
match_wildcard_for_single_variants = "warn"
mem_forget = "warn"
missing_enforced_import_renames = "warn"
mut_mut = "warn"
mutex_integer = "warn"
needless_borrow = "warn"
needless_continue = "warn"
needless_for_each = "warn"
option_option = "warn"
path_buf_push_overwrite = "warn"
ptr_as_ptr = "warn"
rc_mutex = "warn"
redundant_closure_for_method_calls = "warn"
ref_option_ref = "warn"
rest_pat_in_fully_bound_structs = "warn"
same_functions_in_if_condition = "warn"
semicolon_if_nothing_returned = "warn"
single_match_else = "warn"
string_add_assign = "warn"
string_add = "warn"
string_lit_as_bytes = "warn"
string_to_string = "warn"
todo = "warn"
trait_duplication_in_bounds = "warn"
unimplemented = "warn"
uninlined_format_args = "warn"
unnested_or_patterns = "warn"
unused_self = "warn"
useless_transmute = "warn"
verbose_file_reads = "warn"
wildcard-imports = "warn"
zero_sized_map_values = "warn"

[workspace.dependencies]
edr_common = { path = "crates/edr_common" }
edr_defaults = { path = "crates/edr_defaults" }
edr_macros = { path = "crates/edr_macros" }
edr_solidity_tests = { path = "crates/edr_solidity_tests" }
edr_test_utils = { path = "crates/edr_test_utils" }

foundry-cheatcodes = { path = "crates/foundry/cheatcodes" }
foundry-cheatcodes-spec = { path = "crates/foundry/cheatcodes/spec" }
foundry-evm = { path = "crates/foundry/evm/evm" }
foundry-evm-core = { path = "crates/foundry/evm/core" }
foundry-evm-coverage = { path = "crates/foundry/evm/coverage" }
foundry-evm-fuzz = { path = "crates/foundry/evm/fuzz" }
foundry-evm-traces = { path = "crates/foundry/evm/traces" }

# solc & compilation utilities
foundry-block-explorers = { version = "=0.2.7", default-features = false }
foundry-compilers = { version = "0.4.3", features = ["full"] }

## revm
# no default features to avoid c-kzg
revm = { version = "8", default-features = false }
revm-primitives = { version = "3", default-features = false }
revm-inspectors = { git = "https://github.com/paradigmxyz/evm-inspectors", rev = "c1b5dd0", features = [
    "serde",
] }

## ethers
ethers-contract-abigen = { version = "2.0.14", default-features = false }

## alloy
alloy-consensus = { git = "https://github.com/alloy-rs/alloy", rev = "899fc51", default-features = false }
alloy-contract = { git = "https://github.com/alloy-rs/alloy", rev = "899fc51", default-features = false }
alloy-eips = { git = "https://github.com/alloy-rs/alloy", rev = "899fc51", default-features = false }
alloy-genesis = { git = "https://github.com/alloy-rs/alloy", rev = "899fc51", default-features = false }
alloy-json-rpc = { git = "https://github.com/alloy-rs/alloy", rev = "899fc51", default-features = false }
alloy-network = { git = "https://github.com/alloy-rs/alloy", rev = "899fc51", default-features = false }
alloy-node-bindings = { git = "https://github.com/alloy-rs/alloy", rev = "899fc51", default-features = false }
alloy-provider = { git = "https://github.com/alloy-rs/alloy", rev = "899fc51", default-features = false }
alloy-pubsub = { git = "https://github.com/alloy-rs/alloy", rev = "899fc51", default-features = false }
alloy-rpc-client = { git = "https://github.com/alloy-rs/alloy", rev = "899fc51", default-features = false }
alloy-rpc-types-engine = { git = "https://github.com/alloy-rs/alloy", rev = "899fc51", default-features = false }
alloy-rpc-types-trace = { git = "https://github.com/alloy-rs/alloy", rev = "899fc51", default-features = false }
alloy-rpc-types = { git = "https://github.com/alloy-rs/alloy", rev = "899fc51", default-features = false }
alloy-serde = { git = "https://github.com/alloy-rs/alloy", rev = "899fc51", default-features = false }
alloy-signer = { git = "https://github.com/alloy-rs/alloy", rev = "899fc51", default-features = false }
alloy-signer-wallet = { git = "https://github.com/alloy-rs/alloy", rev = "899fc51", default-features = false }
alloy-signer-aws = { git = "https://github.com/alloy-rs/alloy", rev = "899fc51", default-features = false }
alloy-signer-ledger = { git = "https://github.com/alloy-rs/alloy", rev = "899fc51", default-features = false }
alloy-signer-trezor = { git = "https://github.com/alloy-rs/alloy", rev = "899fc51", default-features = false }
alloy-transport = { git = "https://github.com/alloy-rs/alloy", rev = "899fc51", default-features = false }
alloy-transport-http = { git = "https://github.com/alloy-rs/alloy", rev = "899fc51", default-features = false }
alloy-transport-ipc = { git = "https://github.com/alloy-rs/alloy", rev = "899fc51", default-features = false }
alloy-transport-ws = { git = "https://github.com/alloy-rs/alloy", rev = "899fc51", default-features = false }
alloy-primitives = { version = "0.7.1", features = ["getrandom"] }
alloy-dyn-abi = "0.7.1"
alloy-json-abi = "0.7.1"
alloy-sol-types = "0.7.1"
syn-solidity = "0.7.1"
alloy-chains = "0.1"
alloy-trie = "0.3.1"
alloy-rlp = "0.3.3"

## misc
arrayvec = "0.7"
dunce = "1"
base64 = "0.22"
chrono = { version = "0.4", default-features = false, features = [
    "clock",
    "std",
] }
color-eyre = "0.6"
derive_more = "0.99"
evm-disassembler = "0.5"
eyre = "0.6"
hex = { package = "const-hex", version = "1.6", features = ["hex"] }
itertools = "0.12"
jsonpath_lib = "0.3"
k256 = "0.13"
similar-asserts = "1.5"
rand = "0.8"
rustc-hash = "1.1"
serde = { version = "1.0", features = ["derive"] }
serde_json = { version = "1.0", features = ["arbitrary_precision"] }
strum = "0.26"
toml = "0.8"
tracing = "0.1"
tracing-subscriber = "0.3"
vergen = { version = "8", default-features = false }
indexmap = "2.2"
tikv-jemallocator = "0.5.4"
num-format = "0.4.4"
yansi = { version = "1.0", features = ["detect-tty", "detect-env"] }
tempfile = "3.10"
tokio = "1"

hyper = "1.0"
reqwest = { version = "0.12", default-features = false }
tower = "0.4"
tower-http = "0.5"<|MERGE_RESOLUTION|>--- conflicted
+++ resolved
@@ -1,13 +1,15 @@
 [workspace]
 members = [
-<<<<<<< HEAD
     # EDR
     "crates/edr_common",
     "crates/edr_defaults",
     "crates/edr_eth",
+    "crates/edr_evm",
     "crates/edr_macros",
     "crates/edr_napi",
     "crates/edr_provider",
+    "crates/edr_rpc_client",
+    "crates/edr_rpc_eth",
     "crates/edr_solidity",
     "crates/edr_solidity_tests",
     "crates/edr_test_utils",
@@ -20,18 +22,6 @@
     "crates/foundry/evm/evm",
     "crates/foundry/evm/fuzz",
     "crates/foundry/evm/traces",
-=======
-    "crates/edr_defaults",
-    "crates/edr_eth",
-    "crates/edr_evm",
-    "crates/edr_napi",
-    "crates/edr_provider",
-    "crates/edr_rpc_client",
-    "crates/edr_rpc_eth",
-    "crates/edr_solidity",
-    "crates/edr_test_utils",
-    "crates/tools",
->>>>>>> 8aded8ba
 ]
 resolver = "2"
 
