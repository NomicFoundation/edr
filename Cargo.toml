[workspace]
members = [
    # EDR
    "crates/edr_common",
    "crates/edr_defaults",
    "crates/edr_eth",
    "crates/edr_evm",
    "crates/edr_macros",
    "crates/edr_napi",
    "crates/edr_op",
    "crates/edr_provider",
    "crates/edr_rpc_client",
    "crates/edr_rpc_eth",
    "crates/edr_scenarios",
    "crates/edr_solidity",
    "crates/edr_solidity_tests",
    "crates/edr_test_utils",
    "crates/edr_utils",
    "crates/tools",
    # Foundry
    "crates/foundry/cheatcodes",
    "crates/foundry/cheatcodes/spec",
    "crates/foundry/evm/core",
    "crates/foundry/evm/coverage",
    "crates/foundry/evm/evm",
    "crates/foundry/evm/fuzz",
    "crates/foundry/evm/traces",
]
resolver = "2"

[workspace.package]
<<<<<<< HEAD
version = "0.3.8"
edition = "2021"
=======
edition = "2024"
>>>>>>> 62323100

[profile.dev]
rpath = true
# Speed up compilation time for dev builds by reducing emitted debug info.
# NOTE: Debuggers may provide less useful information with this setting.
# Uncomment this section if you're using a debugger.
debug = 1

# Optimized profile for released packages.
[profile.napi-publish]
inherits = "release"
rpath = true
opt-level = 3
lto = "fat"
panic = "abort"
codegen-units = 1

<<<<<<< HEAD
# Speed up tests and dev build.
[profile.dev.package]
# Solc and artifacts
foundry-compilers.opt-level = 3
serde_json.opt-level = 3

# EVM
alloy-dyn-abi.opt-level = 3
alloy-json-abi.opt-level = 3
alloy-primitives.opt-level = 3
alloy-sol-type-parser.opt-level = 3
alloy-sol-types.opt-level = 3
hashbrown.opt-level = 3
keccak.opt-level = 3
revm-interpreter.opt-level = 3
revm-precompile.opt-level = 3
revm-primitives.opt-level = 3
revm.opt-level = 3
ruint.opt-level = 3
sha2.opt-level = 3
sha3.opt-level = 3
tiny-keccak.opt-level = 3
bitvec.opt-level = 3

# fuzzing
proptest.opt-level = 3
foundry-evm-fuzz.opt-level = 3

# keystores
scrypt.opt-level = 3
=======
[workspace.dependencies]
alloy-eips = { version = "0.13.0", default-features = false }
alloy-serde = { version = "0.13.0", default-features = false }
paste = { version = "1.0.14", default-features = false }
>>>>>>> 62323100

[workspace.lints.rust]
future_incompatible = "warn"
nonstandard_style = "warn"
rust_2018_idioms = "warn"

[workspace.lints.clippy]
all = { level = "warn", priority = -1 }
await_holding_lock = "warn"
bool-to-int-with-if = "warn"
cast_lossless = "warn"
char_lit_as_u8 = "warn"
checked_conversions = "warn"
dbg_macro = "warn"
debug_assert_with_mut_call = "warn"
default_trait_access = "warn"
doc_markdown = "warn"
empty_enum = "warn"
enum_glob_use = "warn"
exit = "warn"
expl_impl_clone_on_copy = "warn"
explicit_deref_methods = "warn"
explicit_into_iter_loop = "warn"
fallible_impl_from = "warn"
filter_map_next = "warn"
flat_map_option = "warn"
float_cmp_const = "warn"
fn_params_excessive_bools = "warn"
from_iter_instead_of_collect = "warn"
implicit_clone = "warn"
imprecise_flops = "warn"
inconsistent_struct_constructor = "warn"
inefficient_to_string = "warn"
invalid_upcast_comparisons = "warn"
items-after-statements = "warn"
large_digit_groups = "warn"
large_stack_arrays = "warn"
large_types_passed_by_value = "warn"
let_unit_value = "warn"
linkedlist = "warn"
lossy_float_literal = "warn"
macro_use_imports = "warn"
manual-assert = "warn"
manual_ok_or = "warn"
map_err_ignore = "warn"
map_flatten = "warn"
map_unwrap_or = "warn"
match_on_vec_items = "warn"
match_same_arms = "warn"
match_wild_err_arm = "warn"
match_wildcard_for_single_variants = "warn"
mem_forget = "warn"
missing_enforced_import_renames = "warn"
mut_mut = "warn"
mutex_integer = "warn"
needless_borrow = "warn"
needless_continue = "warn"
needless_for_each = "warn"
option_option = "warn"
path_buf_push_overwrite = "warn"
ptr_as_ptr = "warn"
rc_mutex = "warn"
redundant_closure_for_method_calls = "warn"
ref_option_ref = "warn"
rest_pat_in_fully_bound_structs = "warn"
same_functions_in_if_condition = "warn"
semicolon_if_nothing_returned = "warn"
single_match_else = "warn"
string_add_assign = "warn"
string_add = "warn"
string_lit_as_bytes = "warn"
string_to_string = "warn"
todo = "warn"
trait_duplication_in_bounds = "warn"
unimplemented = "warn"
uninlined_format_args = "warn"
unnested_or_patterns = "warn"
unused_self = "warn"
useless_transmute = "warn"
verbose_file_reads = "warn"
wildcard-imports = "warn"
zero_sized_map_values = "warn"

[workspace.dependencies]
edr_common = { path = "crates/edr_common" }
edr_defaults = { path = "crates/edr_defaults" }
edr_evm = { path = "crates/edr_evm" }
edr_macros = { path = "crates/edr_macros" }
edr_solidity = { path = "crates/edr_solidity" }
edr_solidity_tests = { path = "crates/edr_solidity_tests" }
edr_test_utils = { path = "crates/edr_test_utils" }

foundry-cheatcodes = { path = "crates/foundry/cheatcodes" }
foundry-cheatcodes-spec = { path = "crates/foundry/cheatcodes/spec" }
foundry-evm = { path = "crates/foundry/evm/evm" }
foundry-evm-core = { path = "crates/foundry/evm/core" }
foundry-evm-coverage = { path = "crates/foundry/evm/coverage" }
foundry-evm-fuzz = { path = "crates/foundry/evm/fuzz" }
foundry-evm-traces = { path = "crates/foundry/evm/traces" }

# solc & compilation utilities
foundry-block-explorers = { version = "=0.11.0", default-features = false }
foundry-compilers = { version = "0.13.3", features = ["full"] }
foundry-fork-db = "=0.11.1"

## revm
# no default features to avoid c-kzg
revm = { version = "=19.5.0", default-features = false }
revm-primitives = { version = "=15.2.0", default-features = false, features = ["c-kzg", "hashbrown"] }
revm-inspectors = { version = "0.16.0", features = ["serde"] }

## ethers
ethers-contract-abigen = { version = "2.0.14", default-features = false }

## alloy
alloy-consensus = { version = "0.11.1", default-features = false }
alloy-contract = { version = "0.11.1", default-features = false }
alloy-eips = { version = "0.11.1", default-features = false }
alloy-genesis = { version = "0.11.1", default-features = false }
alloy-json-rpc = { version = "0.11.1", default-features = false }
alloy-network = { version = "0.11.1", default-features = false }
alloy-node-bindings = { version = "0.11.1", default-features = false }
alloy-provider = { version = "0.11.1", default-features = false }
alloy-pubsub = { version = "0.11.1", default-features = false }
alloy-rpc-client = { version = "0.11.1", default-features = false }
alloy-rpc-types = { version = "0.11.1", default-features = false }
alloy-serde = { version = "0.11.1", default-features = false }
alloy-signer = { version = "0.11.1", default-features = false }
alloy-signer-aws = { version = "0.11.1", default-features = false }
alloy-signer-gcp = { version = "0.11.1", default-features = false }
alloy-signer-ledger = { version = "0.11.1", default-features = false }
alloy-signer-local = { version = "0.11.1", default-features = false }
alloy-signer-trezor = { version = "0.11.1", default-features = false }
alloy-transport = { version = "0.11.1", default-features = false }
alloy-transport-http = { version = "0.11.1", default-features = false }
alloy-transport-ipc = { version = "0.11.1", default-features = false }
alloy-transport-ws = { version = "0.11.1", default-features = false }

alloy-dyn-abi = { version = "=0.8.25", features = ["eip712"] }
alloy-json-abi = "=0.8.25"
alloy-primitives = { version = "=0.8.25", features = ["getrandom", "rand", "map-fxhash", "map-foldhash", "map-hashbrown", "map-indexmap"] }
alloy-sol-macro-expander = "=0.8.25"
alloy-sol-macro-input = "=0.8.25"
alloy-sol-types = "=0.8.25"
syn-solidity = "=0.8.25"

alloy-chains = "0.1"
alloy-rlp = "0.3.3"
alloy-trie = "0.7.0"

## misc
arrayvec = "0.7"
dunce = "1"
base64 = "0.22"
chrono = { version = "0.4", default-features = false, features = [
    "clock",
    "std",
] }
color-eyre = "0.6"
derive_more = "0.99"
evm-disassembler = "0.5"
eyre = "0.6"
hex = { package = "const-hex", version = "1.6", features = ["hex"] }
itertools = "0.12"
jsonpath_lib = "0.3"
k256 = "0.13"
similar-asserts = "1.5"
rand = "0.8"
rustc-hash = "1.1"
serde = { version = "1.0", features = ["derive"] }
serde_json = { version = "1.0", features = ["arbitrary_precision"] }
strum = "0.26"
toml = "0.8"
tracing = "0.1"
tracing-subscriber = "0.3"
vergen = { version = "8", default-features = false }
indexmap = "2.2"
tikv-jemallocator = "0.5.4"
num-format = "0.4.4"
yansi = { version = "1.0", features = ["detect-tty", "detect-env"] }
tempfile = "3.10"
tokio = "1"

hyper = "1.0"
reqwest = { version = "0.12", default-features = false }
tower = "0.4"
tower-http = "0.5"<|MERGE_RESOLUTION|>--- conflicted
+++ resolved
@@ -15,7 +15,6 @@
     "crates/edr_solidity",
     "crates/edr_solidity_tests",
     "crates/edr_test_utils",
-    "crates/edr_utils",
     "crates/tools",
     # Foundry
     "crates/foundry/cheatcodes",
@@ -29,12 +28,8 @@
 resolver = "2"
 
 [workspace.package]
-<<<<<<< HEAD
 version = "0.3.8"
 edition = "2021"
-=======
-edition = "2024"
->>>>>>> 62323100
 
 [profile.dev]
 rpath = true
@@ -43,6 +38,7 @@
 # Uncomment this section if you're using a debugger.
 debug = 1
 
+[profile.release]
 # Optimized profile for released packages.
 [profile.napi-publish]
 inherits = "release"
@@ -52,7 +48,6 @@
 panic = "abort"
 codegen-units = 1
 
-<<<<<<< HEAD
 # Speed up tests and dev build.
 [profile.dev.package]
 # Solc and artifacts
@@ -83,12 +78,187 @@
 
 # keystores
 scrypt.opt-level = 3
-=======
+
+
 [workspace.dependencies]
+edr_common = { path = "crates/edr_common" }
+edr_defaults = { path = "crates/edr_defaults" }
+edr_evm = { path = "crates/edr_evm" }
+edr_macros = { path = "crates/edr_macros" }
+edr_solidity = { path = "crates/edr_solidity" }
+edr_solidity_tests = { path = "crates/edr_solidity_tests" }
+edr_test_utils = { path = "crates/edr_test_utils" }
+
+foundry-cheatcodes = { path = "crates/foundry/cheatcodes" }
+foundry-cheatcodes-spec = { path = "crates/foundry/cheatcodes/spec" }
+foundry-evm = { path = "crates/foundry/evm/evm" }
+foundry-evm-core = { path = "crates/foundry/evm/core" }
+foundry-evm-coverage = { path = "crates/foundry/evm/coverage" }
+foundry-evm-fuzz = { path = "crates/foundry/evm/fuzz" }
+foundry-evm-traces = { path = "crates/foundry/evm/traces" }
+
+# solc & compilation utilities
+foundry-block-explorers = { version = "=0.11.0", default-features = false }
+foundry-compilers = { version = "=0.14.1", features = ["full"] }
+
+## revm
+revm = { version = "21.0.0", default-features = false, features = [
+    "arbitrary",
+    "blst",
+    "c-kzg",
+    "dev",
+    "memory_limit",
+    "optional_block_gas_limit",
+    "optional_eip3607",
+    "optional_no_base_fee",
+    "serde",
+    "std",
+] }
+revm-bytecode = { version = "2.0.0", default-features = false }
+revm-context = { version = "2.0.0", default-features = false }
+revm-context-interface = { version = "2.0.0", default-features = false }
+revm-database-interface = { version = "2.0.0", default-features = false }
+revm-handler = { version = "2.0.0", default-features = false }
+revm-interpreter = { version = "17.0.0", default-features = false }
+revm-precompile = { version = "18.0.0", default-features = false, features = ["blst", "c-kzg", "secp256r1", "std"] }
+revm-primitives = { version = "17.0.0", default-features = false, features = ["hashbrown", "rand"] }
+revm-state = { version = "2.0.0", default-features = false }
+c-kzg = { version = "2.1.0", default-features = false, features = ["ethereum_kzg_settings"] }
+
+revm-inspectors = { version = "0.18.1", features = ["serde"] }
+foundry-fork-db = { git = "https://github.com/foundry-rs/foundry-fork-db", rev = "6144088" }
+
+## ethers
+ethers-contract-abigen = { version = "2.0.14", default-features = false }
+
+## alloy
+alloy-consensus = { version = "0.13.0", default-features = false }
+alloy-contract = { version = "0.13.0", default-features = false }
 alloy-eips = { version = "0.13.0", default-features = false }
+alloy-genesis = { version = "0.13.0", default-features = false }
+alloy-json-rpc = { version = "0.13.0", default-features = false }
+alloy-network = { version = "0.13.0", default-features = false }
+alloy-node-bindings = { version = "0.13.0", default-features = false }
+alloy-provider = { version = "0.13.0", default-features = false }
+alloy-pubsub = { version = "0.13.0", default-features = false }
+alloy-rpc-client = { version = "0.13.0", default-features = false }
+alloy-rpc-types = { version = "0.13.0", default-features = false }
 alloy-serde = { version = "0.13.0", default-features = false }
+alloy-signer = { version = "0.13.0", default-features = false }
+alloy-signer-aws = { version = "0.13.0", default-features = false }
+alloy-signer-gcp = { version = "0.13.0", default-features = false }
+alloy-signer-ledger = { version = "0.13.0", default-features = false }
+alloy-signer-local = { version = "0.13.0", default-features = false }
+alloy-signer-trezor = { version = "0.13.0", default-features = false }
+alloy-transport = { version = "0.13.0", default-features = false }
+alloy-transport-http = { version = "0.13.0", default-features = false }
+alloy-transport-ipc = { version = "0.13.0", default-features = false }
+alloy-transport-ws = { version = "0.13.0", default-features = false }
+
+alloy-dyn-abi = { version = "=0.8.25", features = ["eip712"] }
+alloy-json-abi = "=0.8.25"
+alloy-primitives = { version = "=0.8.25", features = ["getrandom", "rand", "map-fxhash", "map-foldhash", "map-hashbrown", "map-indexmap"] }
+alloy-sol-macro-expander = "=0.8.25"
+alloy-sol-macro-input = "=0.8.25"
+alloy-sol-types = "=0.8.25"
+syn-solidity = "=0.8.25"
+
+alloy-chains = "0.1"
+alloy-rlp = "0.3.3"
+alloy-trie = "0.7.0"
+
+## misc
+arrayvec = "0.7"
+dunce = "1"
+base64 = "0.22"
+chrono = { version = "0.4", default-features = false, features = [
+    "clock",
+    "std",
+] }
+color-eyre = "0.6"
+derive_more = "0.99"
+evm-disassembler = "0.5"
+eyre = "0.6"
+hex = { package = "const-hex", version = "1.6", features = ["hex"] }
+itertools = "0.12"
+jsonpath_lib = "0.3"
+k256 = "0.13"
 paste = { version = "1.0.14", default-features = false }
->>>>>>> 62323100
+similar-asserts = "1.5"
+rand = "0.8"
+rustc-hash = "1.1"
+serde = { version = "1.0", features = ["derive"] }
+serde_json = { version = "1.0", features = ["arbitrary_precision"] }
+strum = "0.26"
+toml = "0.8"
+tracing = "0.1"
+tracing-subscriber = "0.3"
+vergen = { version = "8", default-features = false }
+indexmap = "2.2"
+tikv-jemallocator = "0.5.4"
+num-format = "0.4.4"
+yansi = { version = "1.0", features = ["detect-tty", "detect-env"] }
+tempfile = "3.10"
+tokio = "1"
+
+hyper = "1.0"
+reqwest = { version = "0.12", default-features = false }
+tower = "0.4"
+tower-http = "0.5"
+
+[patch.crates-io]
+## alloy-core
+# alloy-dyn-abi = { path = "../../alloy-rs/core/crates/dyn-abi" }
+# alloy-json-abi = { path = "../../alloy-rs/core/crates/json-abi" }
+# alloy-primitives = { path = "../../alloy-rs/core/crates/primitives" }
+# alloy-sol-macro = { path = "../../alloy-rs/core/crates/sol-macro" }
+# alloy-sol-macro-expander = { path = "../../alloy-rs/core/crates/sol-macro-expander" }
+# alloy-sol-macro-input = { path = "../../alloy-rs/core/crates/sol-macro-input" }
+# alloy-sol-type-parser = { path = "../../alloy-rs/core/crates/sol-type-parser" }
+# alloy-sol-types = { path = "../../alloy-rs/core/crates/sol-types" }
+# syn-solidity = { path = "../../alloy-rs/core/crates/syn-solidity" }
+
+## alloy
+# alloy-consensus = { git = "https://github.com/alloy-rs/alloy", rev = "7fab7ee" }
+# alloy-contract = { git = "https://github.com/alloy-rs/alloy", rev = "7fab7ee" }
+# alloy-eips = { git = "https://github.com/alloy-rs/alloy", rev = "7fab7ee" }
+# alloy-genesis = { git = "https://github.com/alloy-rs/alloy", rev = "7fab7ee" }
+# alloy-json-rpc = { git = "https://github.com/alloy-rs/alloy", rev = "7fab7ee" }
+# alloy-network = { git = "https://github.com/alloy-rs/alloy", rev = "7fab7ee" }
+# alloy-network-primitives = { git = "https://github.com/alloy-rs/alloy", rev = "7fab7ee" }
+# alloy-provider = { git = "https://github.com/alloy-rs/alloy", rev = "7fab7ee" }
+# alloy-pubsub = { git = "https://github.com/alloy-rs/alloy", rev = "7fab7ee" }
+# alloy-rpc-client = { git = "https://github.com/alloy-rs/alloy", rev = "7fab7ee" }
+# alloy-rpc-types = { git = "https://github.com/alloy-rs/alloy", rev = "7fab7ee" }
+# alloy-rpc-types-eth = { git = "https://github.com/alloy-rs/alloy", rev = "7fab7ee" }
+# alloy-serde = { git = "https://github.com/alloy-rs/alloy", rev = "7fab7ee" }
+# alloy-signer = { git = "https://github.com/alloy-rs/alloy", rev = "7fab7ee" }
+# alloy-signer-aws = { git = "https://github.com/alloy-rs/alloy", rev = "7fab7ee" }
+# alloy-signer-gcp = { git = "https://github.com/alloy-rs/alloy", rev = "7fab7ee" }
+# alloy-signer-ledger = { git = "https://github.com/alloy-rs/alloy", rev = "7fab7ee" }
+# alloy-signer-local = { git = "https://github.com/alloy-rs/alloy", rev = "7fab7ee" }
+# alloy-signer-trezor = { git = "https://github.com/alloy-rs/alloy", rev = "7fab7ee" }
+# alloy-transport = { git = "https://github.com/alloy-rs/alloy", rev = "7fab7ee" }
+# alloy-transport-http = { git = "https://github.com/alloy-rs/alloy", rev = "7fab7ee" }
+# alloy-transport-ipc = { git = "https://github.com/alloy-rs/alloy", rev = "7fab7ee" }
+# alloy-transport-ws = { git = "https://github.com/alloy-rs/alloy", rev = "7fab7ee" }
+
+## revm
+revm = { git = "https://github.com/bluealloy/revm.git", rev = "2401c2c3" }
+revm-bytecode = { git = "https://github.com/bluealloy/revm.git", rev = "2401c2c3" }
+revm-context = { git = "https://github.com/bluealloy/revm.git", rev = "2401c2c3" }
+revm-context-interface = { git = "https://github.com/bluealloy/revm.git", rev = "2401c2c3" }
+revm-database-interface = { git = "https://github.com/bluealloy/revm.git", rev = "2401c2c3" }
+revm-handler = { git = "https://github.com/bluealloy/revm.git", rev = "2401c2c3" }
+revm-interpreter = { git = "https://github.com/bluealloy/revm.git", rev = "2401c2c3" }
+revm-precompile = { git = "https://github.com/bluealloy/revm.git", rev = "2401c2c3" }
+revm-primitives = { git = "https://github.com/bluealloy/revm.git", rev = "2401c2c3" }
+revm-state = { git = "https://github.com/bluealloy/revm.git", rev = "2401c2c3" }
+op-revm = { git = "https://github.com/bluealloy/revm.git", rev = "2401c2c3" }
+# revm-inspectors = { git = "https://github.com/paradigmxyz/revm-inspectors.git", rev = "a625c04" }
+
+## foundry
+foundry-fork-db = { git = "https://github.com/foundry-rs/foundry-fork-db", rev = "811a61a" }
 
 [workspace.lints.rust]
 future_incompatible = "warn"
@@ -170,109 +340,4 @@
 useless_transmute = "warn"
 verbose_file_reads = "warn"
 wildcard-imports = "warn"
-zero_sized_map_values = "warn"
-
-[workspace.dependencies]
-edr_common = { path = "crates/edr_common" }
-edr_defaults = { path = "crates/edr_defaults" }
-edr_evm = { path = "crates/edr_evm" }
-edr_macros = { path = "crates/edr_macros" }
-edr_solidity = { path = "crates/edr_solidity" }
-edr_solidity_tests = { path = "crates/edr_solidity_tests" }
-edr_test_utils = { path = "crates/edr_test_utils" }
-
-foundry-cheatcodes = { path = "crates/foundry/cheatcodes" }
-foundry-cheatcodes-spec = { path = "crates/foundry/cheatcodes/spec" }
-foundry-evm = { path = "crates/foundry/evm/evm" }
-foundry-evm-core = { path = "crates/foundry/evm/core" }
-foundry-evm-coverage = { path = "crates/foundry/evm/coverage" }
-foundry-evm-fuzz = { path = "crates/foundry/evm/fuzz" }
-foundry-evm-traces = { path = "crates/foundry/evm/traces" }
-
-# solc & compilation utilities
-foundry-block-explorers = { version = "=0.11.0", default-features = false }
-foundry-compilers = { version = "0.13.3", features = ["full"] }
-foundry-fork-db = "=0.11.1"
-
-## revm
-# no default features to avoid c-kzg
-revm = { version = "=19.5.0", default-features = false }
-revm-primitives = { version = "=15.2.0", default-features = false, features = ["c-kzg", "hashbrown"] }
-revm-inspectors = { version = "0.16.0", features = ["serde"] }
-
-## ethers
-ethers-contract-abigen = { version = "2.0.14", default-features = false }
-
-## alloy
-alloy-consensus = { version = "0.11.1", default-features = false }
-alloy-contract = { version = "0.11.1", default-features = false }
-alloy-eips = { version = "0.11.1", default-features = false }
-alloy-genesis = { version = "0.11.1", default-features = false }
-alloy-json-rpc = { version = "0.11.1", default-features = false }
-alloy-network = { version = "0.11.1", default-features = false }
-alloy-node-bindings = { version = "0.11.1", default-features = false }
-alloy-provider = { version = "0.11.1", default-features = false }
-alloy-pubsub = { version = "0.11.1", default-features = false }
-alloy-rpc-client = { version = "0.11.1", default-features = false }
-alloy-rpc-types = { version = "0.11.1", default-features = false }
-alloy-serde = { version = "0.11.1", default-features = false }
-alloy-signer = { version = "0.11.1", default-features = false }
-alloy-signer-aws = { version = "0.11.1", default-features = false }
-alloy-signer-gcp = { version = "0.11.1", default-features = false }
-alloy-signer-ledger = { version = "0.11.1", default-features = false }
-alloy-signer-local = { version = "0.11.1", default-features = false }
-alloy-signer-trezor = { version = "0.11.1", default-features = false }
-alloy-transport = { version = "0.11.1", default-features = false }
-alloy-transport-http = { version = "0.11.1", default-features = false }
-alloy-transport-ipc = { version = "0.11.1", default-features = false }
-alloy-transport-ws = { version = "0.11.1", default-features = false }
-
-alloy-dyn-abi = { version = "=0.8.25", features = ["eip712"] }
-alloy-json-abi = "=0.8.25"
-alloy-primitives = { version = "=0.8.25", features = ["getrandom", "rand", "map-fxhash", "map-foldhash", "map-hashbrown", "map-indexmap"] }
-alloy-sol-macro-expander = "=0.8.25"
-alloy-sol-macro-input = "=0.8.25"
-alloy-sol-types = "=0.8.25"
-syn-solidity = "=0.8.25"
-
-alloy-chains = "0.1"
-alloy-rlp = "0.3.3"
-alloy-trie = "0.7.0"
-
-## misc
-arrayvec = "0.7"
-dunce = "1"
-base64 = "0.22"
-chrono = { version = "0.4", default-features = false, features = [
-    "clock",
-    "std",
-] }
-color-eyre = "0.6"
-derive_more = "0.99"
-evm-disassembler = "0.5"
-eyre = "0.6"
-hex = { package = "const-hex", version = "1.6", features = ["hex"] }
-itertools = "0.12"
-jsonpath_lib = "0.3"
-k256 = "0.13"
-similar-asserts = "1.5"
-rand = "0.8"
-rustc-hash = "1.1"
-serde = { version = "1.0", features = ["derive"] }
-serde_json = { version = "1.0", features = ["arbitrary_precision"] }
-strum = "0.26"
-toml = "0.8"
-tracing = "0.1"
-tracing-subscriber = "0.3"
-vergen = { version = "8", default-features = false }
-indexmap = "2.2"
-tikv-jemallocator = "0.5.4"
-num-format = "0.4.4"
-yansi = { version = "1.0", features = ["detect-tty", "detect-env"] }
-tempfile = "3.10"
-tokio = "1"
-
-hyper = "1.0"
-reqwest = { version = "0.12", default-features = false }
-tower = "0.4"
-tower-http = "0.5"+zero_sized_map_values = "warn"