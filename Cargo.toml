--- conflicted
+++ resolved
@@ -150,12 +150,9 @@
 edr_eth = { path = "crates/edr_eth" }
 edr_evm = { path = "crates/evm" }
 edr_evm_spec = { path = "crates/edr_evm_spec" }
-<<<<<<< HEAD
+edr_gas_report = { path = "crates/edr_gas_report" }
+edr_generic = { path = "crates/edr_generic" }
 edr_instrument = { path = "crates/edr_instrument" }
-=======
-edr_gas_report = { path = "crates/edr_gas_report" }
->>>>>>> d4557717
-edr_generic = { path = "crates/edr_generic" }
 edr_macros = { path = "crates/edr_macros" }
 edr_napi_core = { path = "crates/edr_napi_core" }
 edr_op = { path = "crates/edr_op" }
