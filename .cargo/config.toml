[alias]
<<<<<<< HEAD
gen-execution-api       = "run --locked --bin tools -- gen-execution-api"
scenario                = "run --locked --release --bin tools -- scenario"
scenario-with-tracing   = "run --locked --release --features tracing --bin tools -- scenario"
replay-block            = "run --locked --release --bin tools -- replay-block"
generate-cheats-interface = "test -p foundry-cheatcodes-spec --features schema --locked tests::"
op-chain-config         = "run --locked --release --bin tools -- op-chain-config"
=======
gen-execution-api       = "run --bin edr_tool_cli -- gen-execution-api"
scenario                = "run --release --bin edr_tool_cli -- scenario"
scenario-with-tracing   = "run --release --features tracing --bin edr_tool_cli -- scenario"
replay-block            = "run --release --bin edr_tool_cli -- replay-block"
generate-cheats-interface = "test -p foundry-cheatcodes-spec --features schema tests::"
op-chain-config         = "run --release --bin edr_tool_op_chain_config_generator"
>>>>>>> 79e94942
<|MERGE_RESOLUTION|>--- conflicted
+++ resolved
@@ -1,16 +1,7 @@
 [alias]
-<<<<<<< HEAD
-gen-execution-api       = "run --locked --bin tools -- gen-execution-api"
-scenario                = "run --locked --release --bin tools -- scenario"
-scenario-with-tracing   = "run --locked --release --features tracing --bin tools -- scenario"
-replay-block            = "run --locked --release --bin tools -- replay-block"
+gen-execution-api       = "run --locked --bin edr_tool_cli -- gen-execution-api"
+scenario                = "run --locked --release --bin edr_tool_cli -- scenario"
+scenario-with-tracing   = "run --locked --release --features tracing --bin edr_tool_cli -- scenario"
+replay-block            = "run --locked --release --bin edr_tool_cli -- replay-block"
 generate-cheats-interface = "test -p foundry-cheatcodes-spec --features schema --locked tests::"
-op-chain-config         = "run --locked --release --bin tools -- op-chain-config"
-=======
-gen-execution-api       = "run --bin edr_tool_cli -- gen-execution-api"
-scenario                = "run --release --bin edr_tool_cli -- scenario"
-scenario-with-tracing   = "run --release --features tracing --bin edr_tool_cli -- scenario"
-replay-block            = "run --release --bin edr_tool_cli -- replay-block"
-generate-cheats-interface = "test -p foundry-cheatcodes-spec --features schema tests::"
-op-chain-config         = "run --release --bin edr_tool_op_chain_config_generator"
->>>>>>> 79e94942
+op-chain-config         = "run --locked --release --bin edr_tool_op_chain_config_generator"