import { assert } from "chai";
import Common from "ethereumjs-common";
import { FakeTxData, Transaction } from "ethereumjs-tx";
import FakeTransaction from "ethereumjs-tx/dist/fake";
import { BN, bufferToHex, bufferToInt } from "ethereumjs-util";
import path from "path";
import sinon from "sinon";

import { numberToRpcQuantity } from "../../../../src/internal/core/providers/provider-utils";
import { rpcToBlockData } from "../../../../src/internal/hardhat-network/provider/fork/rpcToBlockData";
import { HardhatNode } from "../../../../src/internal/hardhat-network/provider/node";
import {
  ForkedNodeConfig,
  NodeConfig,
} from "../../../../src/internal/hardhat-network/provider/node-types";
import { Block } from "../../../../src/internal/hardhat-network/provider/types/Block";
import { getCurrentTimestamp } from "../../../../src/internal/hardhat-network/provider/utils/getCurrentTimestamp";
import { makeForkClient } from "../../../../src/internal/hardhat-network/provider/utils/makeForkClient";
<<<<<<< HEAD
import { assertQuantity } from "../helpers/assertions";
import { EMPTY_ACCOUNT_ADDRESS } from "../helpers/constants";
import {
  DEFAULT_ACCOUNTS,
  DEFAULT_ACCOUNTS_ADDRESSES,
  DEFAULT_BLOCK_GAS_LIMIT,
  DEFAULT_CHAIN_ID,
  DEFAULT_HARDFORK,
  DEFAULT_NETWORK_ID,
  DEFAULT_NETWORK_NAME,
} from "../helpers/providers";

// tslint:disable no-string-literal

describe("HardhatNode", () => {
  const config: NodeConfig = {
    automine: false,
    hardfork: DEFAULT_HARDFORK,
    networkName: DEFAULT_NETWORK_NAME,
    chainId: DEFAULT_CHAIN_ID,
    networkId: DEFAULT_NETWORK_ID,
    blockGasLimit: DEFAULT_BLOCK_GAS_LIMIT,
    genesisAccounts: DEFAULT_ACCOUNTS,
  };
  const gasPrice = 1;
  let node: HardhatNode;
  let createTestTransaction: (txData: FakeTxData) => FakeTransaction;

  beforeEach(async () => {
    let common: Common;
    [common, node] = await HardhatNode.create(config);
    createTestTransaction = (txData) => {
      const tx = new FakeTransaction({ gasPrice, ...txData }, { common });
      tx.hash();
      return tx;
    };
  });

  describe("getPendingTransactions", () => {
    it("returns both pending and queued transactions from TxPool", async () => {
      const tx1 = createTestTransaction({
        nonce: 0,
        from: DEFAULT_ACCOUNTS_ADDRESSES[0],
        to: EMPTY_ACCOUNT_ADDRESS,
        gasLimit: 21_000,
      });
      const tx2 = createTestTransaction({
        nonce: 2,
        from: DEFAULT_ACCOUNTS_ADDRESSES[0],
        to: EMPTY_ACCOUNT_ADDRESS,
        gasLimit: 21_000,
      });
      const tx3 = createTestTransaction({
        nonce: 3,
        from: DEFAULT_ACCOUNTS_ADDRESSES[0],
        to: EMPTY_ACCOUNT_ADDRESS,
        gasLimit: 21_000,
      });

      await node.sendTransaction(tx1);
      await node.sendTransaction(tx2);
      await node.sendTransaction(tx3);

      const nodePendingTxs = await node.getPendingTransactions();

      assert.sameDeepMembers(
        nodePendingTxs.map((tx) => tx.raw),
        [tx1, tx2, tx3].map((tx) => tx.raw)
      );
    });
  });

  describe("mineBlock", () => {
    async function assertTransactionsWereMined(txs: Transaction[]) {
      for (const tx of txs) {
        const txReceipt = await node.getTransactionReceipt(tx.hash());
        assert.isDefined(txReceipt);
      }

      const block = await node.getLatestBlock();
      assert.lengthOf(block.transactions, txs.length);
      assert.deepEqual(
        block.transactions.map((tx) => bufferToHex(tx.hash())),
        txs.map((tx) => bufferToHex(tx.hash()))
      );
    }

    describe("basic tests", () => {
      it("can mine an empty block", async () => {
        const beforeBlock = await node.getLatestBlockNumber();
        await node.mineBlock();
        const currentBlock = await node.getLatestBlockNumber();
        assert.equal(currentBlock.toString(), beforeBlock.addn(1).toString());
      });

      it("can mine a block with one transaction", async () => {
        const tx = createTestTransaction({
          nonce: 0,
          from: DEFAULT_ACCOUNTS_ADDRESSES[0],
          to: EMPTY_ACCOUNT_ADDRESS,
          gasLimit: 21_000,
          value: 1234,
        });
        await node.sendTransaction(tx);
        await node.mineBlock();

        await assertTransactionsWereMined([tx]);
        const balance = await node.getAccountBalance(EMPTY_ACCOUNT_ADDRESS);
        assert.equal(balance.toString(), "1234");
      });

      it("can mine a block with two transactions from different senders", async () => {
        const tx1 = createTestTransaction({
          nonce: 0,
          from: DEFAULT_ACCOUNTS_ADDRESSES[0],
          to: EMPTY_ACCOUNT_ADDRESS,
          gasLimit: 21_000,
          value: 1234,
        });
        const tx2 = createTestTransaction({
          nonce: 0,
          from: DEFAULT_ACCOUNTS_ADDRESSES[1],
          to: EMPTY_ACCOUNT_ADDRESS,
          gasLimit: 21_000,
          value: 1234,
        });
        await node.sendTransaction(tx1);
        await node.sendTransaction(tx2);
        await node.mineBlock();

        await assertTransactionsWereMined([tx1, tx2]);
        const balance = await node.getAccountBalance(EMPTY_ACCOUNT_ADDRESS);
        assert.equal(balance.toString(), "2468");
      });

      it("can mine a block with two transactions from the same sender", async () => {
        const tx1 = createTestTransaction({
          nonce: 0,
          from: DEFAULT_ACCOUNTS_ADDRESSES[0],
          to: EMPTY_ACCOUNT_ADDRESS,
          gasLimit: 21_000,
          value: 1234,
        });
        const tx2 = createTestTransaction({
          nonce: 1,
          from: DEFAULT_ACCOUNTS_ADDRESSES[0],
          to: EMPTY_ACCOUNT_ADDRESS,
          gasLimit: 21_000,
          value: 1234,
        });
        await node.sendTransaction(tx1);
        await node.sendTransaction(tx2);
        await node.mineBlock();

        await assertTransactionsWereMined([tx1, tx2]);
        const balance = await node.getAccountBalance(EMPTY_ACCOUNT_ADDRESS);
        assert.equal(balance.toString(), "2468");
      });

      it("removes the mined transaction from the tx pool", async () => {
        const tx = createTestTransaction({
          nonce: 0,
          from: DEFAULT_ACCOUNTS_ADDRESSES[0],
          to: EMPTY_ACCOUNT_ADDRESS,
          gasLimit: 21_000,
          value: 1234,
        });
        await node.sendTransaction(tx);

        const pendingTransactionsBefore = await node.getPendingTransactions();
        assert.lengthOf(pendingTransactionsBefore, 1);

        await node.mineBlock();

        const pendingTransactionsAfter = await node.getPendingTransactions();
        assert.lengthOf(pendingTransactionsAfter, 0);
      });

      it("leaves the transactions in the tx pool that did not fit in a block", async () => {
        await node.setBlockGasLimit(42_000);
        const tx1 = createTestTransaction({
          nonce: 0,
          from: DEFAULT_ACCOUNTS_ADDRESSES[0],
          to: EMPTY_ACCOUNT_ADDRESS,
          gasLimit: 40_000, // actual gas used is 21_000
        });
        const expensiveTx2 = createTestTransaction({
          nonce: 0,
          from: DEFAULT_ACCOUNTS_ADDRESSES[1],
          to: EMPTY_ACCOUNT_ADDRESS,
          gasLimit: 40_000,
          data: Buffer.alloc(1024, 1), // actual gas used is 37_384
        });
        const tx3 = createTestTransaction({
          nonce: 1,
          from: DEFAULT_ACCOUNTS_ADDRESSES[0],
          to: EMPTY_ACCOUNT_ADDRESS,
          gasLimit: 40_000, // actual gas used is 21_000
        });
        await node.sendTransaction(tx1);
        await node.sendTransaction(expensiveTx2);
        await node.sendTransaction(tx3);

        const pendingTransactionsBefore = await node.getPendingTransactions();
        assert.sameDeepMembers(
          pendingTransactionsBefore.map((tx) => tx.raw),
          [tx1, expensiveTx2, tx3].map((tx) => tx.raw)
        );

        await node.mineBlock();
        await assertTransactionsWereMined([tx1, tx3]);

        const pendingTransactionsAfter = await node.getPendingTransactions();
        assert.sameDeepMembers(
          pendingTransactionsAfter.map((tx) => tx.raw),
          [expensiveTx2.raw]
        );
      });

      it("sets correct gasUsed values", async () => {
        const tx1 = createTestTransaction({
          nonce: 0,
          from: DEFAULT_ACCOUNTS_ADDRESSES[0],
          to: EMPTY_ACCOUNT_ADDRESS,
          gasLimit: 100_000,
          value: 1234,
        });
        const tx2 = createTestTransaction({
          nonce: 0,
          from: DEFAULT_ACCOUNTS_ADDRESSES[1],
          to: EMPTY_ACCOUNT_ADDRESS,
          gasLimit: 100_000,
          value: 1234,
        });
        await node.sendTransaction(tx1);
        await node.sendTransaction(tx2);
        await node.mineBlock();

        const tx1Receipt = await node.getTransactionReceipt(tx1.hash());
        const tx2Receipt = await node.getTransactionReceipt(tx2.hash());
        assertQuantity(tx1Receipt?.gasUsed, 21_000);
        assertQuantity(tx2Receipt?.gasUsed, 21_000);

        const block = await node.getLatestBlock();
        assert.equal(bufferToInt(block.header.gasUsed), 42_000);
      });

      it("assigns miner rewards", async () => {
        const miner = node.getCoinbaseAddress();
        const initialMinerBalance = await node.getAccountBalance(miner);

        const oneEther = new BN(10).pow(new BN(18));
        const txFee = 21_000 * gasPrice;
        const minerReward = oneEther.muln(2).addn(txFee);

        const tx = createTestTransaction({
          nonce: 0,
          from: DEFAULT_ACCOUNTS_ADDRESSES[0],
          to: EMPTY_ACCOUNT_ADDRESS,
          gasLimit: 21_000,
          value: 1234,
        });
        await node.sendTransaction(tx);
        await node.mineBlock();

        const minerBalance = await node.getAccountBalance(miner);
        assert.equal(
          minerBalance.toString(),
          initialMinerBalance.add(minerReward).toString()
        );
      });
    });

    describe("gas limit tests", () => {
      it("mines only as many transactions as would fit in a block", async () => {
        await node.setBlockGasLimit(30_000);
        const tx1 = createTestTransaction({
          nonce: 0,
          from: DEFAULT_ACCOUNTS_ADDRESSES[0],
          to: EMPTY_ACCOUNT_ADDRESS,
          gasLimit: 21_000,
        });
        const tx2 = createTestTransaction({
          nonce: 1,
          from: DEFAULT_ACCOUNTS_ADDRESSES[0],
          to: EMPTY_ACCOUNT_ADDRESS,
          gasLimit: 21_000,
        });
        await node.sendTransaction(tx1);
        await node.sendTransaction(tx2);
        await node.mineBlock();

        await assertTransactionsWereMined([tx1]);
        assert.isUndefined(await node.getTransactionReceipt(tx2.hash()));
      });

      it("uses gasUsed value for determining if two transactions will fit in a block", async () => {
        await node.setBlockGasLimit(50_000);
        const tx1 = createTestTransaction({
          nonce: 0,
          from: DEFAULT_ACCOUNTS_ADDRESSES[0],
          to: EMPTY_ACCOUNT_ADDRESS,
          gasLimit: 40_000, // actual gas used is 21_000
        });
        const tx2 = createTestTransaction({
          nonce: 1,
          from: DEFAULT_ACCOUNTS_ADDRESSES[0],
          to: EMPTY_ACCOUNT_ADDRESS,
          gasLimit: 40_000, // actual gas used is 21_000
        });
        await node.sendTransaction(tx1);
        await node.sendTransaction(tx2);
        await node.mineBlock();

        await assertTransactionsWereMined([tx1, tx2]);
      });

      it("puts as many transactions as it can in a block", async () => {
        await node.setBlockGasLimit(42_000);
        const tx1 = createTestTransaction({
          nonce: 0,
          from: DEFAULT_ACCOUNTS_ADDRESSES[0],
          to: EMPTY_ACCOUNT_ADDRESS,
          gasLimit: 40_000, // actual gas used is 21_000
        });
        const expensiveTx2 = createTestTransaction({
          nonce: 0,
          from: DEFAULT_ACCOUNTS_ADDRESSES[1],
          to: EMPTY_ACCOUNT_ADDRESS,
          gasLimit: 40_000,
          data: Buffer.alloc(1024, 1), // actual gas used is 37_384
        });
        const tx3 = createTestTransaction({
          nonce: 1,
          from: DEFAULT_ACCOUNTS_ADDRESSES[0],
          to: EMPTY_ACCOUNT_ADDRESS,
          gasLimit: 40_000, // actual gas used is 21_000
        });
        await node.sendTransaction(tx1);
        await node.sendTransaction(expensiveTx2);
        await node.sendTransaction(tx3);
        await node.mineBlock();

        await assertTransactionsWereMined([tx1, tx3]);
        assert.isUndefined(
          await node.getTransactionReceipt(expensiveTx2.hash())
        );
      });
    });

    describe("timestamp tests", () => {
      let clock: sinon.SinonFakeTimers;

      beforeEach(() => {
        clock = sinon.useFakeTimers(Date.now());
      });

      afterEach(() => {
        clock.restore();
      });

      it("mines a block with the current timestamp", async () => {
        clock.tick(15_000);
        const now = getCurrentTimestamp();

        await node.mineBlock();
        const block = await node.getLatestBlock();

        assert.equal(bufferToInt(block.header.timestamp), now);
      });

      it("mines a block with an incremented timestamp if it clashes with the previous block", async () => {
        const firstBlock = await node.getLatestBlock();
        const firstBlockTimestamp = bufferToInt(firstBlock.header.timestamp);

        await node.mineBlock();
        const latestBlock = await node.getLatestBlock();
        const latestBlockTimestamp = bufferToInt(latestBlock.header.timestamp);

        assert.equal(latestBlockTimestamp, firstBlockTimestamp + 1);
      });

      it("assigns an incremented timestamp to each new block mined within the same second", async () => {
        const firstBlock = await node.getLatestBlock();
        const firstBlockTimestamp = bufferToInt(firstBlock.header.timestamp);

        await node.mineBlock();
        const secondBlock = await node.getLatestBlock();
        const secondBlockTimestamp = bufferToInt(secondBlock.header.timestamp);

        await node.mineBlock();
        const thirdBlock = await node.getLatestBlock();
        const thirdBlockTimestamp = bufferToInt(thirdBlock.header.timestamp);

        assert.equal(secondBlockTimestamp, firstBlockTimestamp + 1);
        assert.equal(thirdBlockTimestamp, secondBlockTimestamp + 1);
      });

      it("mines a block with a preset timestamp", async () => {
        const now = getCurrentTimestamp();
        const timestamp = new BN(now).addn(30);
        node.setNextBlockTimestamp(timestamp);
        await node.mineBlock();

        const block = await node.getLatestBlock();
        const blockTimestamp = bufferToInt(block.header.timestamp);
        assert.equal(blockTimestamp, timestamp.toNumber());
      });

      it("mines the next block normally after a block with preset timestamp", async () => {
        const now = getCurrentTimestamp();
        const timestamp = new BN(now).addn(30);
        node.setNextBlockTimestamp(timestamp);
        await node.mineBlock();

        clock.tick(3_000);
        await node.mineBlock();

        const block = await node.getLatestBlock();
        const blockTimestamp = bufferToInt(block.header.timestamp);
        assert.equal(blockTimestamp, timestamp.toNumber() + 3);
      });

      it("mines a block with the timestamp passed as a parameter irrespective of the preset timestamp", async () => {
        const now = getCurrentTimestamp();
        const presetTimestamp = new BN(now).addn(30);
        node.setNextBlockTimestamp(presetTimestamp);
        const timestamp = new BN(now).addn(60);
        await node.mineBlock(timestamp);

        const block = await node.getLatestBlock();
        const blockTimestamp = bufferToInt(block.header.timestamp);
        assert.equal(blockTimestamp, timestamp.toNumber());
      });

      it("mines a block with correct timestamp after time increase", async () => {
        const now = getCurrentTimestamp();
        node.increaseTime(new BN(30));
        await node.mineBlock();

        const block = await node.getLatestBlock();
        const blockTimestamp = bufferToInt(block.header.timestamp);
        assert.equal(blockTimestamp, now + 30);
      });

      describe("when time is increased by 30s", () => {
        function testPresetTimestamp(offset: number) {
          it("mines a block with the preset timestamp", async () => {
            const now = getCurrentTimestamp();
            const timestamp = new BN(now).addn(offset);
            node.increaseTime(new BN(30));
            node.setNextBlockTimestamp(timestamp);
            await node.mineBlock();

            const block = await node.getLatestBlock();
            const blockTimestamp = bufferToInt(block.header.timestamp);
            assert.equal(blockTimestamp, timestamp.toNumber());
          });

          it("mining a block with a preset timestamp changes the time offset", async () => {
            const now = getCurrentTimestamp();
            const timestamp = new BN(now).addn(offset);
            node.increaseTime(new BN(30));
            node.setNextBlockTimestamp(timestamp);
            await node.mineBlock();

            clock.tick(3_000);
            await node.mineBlock();

            const block = await node.getLatestBlock();
            const blockTimestamp = bufferToInt(block.header.timestamp);
            assert.equal(blockTimestamp, timestamp.toNumber() + 3);
          });
        }

        describe("when preset timestamp is 20s into the future", () => {
          testPresetTimestamp(20);
        });

        describe("when preset timestamp is 40s into the future", () => {
          testPresetTimestamp(40);
        });
      });
    });
  });

  describe("full block", () => {
    it("should run a mainnet block and produce the same results", async function () {
      this.timeout(120000);

      const { ALCHEMY_URL } = process.env;

      if (ALCHEMY_URL === undefined || ALCHEMY_URL === "") {
        this.skip();
      }

      const blockNumber = 9300077;

      const forkConfig = {
        jsonRpcUrl: ALCHEMY_URL,
        blockNumber,
      };

      const { forkClient } = await makeForkClient(forkConfig);

      const rpcBlock = await forkClient.getBlockByNumber(
        new BN(blockNumber + 1),
        true
      );

      if (rpcBlock === null) {
        assert.fail();
      }

      const forkCachePath = path.join(__dirname, ".hardhat_node_test_cache");
      const forkedNodeConfig: ForkedNodeConfig = {
        automine: true,
        networkName: "mainnet",
        chainId: 1,
        networkId: 1,
        hardfork: "muirGlacier",
        forkConfig,
        forkCachePath,
        blockGasLimit: rpcBlock.gasLimit.toNumber(),
        genesisAccounts: [],
      };

      const [common, forkedNode] = await HardhatNode.create(forkedNodeConfig);

      const block = new Block(rpcToBlockData(rpcBlock), { common });

      forkedNode["_vmTracer"].disableTracing();
      block.header.receiptTrie = Buffer.alloc(32, 0);
      const result = await forkedNode["_vm"].runBlock({
        block,
        generate: true,
        skipBlockValidation: true,
      });

      await forkedNode["_saveBlockAsSuccessfullyRun"](block, result);

      const newBlock = await forkedNode.getBlockByNumber(
        new BN(blockNumber + 1)
      );

      if (newBlock === undefined) {
        assert.fail();
      }

      if (
        newBlock.header.receiptTrie.toString("hex") !==
        rpcBlock.receiptsRoot.toString("hex")
      ) {
        console.warn("Blocks receipt tries are different");

        for (let i = 0; i < block.transactions.length; i++) {
          const tx = block.transactions[i];
          const txHash = bufferToHex(tx.hash(true));

          const remoteReceipt = (await forkClient["_httpProvider"].request({
            method: "eth_getTransactionReceipt",
            params: [txHash],
          })) as any;

          const localReceipt = result.receipts[i];

          assert.equal(
            bufferToHex(localReceipt.bitvector),
            remoteReceipt.logsBloom,
            `Logs bloom of tx ${i} (${txHash}) should match`
          );

          assert.equal(
            numberToRpcQuantity(new BN(localReceipt.gasUsed).toNumber()),
            remoteReceipt.gasUsed,
            `Gas used of tx ${i} (${txHash}) should match`
          );
        }
      }
    });
  });
=======
import { ALCHEMY_URL } from "../../../setup";

// tslint:disable no-string-literal

interface ForkPoint {
  networkName: string;
  url?: string;
  /**
   * Fork block number.
   * This is the last observable block from the remote blockchain.
   * Later blocks are all constructed by Hardhat Network.
   */
  blockNumber: number;
  chainId: number;
  hardfork: "istanbul" | "muirGlacier";
}

describe("HardhatNode", function () {
  // Note that here `blockNumber` is the number of the forked block, not the number of the "simulated" block.
  // Tests are written to fork this block and execute all transactions of the block following the forked block.
  // This means that if the forked block number is 9300076, what the test will do is:
  //   - setup a forked blockchain based on block 9300076
  //   - fetch all transactions from 9300077
  //   - create a new block with them
  //   - execute the whole block and save it with the rest of the blockchain
  const forkPoints: ForkPoint[] = [
    {
      networkName: "mainnet",
      url: ALCHEMY_URL,
      blockNumber: 9300076,
      chainId: 1,
      hardfork: "muirGlacier",
    },
    {
      networkName: "kovan",
      url: (ALCHEMY_URL ?? "").replace("mainnet", "kovan"),
      blockNumber: 23115226,
      chainId: 42,
      hardfork: "istanbul",
    },
    {
      networkName: "rinkeby",
      url: (ALCHEMY_URL ?? "").replace("mainnet", "rinkeby"),
      blockNumber: 8004364,
      chainId: 4,
      hardfork: "istanbul",
    },
  ];

  // TODO: determine a good timeout for these tests
  this.timeout(0);

  for (const {
    url,
    blockNumber,
    networkName,
    chainId,
    hardfork,
  } of forkPoints) {
    it(`should run a ${networkName} block and produce the same results`, async function () {
      if (url === undefined || url === "") {
        this.skip();
      }

      const forkConfig = {
        jsonRpcUrl: url,
        blockNumber,
      };

      const { forkClient } = await makeForkClient(forkConfig);

      const rpcBlock = await forkClient.getBlockByNumber(
        new BN(blockNumber + 1),
        true
      );

      if (rpcBlock === null) {
        assert.fail();
      }

      const forkCachePath = path.join(__dirname, ".hardhat_node_test_cache");
      const forkedNodeConfig: ForkedNodeConfig = {
        networkName,
        chainId,
        networkId: chainId,
        hardfork,
        forkConfig,
        forkCachePath,
        blockGasLimit: rpcBlock.gasLimit.toNumber(),
        genesisAccounts: [],
      };

      const [common, forkedNode] = await HardhatNode.create(forkedNodeConfig);

      const block = new Block(rpcToBlockData(rpcBlock), { common });

      forkedNode["_vmTracer"].disableTracing();
      block.header.receiptTrie = Buffer.alloc(32, 0);
      const result = await forkedNode["_vm"].runBlock({
        block,
        generate: true,
        skipBlockValidation: true,
      });

      await forkedNode["_saveBlockAsSuccessfullyRun"](block, result);

      const newBlock = await forkedNode.getBlockByNumber(
        new BN(blockNumber + 1)
      );

      if (newBlock === undefined) {
        assert.fail();
      }

      const localReceiptRoot = newBlock.header.receiptTrie.toString("hex");
      const remoteReceiptRoot = rpcBlock.receiptsRoot.toString("hex");

      // We do some manual comparisons here to understand why the root of the receipt tries differ.
      if (localReceiptRoot !== remoteReceiptRoot) {
        for (let i = 0; i < block.transactions.length; i++) {
          const tx = block.transactions[i];
          const txHash = bufferToHex(tx.hash(true));

          const remoteReceipt = (await forkClient["_httpProvider"].request({
            method: "eth_getTransactionReceipt",
            params: [txHash],
          })) as any;

          const localReceipt = result.receipts[i];
          const evmResult = result.results[i];

          assert.equal(
            bufferToHex(localReceipt.bitvector),
            remoteReceipt.logsBloom,
            `Logs bloom of tx index ${i} (${txHash}) should match`
          );

          assert.equal(
            numberToRpcQuantity(evmResult.gasUsed.toNumber()),
            remoteReceipt.gasUsed,
            `Gas used of tx index ${i} (${txHash}) should match`
          );

          assert.equal(
            localReceipt.status,
            remoteReceipt.status,
            `Status of tx index ${i} (${txHash}) should be the same`
          );

          assert.equal(
            evmResult.createdAddress === undefined
              ? undefined
              : `0x${evmResult.createdAddress.toString("hex")}`,
            remoteReceipt.contractAddress,
            `Contract address created by tx index ${i} (${txHash}) should be the same`
          );
        }
      }

      assert.equal(
        localReceiptRoot,
        remoteReceiptRoot,
        "The root of the receipts trie is different than expected"
      );
    });
  }
>>>>>>> 14d68261
});<|MERGE_RESOLUTION|>--- conflicted
+++ resolved
@@ -16,7 +16,7 @@
 import { Block } from "../../../../src/internal/hardhat-network/provider/types/Block";
 import { getCurrentTimestamp } from "../../../../src/internal/hardhat-network/provider/utils/getCurrentTimestamp";
 import { makeForkClient } from "../../../../src/internal/hardhat-network/provider/utils/makeForkClient";
-<<<<<<< HEAD
+import { ALCHEMY_URL } from "../../../setup";
 import { assertQuantity } from "../helpers/assertions";
 import { EMPTY_ACCOUNT_ADDRESS } from "../helpers/constants";
 import {
@@ -30,6 +30,19 @@
 } from "../helpers/providers";
 
 // tslint:disable no-string-literal
+
+interface ForkPoint {
+  networkName: string;
+  url?: string;
+  /**
+   * Fork block number.
+   * This is the last observable block from the remote blockchain.
+   * Later blocks are all constructed by Hardhat Network.
+   */
+  blockNumber: number;
+  chainId: number;
+  hardfork: "istanbul" | "muirGlacier";
+}
 
 describe("HardhatNode", () => {
   const config: NodeConfig = {
@@ -503,267 +516,153 @@
     });
   });
 
-  describe("full block", () => {
-    it("should run a mainnet block and produce the same results", async function () {
-      this.timeout(120000);
-
-      const { ALCHEMY_URL } = process.env;
-
-      if (ALCHEMY_URL === undefined || ALCHEMY_URL === "") {
-        this.skip();
-      }
-
-      const blockNumber = 9300077;
-
-      const forkConfig = {
-        jsonRpcUrl: ALCHEMY_URL,
-        blockNumber,
-      };
-
-      const { forkClient } = await makeForkClient(forkConfig);
-
-      const rpcBlock = await forkClient.getBlockByNumber(
-        new BN(blockNumber + 1),
-        true
-      );
-
-      if (rpcBlock === null) {
-        assert.fail();
-      }
-
-      const forkCachePath = path.join(__dirname, ".hardhat_node_test_cache");
-      const forkedNodeConfig: ForkedNodeConfig = {
-        automine: true,
+  describe("full block", function () {
+    this.timeout(120000);
+    // Note that here `blockNumber` is the number of the forked block, not the number of the "simulated" block.
+    // Tests are written to fork this block and execute all transactions of the block following the forked block.
+    // This means that if the forked block number is 9300076, what the test will do is:
+    //   - setup a forked blockchain based on block 9300076
+    //   - fetch all transactions from 9300077
+    //   - create a new block with them
+    //   - execute the whole block and save it with the rest of the blockchain
+    const forkPoints: ForkPoint[] = [
+      {
         networkName: "mainnet",
+        url: ALCHEMY_URL,
+        blockNumber: 9300076,
         chainId: 1,
-        networkId: 1,
         hardfork: "muirGlacier",
-        forkConfig,
-        forkCachePath,
-        blockGasLimit: rpcBlock.gasLimit.toNumber(),
-        genesisAccounts: [],
-      };
-
-      const [common, forkedNode] = await HardhatNode.create(forkedNodeConfig);
-
-      const block = new Block(rpcToBlockData(rpcBlock), { common });
-
-      forkedNode["_vmTracer"].disableTracing();
-      block.header.receiptTrie = Buffer.alloc(32, 0);
-      const result = await forkedNode["_vm"].runBlock({
-        block,
-        generate: true,
-        skipBlockValidation: true,
-      });
-
-      await forkedNode["_saveBlockAsSuccessfullyRun"](block, result);
-
-      const newBlock = await forkedNode.getBlockByNumber(
-        new BN(blockNumber + 1)
-      );
-
-      if (newBlock === undefined) {
-        assert.fail();
-      }
-
-      if (
-        newBlock.header.receiptTrie.toString("hex") !==
-        rpcBlock.receiptsRoot.toString("hex")
-      ) {
-        console.warn("Blocks receipt tries are different");
-
-        for (let i = 0; i < block.transactions.length; i++) {
-          const tx = block.transactions[i];
-          const txHash = bufferToHex(tx.hash(true));
-
-          const remoteReceipt = (await forkClient["_httpProvider"].request({
-            method: "eth_getTransactionReceipt",
-            params: [txHash],
-          })) as any;
-
-          const localReceipt = result.receipts[i];
-
-          assert.equal(
-            bufferToHex(localReceipt.bitvector),
-            remoteReceipt.logsBloom,
-            `Logs bloom of tx ${i} (${txHash}) should match`
-          );
-
-          assert.equal(
-            numberToRpcQuantity(new BN(localReceipt.gasUsed).toNumber()),
-            remoteReceipt.gasUsed,
-            `Gas used of tx ${i} (${txHash}) should match`
-          );
+      },
+      {
+        networkName: "kovan",
+        url: (ALCHEMY_URL ?? "").replace("mainnet", "kovan"),
+        blockNumber: 23115226,
+        chainId: 42,
+        hardfork: "istanbul",
+      },
+      {
+        networkName: "rinkeby",
+        url: (ALCHEMY_URL ?? "").replace("mainnet", "rinkeby"),
+        blockNumber: 8004364,
+        chainId: 4,
+        hardfork: "istanbul",
+      },
+    ];
+
+    for (const {
+      url,
+      blockNumber,
+      networkName,
+      chainId,
+      hardfork,
+    } of forkPoints) {
+      it(`should run a ${networkName} block and produce the same results`, async function () {
+        if (url === undefined || url === "") {
+          this.skip();
         }
-      }
-    });
+
+        const forkConfig = {
+          jsonRpcUrl: url,
+          blockNumber,
+        };
+
+        const { forkClient } = await makeForkClient(forkConfig);
+
+        const rpcBlock = await forkClient.getBlockByNumber(
+          new BN(blockNumber + 1),
+          true
+        );
+
+        if (rpcBlock === null) {
+          assert.fail();
+        }
+
+        const forkCachePath = path.join(__dirname, ".hardhat_node_test_cache");
+        const forkedNodeConfig: ForkedNodeConfig = {
+          automine: true,
+          networkName: "mainnet",
+          chainId,
+          networkId: 1,
+          hardfork,
+          forkConfig,
+          forkCachePath,
+          blockGasLimit: rpcBlock.gasLimit.toNumber(),
+          genesisAccounts: [],
+        };
+
+        const [common, forkedNode] = await HardhatNode.create(forkedNodeConfig);
+
+        const block = new Block(rpcToBlockData(rpcBlock), { common });
+
+        forkedNode["_vmTracer"].disableTracing();
+        block.header.receiptTrie = Buffer.alloc(32, 0);
+        const result = await forkedNode["_vm"].runBlock({
+          block,
+          generate: true,
+          skipBlockValidation: true,
+        });
+
+        await forkedNode["_saveBlockAsSuccessfullyRun"](block, result);
+
+        const newBlock = await forkedNode.getBlockByNumber(
+          new BN(blockNumber + 1)
+        );
+
+        if (newBlock === undefined) {
+          assert.fail();
+        }
+
+        const localReceiptRoot = newBlock.header.receiptTrie.toString("hex");
+        const remoteReceiptRoot = rpcBlock.receiptsRoot.toString("hex");
+
+        // We do some manual comparisons here to understand why the root of the receipt tries differ.
+        if (localReceiptRoot !== remoteReceiptRoot) {
+          for (let i = 0; i < block.transactions.length; i++) {
+            const tx = block.transactions[i];
+            const txHash = bufferToHex(tx.hash(true));
+
+            const remoteReceipt = (await forkClient["_httpProvider"].request({
+              method: "eth_getTransactionReceipt",
+              params: [txHash],
+            })) as any;
+
+            const localReceipt = result.receipts[i];
+            const evmResult = result.results[i];
+
+            assert.equal(
+              bufferToHex(localReceipt.bitvector),
+              remoteReceipt.logsBloom,
+              `Logs bloom of tx index ${i} (${txHash}) should match`
+            );
+
+            assert.equal(
+              numberToRpcQuantity(evmResult.gasUsed.toNumber()),
+              remoteReceipt.gasUsed,
+              `Gas used of tx index ${i} (${txHash}) should match`
+            );
+
+            assert.equal(
+              localReceipt.status,
+              remoteReceipt.status,
+              `Status of tx index ${i} (${txHash}) should be the same`
+            );
+
+            assert.equal(
+              evmResult.createdAddress === undefined
+                ? undefined
+                : `0x${evmResult.createdAddress.toString("hex")}`,
+              remoteReceipt.contractAddress,
+              `Contract address created by tx index ${i} (${txHash}) should be the same`
+            );
+          }
+        }
+
+        assert.equal(
+          localReceiptRoot,
+          remoteReceiptRoot,
+          "The root of the receipts trie is different than expected"
+        );
+      });
+    }
   });
-=======
-import { ALCHEMY_URL } from "../../../setup";
-
-// tslint:disable no-string-literal
-
-interface ForkPoint {
-  networkName: string;
-  url?: string;
-  /**
-   * Fork block number.
-   * This is the last observable block from the remote blockchain.
-   * Later blocks are all constructed by Hardhat Network.
-   */
-  blockNumber: number;
-  chainId: number;
-  hardfork: "istanbul" | "muirGlacier";
-}
-
-describe("HardhatNode", function () {
-  // Note that here `blockNumber` is the number of the forked block, not the number of the "simulated" block.
-  // Tests are written to fork this block and execute all transactions of the block following the forked block.
-  // This means that if the forked block number is 9300076, what the test will do is:
-  //   - setup a forked blockchain based on block 9300076
-  //   - fetch all transactions from 9300077
-  //   - create a new block with them
-  //   - execute the whole block and save it with the rest of the blockchain
-  const forkPoints: ForkPoint[] = [
-    {
-      networkName: "mainnet",
-      url: ALCHEMY_URL,
-      blockNumber: 9300076,
-      chainId: 1,
-      hardfork: "muirGlacier",
-    },
-    {
-      networkName: "kovan",
-      url: (ALCHEMY_URL ?? "").replace("mainnet", "kovan"),
-      blockNumber: 23115226,
-      chainId: 42,
-      hardfork: "istanbul",
-    },
-    {
-      networkName: "rinkeby",
-      url: (ALCHEMY_URL ?? "").replace("mainnet", "rinkeby"),
-      blockNumber: 8004364,
-      chainId: 4,
-      hardfork: "istanbul",
-    },
-  ];
-
-  // TODO: determine a good timeout for these tests
-  this.timeout(0);
-
-  for (const {
-    url,
-    blockNumber,
-    networkName,
-    chainId,
-    hardfork,
-  } of forkPoints) {
-    it(`should run a ${networkName} block and produce the same results`, async function () {
-      if (url === undefined || url === "") {
-        this.skip();
-      }
-
-      const forkConfig = {
-        jsonRpcUrl: url,
-        blockNumber,
-      };
-
-      const { forkClient } = await makeForkClient(forkConfig);
-
-      const rpcBlock = await forkClient.getBlockByNumber(
-        new BN(blockNumber + 1),
-        true
-      );
-
-      if (rpcBlock === null) {
-        assert.fail();
-      }
-
-      const forkCachePath = path.join(__dirname, ".hardhat_node_test_cache");
-      const forkedNodeConfig: ForkedNodeConfig = {
-        networkName,
-        chainId,
-        networkId: chainId,
-        hardfork,
-        forkConfig,
-        forkCachePath,
-        blockGasLimit: rpcBlock.gasLimit.toNumber(),
-        genesisAccounts: [],
-      };
-
-      const [common, forkedNode] = await HardhatNode.create(forkedNodeConfig);
-
-      const block = new Block(rpcToBlockData(rpcBlock), { common });
-
-      forkedNode["_vmTracer"].disableTracing();
-      block.header.receiptTrie = Buffer.alloc(32, 0);
-      const result = await forkedNode["_vm"].runBlock({
-        block,
-        generate: true,
-        skipBlockValidation: true,
-      });
-
-      await forkedNode["_saveBlockAsSuccessfullyRun"](block, result);
-
-      const newBlock = await forkedNode.getBlockByNumber(
-        new BN(blockNumber + 1)
-      );
-
-      if (newBlock === undefined) {
-        assert.fail();
-      }
-
-      const localReceiptRoot = newBlock.header.receiptTrie.toString("hex");
-      const remoteReceiptRoot = rpcBlock.receiptsRoot.toString("hex");
-
-      // We do some manual comparisons here to understand why the root of the receipt tries differ.
-      if (localReceiptRoot !== remoteReceiptRoot) {
-        for (let i = 0; i < block.transactions.length; i++) {
-          const tx = block.transactions[i];
-          const txHash = bufferToHex(tx.hash(true));
-
-          const remoteReceipt = (await forkClient["_httpProvider"].request({
-            method: "eth_getTransactionReceipt",
-            params: [txHash],
-          })) as any;
-
-          const localReceipt = result.receipts[i];
-          const evmResult = result.results[i];
-
-          assert.equal(
-            bufferToHex(localReceipt.bitvector),
-            remoteReceipt.logsBloom,
-            `Logs bloom of tx index ${i} (${txHash}) should match`
-          );
-
-          assert.equal(
-            numberToRpcQuantity(evmResult.gasUsed.toNumber()),
-            remoteReceipt.gasUsed,
-            `Gas used of tx index ${i} (${txHash}) should match`
-          );
-
-          assert.equal(
-            localReceipt.status,
-            remoteReceipt.status,
-            `Status of tx index ${i} (${txHash}) should be the same`
-          );
-
-          assert.equal(
-            evmResult.createdAddress === undefined
-              ? undefined
-              : `0x${evmResult.createdAddress.toString("hex")}`,
-            remoteReceipt.contractAddress,
-            `Contract address created by tx index ${i} (${txHash}) should be the same`
-          );
-        }
-      }
-
-      assert.equal(
-        localReceiptRoot,
-        remoteReceiptRoot,
-        "The root of the receipts trie is different than expected"
-      );
-    });
-  }
->>>>>>> 14d68261
 });