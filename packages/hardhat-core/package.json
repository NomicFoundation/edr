--- conflicted
+++ resolved
@@ -93,22 +93,6 @@
     "ts-node": "^8.1.0",
     "typescript": "~4.5.2"
   },
-<<<<<<< HEAD
-  "peerDependencies": {
-    "chai": "^4.2.0",
-    "ts-node": "*",
-    "typescript": "*"
-  },
-  "peerDependenciesMeta": {
-    "ts-node": {
-      "optional": true
-    },
-    "typescript": {
-      "optional": true
-    }
-  },
-=======
->>>>>>> 18f11e41
   "dependencies": {
     "@ethereumjs/block": "^3.6.2",
     "@ethereumjs/blockchain": "^5.5.2",
@@ -159,6 +143,18 @@
     "uuid": "^8.3.2",
     "ws": "^7.4.6"
   },
+  "peerDependencies": {
+    "ts-node": "*",
+    "typescript": "*"
+  },
+  "peerDependenciesMeta": {
+    "ts-node": {
+      "optional": true
+    },
+    "typescript": {
+      "optional": true
+    }
+  },
   "nyc": {
     "extension": [
       ".ts"
