--- conflicted
+++ resolved
@@ -24,7 +24,7 @@
         version: 3.2.5
       syncpack:
         specifier: ^12.4.0
-        version: 12.4.0(typescript@5.0.4)
+        version: 12.4.0(typescript@5.5.3)
 
   crates/edr_napi:
     devDependencies:
@@ -88,11 +88,9 @@
 
   crates/tools/js/benchmark:
     devDependencies:
-<<<<<<< HEAD
       '@nomicfoundation/edr':
         specifier: workspace:^
         version: link:../../../edr_napi
-=======
       '@types/argparse':
         specifier: ^2.0.16
         version: 2.0.16
@@ -107,11 +105,10 @@
         version: 20.16.1
       '@typescript-eslint/eslint-plugin':
         specifier: 5.61.0
-        version: 5.61.0(@typescript-eslint/parser@5.61.0(eslint@8.57.0)(typescript@5.0.4))(eslint@8.57.0)(typescript@5.0.4)
+        version: 5.61.0(@typescript-eslint/parser@5.61.0(eslint@8.57.0)(typescript@5.5.3))(eslint@8.57.0)(typescript@5.5.3)
       '@typescript-eslint/parser':
         specifier: 5.61.0
-        version: 5.61.0(eslint@8.57.0)(typescript@5.0.4)
->>>>>>> 36b96373
+        version: 5.61.0(eslint@8.57.0)(typescript@5.5.3)
       argparse:
         specifier: ^2.0.1
         version: 2.0.1
@@ -126,7 +123,7 @@
         version: 9.1.0(eslint@8.57.0)
       eslint-plugin-import:
         specifier: 2.27.5
-        version: 2.27.5(@typescript-eslint/parser@5.61.0(eslint@8.57.0)(typescript@5.0.4))(eslint@8.57.0)
+        version: 2.27.5(@typescript-eslint/parser@5.61.0(eslint@8.57.0)(typescript@5.5.3))(eslint@8.57.0)
       eslint-plugin-mocha:
         specifier: 10.4.1
         version: 10.4.1(eslint@8.57.0)
@@ -134,28 +131,20 @@
         specifier: 5.2.1
         version: 5.2.1(eslint-config-prettier@9.1.0(eslint@8.57.0))(eslint@8.57.0)(prettier@3.2.5)
       hardhat:
-<<<<<<< HEAD
-        specifier: 2.22.7
-        version: 2.22.7(patch_hash=umhdsnfwxfqbbniyljx6a4ic5i)(ts-node@10.9.2(typescript@5.5.3))(typescript@5.5.3)
-=======
         specifier: 2.22.9
-        version: 2.22.9(patch_hash=ixnneac56zlmammcmucrfcq4uu)(ts-node@10.9.2(@types/node@20.16.1)(typescript@5.0.4))(typescript@5.0.4)
->>>>>>> 36b96373
+        version: 2.22.9(patch_hash=ixnneac56zlmammcmucrfcq4uu)(ts-node@10.9.2(@types/node@20.16.1)(typescript@5.5.3))(typescript@5.5.3)
       lodash:
         specifier: ^4.17.11
         version: 4.17.21
       mocha:
         specifier: ^10.0.0
         version: 10.3.0
-<<<<<<< HEAD
+      prettier:
+        specifier: ^3.2.5
+        version: 3.2.5
       simple-git:
         specifier: ^3.25.0
         version: 3.25.0
-=======
-      prettier:
-        specifier: ^3.2.5
-        version: 3.2.5
->>>>>>> 36b96373
       tsx:
         specifier: ^4.7.1
         version: 4.7.1
@@ -174,7 +163,7 @@
         version: 20.14.11
       hardhat:
         specifier: ^2.22.6
-        version: 2.22.6(ts-node@10.9.2(typescript@5.5.3))(typescript@5.5.3)
+        version: 2.22.6(ts-node@10.9.2(@types/node@20.14.11)(typescript@5.5.3))(typescript@5.5.3)
       typescript:
         specifier: ^5.5.3
         version: 5.5.3
@@ -327,20 +316,13 @@
     devDependencies:
       '@defi-wonderland/smock':
         specifier: ^2.4.0
-<<<<<<< HEAD
-        version: 2.4.0(@ethersproject/abi@5.7.0)(@ethersproject/abstract-provider@5.7.0)(@ethersproject/abstract-signer@5.7.0)(@nomiclabs/hardhat-ethers@2.2.3(ethers@5.7.2)(hardhat@2.22.7(patch_hash=umhdsnfwxfqbbniyljx6a4ic5i)(ts-node@10.9.2(typescript@5.5.3))(typescript@5.5.3)))(ethers@5.7.2)(hardhat@2.22.7(patch_hash=umhdsnfwxfqbbniyljx6a4ic5i)(ts-node@10.9.2(typescript@5.5.3))(typescript@5.5.3))
+        version: 2.4.0(@ethersproject/abi@5.7.0)(@ethersproject/abstract-provider@5.7.0)(@ethersproject/abstract-signer@5.7.0)(@nomiclabs/hardhat-ethers@2.2.3(ethers@5.7.2)(hardhat@2.22.9(patch_hash=ixnneac56zlmammcmucrfcq4uu)(ts-node@10.9.2(@types/node@20.16.1)(typescript@5.5.3))(typescript@5.5.3)))(ethers@5.7.2)(hardhat@2.22.9(patch_hash=ixnneac56zlmammcmucrfcq4uu)(ts-node@10.9.2(@types/node@20.16.1)(typescript@5.5.3))(typescript@5.5.3))
       '@nomiclabs/hardhat-ethers':
         specifier: ^2.2.3
-        version: 2.2.3(ethers@5.7.2)(hardhat@2.22.7(patch_hash=umhdsnfwxfqbbniyljx6a4ic5i)(ts-node@10.9.2(typescript@5.5.3))(typescript@5.5.3))
-=======
-        version: 2.4.0(@ethersproject/abi@5.7.0)(@ethersproject/abstract-provider@5.7.0)(@ethersproject/abstract-signer@5.7.0)(@nomiclabs/hardhat-ethers@2.2.3(ethers@5.7.2)(hardhat@2.22.9(patch_hash=ixnneac56zlmammcmucrfcq4uu)(ts-node@10.9.2(@types/node@20.16.1)(typescript@5.0.4))(typescript@5.0.4)))(ethers@5.7.2)(hardhat@2.22.9(patch_hash=ixnneac56zlmammcmucrfcq4uu)(ts-node@10.9.2(@types/node@20.16.1)(typescript@5.0.4))(typescript@5.0.4))
-      '@nomiclabs/hardhat-ethers':
-        specifier: ^2.2.3
-        version: 2.2.3(ethers@5.7.2)(hardhat@2.22.9(patch_hash=ixnneac56zlmammcmucrfcq4uu)(ts-node@10.9.2(@types/node@20.16.1)(typescript@5.0.4))(typescript@5.0.4))
+        version: 2.2.3(ethers@5.7.2)(hardhat@2.22.9(patch_hash=ixnneac56zlmammcmucrfcq4uu)(ts-node@10.9.2(@types/node@20.16.1)(typescript@5.5.3))(typescript@5.5.3))
       '@types/node':
         specifier: ^20.0.0
         version: 20.16.1
->>>>>>> 36b96373
       chai:
         specifier: ^4.3.6
         version: 4.4.1
@@ -348,13 +330,8 @@
         specifier: 5.7.2
         version: 5.7.2
       hardhat:
-<<<<<<< HEAD
-        specifier: 2.22.7
-        version: 2.22.7(patch_hash=umhdsnfwxfqbbniyljx6a4ic5i)(ts-node@10.9.2(typescript@5.5.3))(typescript@5.5.3)
-=======
         specifier: 2.22.9
-        version: 2.22.9(patch_hash=ixnneac56zlmammcmucrfcq4uu)(ts-node@10.9.2(@types/node@20.16.1)(typescript@5.0.4))(typescript@5.0.4)
->>>>>>> 36b96373
+        version: 2.22.9(patch_hash=ixnneac56zlmammcmucrfcq4uu)(ts-node@10.9.2(@types/node@20.16.1)(typescript@5.5.3))(typescript@5.5.3)
       mocha:
         specifier: ^10.0.0
         version: 10.3.0
@@ -945,13 +922,11 @@
   '@tsconfig/node16@1.0.4':
     resolution: {integrity: sha512-vxhUy4J8lyeyinH7Azl1pdd43GJhZH/tP2weN8TntQblOY+A0XbT8DJk1/oCPuOOyg/Ja757rG0CgHcWC8OfMA==}
 
-<<<<<<< HEAD
   '@tsconfig/node18@18.2.4':
     resolution: {integrity: sha512-5xxU8vVs9/FNcvm3gE07fPbn9tl6tqGGWA9tSlwsUEkBxtRnTsNmwrV8gasZ9F/EobaSv9+nu8AxUKccw77JpQ==}
-=======
+
   '@types/argparse@2.0.16':
     resolution: {integrity: sha512-aMqBra2JlqpFeCWOinCtpRpiCkPIXH8hahW2+FkGzvWjfE5sAqtOcrjN5DRcMnTQqFDe6gb1CVYuGnBH0lhXwA==}
->>>>>>> 36b96373
 
   '@types/async-eventemitter@0.2.4':
     resolution: {integrity: sha512-2Bq61VD01kgLf1XkK2xPtoBcu7fgn/km5JyEX9v0BlG5VQBzA+BlF9umFk+8gR8S4+eK7MgDY2oyVZCu6ar3Jw==}
@@ -1019,13 +994,11 @@
   '@types/node@18.15.13':
     resolution: {integrity: sha512-N+0kuo9KgrUQ1Sn/ifDXsvg0TTleP7rIy4zOBGECxAljqvqfqpTfzx0Q1NUedOixRMBfe2Whhb056a42cWs26Q==}
 
-<<<<<<< HEAD
   '@types/node@20.14.11':
     resolution: {integrity: sha512-kprQpL8MMeszbz6ojB5/tU8PLN4kesnN8Gjzw349rDlNgsSzg90lAVj3llK99Dh7JON+t9AuscPPFW6mPbTnSA==}
-=======
+
   '@types/node@20.16.1':
     resolution: {integrity: sha512-zJDo7wEadFtSyNz5QITDfRcrhqDvQI1xQNQ0VoizPjM/dVAODqqIUWbJPkvsxmTI0MYRGRikcdjMPhOssnPejQ==}
->>>>>>> 36b96373
 
   '@types/normalize-package-data@2.4.4':
     resolution: {integrity: sha512-37i+OaWTh9qeK4LSHPsyRC7NahnGotNuZvjLSgcPzblpHB3rrCJxAOgI5gCdKm7coonsaX1Of0ILiTcnZjbfxA==}
@@ -1950,7 +1923,6 @@
     resolution: {integrity: sha512-VIZB+ibDhx7ObhAe7OVtoEbuP4h/MuOTHJ+J8h/eBXotJYl0fBgR72xDFCKgIh22OJZIOVNxBMWuhAr10r8HdA==}
     engines: {node: '>=6'}
 
-<<<<<<< HEAD
   hardhat@2.22.6:
     resolution: {integrity: sha512-abFEnd9QACwEtSvZZGSmzvw7N3zhQN1cDKz5SLHAupfG24qTHofCjqvD5kT5Wwsq5XOL0ON1Mq5rr4v0XX5ciw==}
     hasBin: true
@@ -1963,12 +1935,8 @@
       typescript:
         optional: true
 
-  hardhat@2.22.7:
-    resolution: {integrity: sha512-nrXQAl+qUr75TsCLDo8P41YXLc+5U7qQMMCIrbbmy1/uQaVPncdjDrD5BR0CENvHRj7EBqO+JkofpozXoIfJKg==}
-=======
   hardhat@2.22.9:
     resolution: {integrity: sha512-sWiuI/yRdFUPfndIvL+2H18Vs2Gav0XacCFYY5msT5dHOWkhLxESJySIk9j83mXL31aXL8+UMA9OgViFLexklg==}
->>>>>>> 36b96373
     hasBin: true
     peerDependencies:
       ts-node: '*'
@@ -3106,13 +3074,11 @@
   unbox-primitive@1.0.2:
     resolution: {integrity: sha512-61pPlCD9h51VoreyJ0BReideM3MDKMKnh6+V9L08331ipq6Q8OFXZYiqP6n/tbHx4s5I9uRhcye6BrbkizkBDw==}
 
-<<<<<<< HEAD
   undici-types@5.26.5:
     resolution: {integrity: sha512-JlCMO+ehdEIKqlFxk6IfVoAUVmgz7cU7zD/h9XZ0qzeosSHmUJVOzSQvvYSYWXkFXC+IfLKSIffhv0sVZup6pA==}
-=======
+
   undici-types@6.19.8:
     resolution: {integrity: sha512-ve2KP6f/JnbPBFyobGHuerC9g1FYGn/F8n1LWTwNxCEzd6IfqTwUQcNXgEtmmQ6DlRrC1hrSrBnCZPokRrDHjw==}
->>>>>>> 36b96373
 
   undici@5.28.3:
     resolution: {integrity: sha512-3ItfzbrhDlINjaP0duwnNsKpDQk3acHI3gVJ1z4fmwMK31k5G9OVIAMLSIaP6w4FaGkaAkN6zaQO9LUvZ1t7VA==}
@@ -3455,27 +3421,16 @@
     dependencies:
       '@jridgewell/trace-mapping': 0.3.9
 
-<<<<<<< HEAD
-  '@defi-wonderland/smock@2.4.0(@ethersproject/abi@5.7.0)(@ethersproject/abstract-provider@5.7.0)(@ethersproject/abstract-signer@5.7.0)(@nomiclabs/hardhat-ethers@2.2.3(ethers@5.7.2)(hardhat@2.22.7(patch_hash=umhdsnfwxfqbbniyljx6a4ic5i)(ts-node@10.9.2(typescript@5.5.3))(typescript@5.5.3)))(ethers@5.7.2)(hardhat@2.22.7(patch_hash=umhdsnfwxfqbbniyljx6a4ic5i)(ts-node@10.9.2(typescript@5.5.3))(typescript@5.5.3))':
-=======
-  '@defi-wonderland/smock@2.4.0(@ethersproject/abi@5.7.0)(@ethersproject/abstract-provider@5.7.0)(@ethersproject/abstract-signer@5.7.0)(@nomiclabs/hardhat-ethers@2.2.3(ethers@5.7.2)(hardhat@2.22.9(patch_hash=ixnneac56zlmammcmucrfcq4uu)(ts-node@10.9.2(@types/node@20.16.1)(typescript@5.0.4))(typescript@5.0.4)))(ethers@5.7.2)(hardhat@2.22.9(patch_hash=ixnneac56zlmammcmucrfcq4uu)(ts-node@10.9.2(@types/node@20.16.1)(typescript@5.0.4))(typescript@5.0.4))':
->>>>>>> 36b96373
+  '@defi-wonderland/smock@2.4.0(@ethersproject/abi@5.7.0)(@ethersproject/abstract-provider@5.7.0)(@ethersproject/abstract-signer@5.7.0)(@nomiclabs/hardhat-ethers@2.2.3(ethers@5.7.2)(hardhat@2.22.9(patch_hash=ixnneac56zlmammcmucrfcq4uu)(ts-node@10.9.2(@types/node@20.16.1)(typescript@5.5.3))(typescript@5.5.3)))(ethers@5.7.2)(hardhat@2.22.9(patch_hash=ixnneac56zlmammcmucrfcq4uu)(ts-node@10.9.2(@types/node@20.16.1)(typescript@5.5.3))(typescript@5.5.3))':
     dependencies:
       '@ethersproject/abi': 5.7.0
       '@ethersproject/abstract-provider': 5.7.0
       '@ethersproject/abstract-signer': 5.7.0
       '@nomicfoundation/ethereumjs-util': 9.0.4
-<<<<<<< HEAD
-      '@nomiclabs/hardhat-ethers': 2.2.3(ethers@5.7.2)(hardhat@2.22.7(patch_hash=umhdsnfwxfqbbniyljx6a4ic5i)(ts-node@10.9.2(typescript@5.5.3))(typescript@5.5.3))
+      '@nomiclabs/hardhat-ethers': 2.2.3(ethers@5.7.2)(hardhat@2.22.9(patch_hash=ixnneac56zlmammcmucrfcq4uu)(ts-node@10.9.2(@types/node@20.16.1)(typescript@5.5.3))(typescript@5.5.3))
       diff: 5.0.0
       ethers: 5.7.2
-      hardhat: 2.22.7(patch_hash=umhdsnfwxfqbbniyljx6a4ic5i)(ts-node@10.9.2(typescript@5.5.3))(typescript@5.5.3)
-=======
-      '@nomiclabs/hardhat-ethers': 2.2.3(ethers@5.7.2)(hardhat@2.22.9(patch_hash=ixnneac56zlmammcmucrfcq4uu)(ts-node@10.9.2(@types/node@20.16.1)(typescript@5.0.4))(typescript@5.0.4))
-      diff: 5.0.0
-      ethers: 5.7.2
-      hardhat: 2.22.9(patch_hash=ixnneac56zlmammcmucrfcq4uu)(ts-node@10.9.2(@types/node@20.16.1)(typescript@5.0.4))(typescript@5.0.4)
->>>>>>> 36b96373
+      hardhat: 2.22.9(patch_hash=ixnneac56zlmammcmucrfcq4uu)(ts-node@10.9.2(@types/node@20.16.1)(typescript@5.5.3))(typescript@5.5.3)
       lodash.isequal: 4.5.0
       lodash.isequalwith: 4.4.0
       rxjs: 7.8.1
@@ -3999,19 +3954,12 @@
       '@nomicfoundation/solidity-analyzer-win32-ia32-msvc': 0.1.1
       '@nomicfoundation/solidity-analyzer-win32-x64-msvc': 0.1.1
 
-<<<<<<< HEAD
-  '@nomiclabs/hardhat-ethers@2.2.3(ethers@5.7.2)(hardhat@2.22.7(patch_hash=umhdsnfwxfqbbniyljx6a4ic5i)(ts-node@10.9.2(typescript@5.5.3))(typescript@5.5.3))':
+  '@nomiclabs/hardhat-ethers@2.2.3(ethers@5.7.2)(hardhat@2.22.9(patch_hash=ixnneac56zlmammcmucrfcq4uu)(ts-node@10.9.2(@types/node@20.16.1)(typescript@5.5.3))(typescript@5.5.3))':
     dependencies:
       ethers: 5.7.2
-      hardhat: 2.22.7(patch_hash=umhdsnfwxfqbbniyljx6a4ic5i)(ts-node@10.9.2(typescript@5.5.3))(typescript@5.5.3)
-=======
-  '@nomiclabs/hardhat-ethers@2.2.3(ethers@5.7.2)(hardhat@2.22.9(patch_hash=ixnneac56zlmammcmucrfcq4uu)(ts-node@10.9.2(@types/node@20.16.1)(typescript@5.0.4))(typescript@5.0.4))':
-    dependencies:
-      ethers: 5.7.2
-      hardhat: 2.22.9(patch_hash=ixnneac56zlmammcmucrfcq4uu)(ts-node@10.9.2(@types/node@20.16.1)(typescript@5.0.4))(typescript@5.0.4)
+      hardhat: 2.22.9(patch_hash=ixnneac56zlmammcmucrfcq4uu)(ts-node@10.9.2(@types/node@20.16.1)(typescript@5.5.3))(typescript@5.5.3)
 
   '@pkgr/core@0.1.1': {}
->>>>>>> 36b96373
 
   '@scure/base@1.1.5': {}
 
@@ -4101,11 +4049,9 @@
 
   '@tsconfig/node16@1.0.4': {}
 
-<<<<<<< HEAD
   '@tsconfig/node18@18.2.4': {}
-=======
+
   '@types/argparse@2.0.16': {}
->>>>>>> 36b96373
 
   '@types/async-eventemitter@0.2.4':
     dependencies:
@@ -4168,15 +4114,13 @@
 
   '@types/node@18.15.13': {}
 
-<<<<<<< HEAD
   '@types/node@20.14.11':
     dependencies:
       undici-types: 5.26.5
-=======
+
   '@types/node@20.16.1':
     dependencies:
       undici-types: 6.19.8
->>>>>>> 36b96373
 
   '@types/normalize-package-data@2.4.4': {}
 
@@ -4230,6 +4174,25 @@
     transitivePeerDependencies:
       - supports-color
 
+  '@typescript-eslint/eslint-plugin@5.61.0(@typescript-eslint/parser@5.61.0(eslint@8.57.0)(typescript@5.5.3))(eslint@8.57.0)(typescript@5.5.3)':
+    dependencies:
+      '@eslint-community/regexpp': 4.10.0
+      '@typescript-eslint/parser': 5.61.0(eslint@8.57.0)(typescript@5.5.3)
+      '@typescript-eslint/scope-manager': 5.61.0
+      '@typescript-eslint/type-utils': 5.61.0(eslint@8.57.0)(typescript@5.5.3)
+      '@typescript-eslint/utils': 5.61.0(eslint@8.57.0)(typescript@5.5.3)
+      debug: 4.3.4(supports-color@8.1.1)
+      eslint: 8.57.0
+      graphemer: 1.4.0
+      ignore: 5.3.1
+      natural-compare-lite: 1.4.0
+      semver: 7.6.3
+      tsutils: 3.21.0(typescript@5.5.3)
+    optionalDependencies:
+      typescript: 5.5.3
+    transitivePeerDependencies:
+      - supports-color
+
   '@typescript-eslint/parser@5.61.0(eslint@8.57.0)(typescript@5.0.4)':
     dependencies:
       '@typescript-eslint/scope-manager': 5.61.0
@@ -4242,6 +4205,18 @@
     transitivePeerDependencies:
       - supports-color
 
+  '@typescript-eslint/parser@5.61.0(eslint@8.57.0)(typescript@5.5.3)':
+    dependencies:
+      '@typescript-eslint/scope-manager': 5.61.0
+      '@typescript-eslint/types': 5.61.0
+      '@typescript-eslint/typescript-estree': 5.61.0(typescript@5.5.3)
+      debug: 4.3.4(supports-color@8.1.1)
+      eslint: 8.57.0
+    optionalDependencies:
+      typescript: 5.5.3
+    transitivePeerDependencies:
+      - supports-color
+
   '@typescript-eslint/scope-manager@5.61.0':
     dependencies:
       '@typescript-eslint/types': 5.61.0
@@ -4259,6 +4234,18 @@
     transitivePeerDependencies:
       - supports-color
 
+  '@typescript-eslint/type-utils@5.61.0(eslint@8.57.0)(typescript@5.5.3)':
+    dependencies:
+      '@typescript-eslint/typescript-estree': 5.61.0(typescript@5.5.3)
+      '@typescript-eslint/utils': 5.61.0(eslint@8.57.0)(typescript@5.5.3)
+      debug: 4.3.4(supports-color@8.1.1)
+      eslint: 8.57.0
+      tsutils: 3.21.0(typescript@5.5.3)
+    optionalDependencies:
+      typescript: 5.5.3
+    transitivePeerDependencies:
+      - supports-color
+
   '@typescript-eslint/types@5.61.0': {}
 
   '@typescript-eslint/typescript-estree@5.61.0(typescript@5.0.4)':
@@ -4272,6 +4259,20 @@
       tsutils: 3.21.0(typescript@5.0.4)
     optionalDependencies:
       typescript: 5.0.4
+    transitivePeerDependencies:
+      - supports-color
+
+  '@typescript-eslint/typescript-estree@5.61.0(typescript@5.5.3)':
+    dependencies:
+      '@typescript-eslint/types': 5.61.0
+      '@typescript-eslint/visitor-keys': 5.61.0
+      debug: 4.3.4(supports-color@8.1.1)
+      globby: 11.1.0
+      is-glob: 4.0.3
+      semver: 7.6.3
+      tsutils: 3.21.0(typescript@5.5.3)
+    optionalDependencies:
+      typescript: 5.5.3
     transitivePeerDependencies:
       - supports-color
 
@@ -4290,6 +4291,21 @@
       - supports-color
       - typescript
 
+  '@typescript-eslint/utils@5.61.0(eslint@8.57.0)(typescript@5.5.3)':
+    dependencies:
+      '@eslint-community/eslint-utils': 4.4.0(eslint@8.57.0)
+      '@types/json-schema': 7.0.15
+      '@types/semver': 7.5.8
+      '@typescript-eslint/scope-manager': 5.61.0
+      '@typescript-eslint/types': 5.61.0
+      '@typescript-eslint/typescript-estree': 5.61.0(typescript@5.5.3)
+      eslint: 8.57.0
+      eslint-scope: 5.1.1
+      semver: 7.6.3
+    transitivePeerDependencies:
+      - supports-color
+      - typescript
+
   '@typescript-eslint/visitor-keys@5.61.0':
     dependencies:
       '@typescript-eslint/types': 5.61.0
@@ -4635,14 +4651,14 @@
 
   cookie@0.4.2: {}
 
-  cosmiconfig@9.0.0(typescript@5.0.4):
+  cosmiconfig@9.0.0(typescript@5.5.3):
     dependencies:
       env-paths: 2.2.1
       import-fresh: 3.3.0
       js-yaml: 4.1.0
       parse-json: 5.2.0
     optionalDependencies:
-      typescript: 5.0.4
+      typescript: 5.5.3
 
   create-hash@1.2.0:
     dependencies:
@@ -4927,6 +4943,16 @@
     transitivePeerDependencies:
       - supports-color
 
+  eslint-module-utils@2.8.1(@typescript-eslint/parser@5.61.0(eslint@8.57.0)(typescript@5.5.3))(eslint-import-resolver-node@0.3.9)(eslint@8.57.0):
+    dependencies:
+      debug: 3.2.7
+    optionalDependencies:
+      '@typescript-eslint/parser': 5.61.0(eslint@8.57.0)(typescript@5.5.3)
+      eslint: 8.57.0
+      eslint-import-resolver-node: 0.3.9
+    transitivePeerDependencies:
+      - supports-color
+
   eslint-plugin-import@2.27.5(@typescript-eslint/parser@5.61.0(eslint@8.57.0)(typescript@5.0.4))(eslint@8.57.0):
     dependencies:
       array-includes: 3.1.8
@@ -4947,6 +4973,31 @@
       tsconfig-paths: 3.15.0
     optionalDependencies:
       '@typescript-eslint/parser': 5.61.0(eslint@8.57.0)(typescript@5.0.4)
+    transitivePeerDependencies:
+      - eslint-import-resolver-typescript
+      - eslint-import-resolver-webpack
+      - supports-color
+
+  eslint-plugin-import@2.27.5(@typescript-eslint/parser@5.61.0(eslint@8.57.0)(typescript@5.5.3))(eslint@8.57.0):
+    dependencies:
+      array-includes: 3.1.8
+      array.prototype.flat: 1.3.2
+      array.prototype.flatmap: 1.3.2
+      debug: 3.2.7
+      doctrine: 2.1.0
+      eslint: 8.57.0
+      eslint-import-resolver-node: 0.3.9
+      eslint-module-utils: 2.8.1(@typescript-eslint/parser@5.61.0(eslint@8.57.0)(typescript@5.5.3))(eslint-import-resolver-node@0.3.9)(eslint@8.57.0)
+      has: 1.0.4
+      is-core-module: 2.13.1
+      is-glob: 4.0.3
+      minimatch: 3.1.2
+      object.values: 1.2.0
+      resolve: 1.22.8
+      semver: 6.3.1
+      tsconfig-paths: 3.15.0
+    optionalDependencies:
+      '@typescript-eslint/parser': 5.61.0(eslint@8.57.0)(typescript@5.5.3)
     transitivePeerDependencies:
       - eslint-import-resolver-typescript
       - eslint-import-resolver-webpack
@@ -5224,10 +5275,6 @@
     optionalDependencies:
       debug: 4.3.4(supports-color@8.1.1)
 
-  follow-redirects@1.15.5(debug@4.3.5):
-    optionalDependencies:
-      debug: 4.3.5
-
   for-each@0.3.3:
     dependencies:
       is-callable: 1.2.7
@@ -5349,11 +5396,7 @@
 
   hard-rejection@2.1.0: {}
 
-<<<<<<< HEAD
-  hardhat@2.22.6(ts-node@10.9.2(typescript@5.5.3))(typescript@5.5.3):
-=======
-  hardhat@2.22.9(patch_hash=ixnneac56zlmammcmucrfcq4uu)(ts-node@10.9.2(@types/node@20.16.1)(typescript@5.0.4))(typescript@5.0.4):
->>>>>>> 36b96373
+  hardhat@2.22.6(ts-node@10.9.2(@types/node@20.14.11)(typescript@5.5.3))(typescript@5.5.3):
     dependencies:
       '@ethersproject/abi': 5.7.0
       '@metamask/eth-sig-util': 4.0.1
@@ -5399,7 +5442,6 @@
       uuid: 8.3.2
       ws: 7.5.9
     optionalDependencies:
-<<<<<<< HEAD
       ts-node: 10.9.2(@types/node@20.14.11)(typescript@5.5.3)
       typescript: 5.5.3
     transitivePeerDependencies:
@@ -5408,7 +5450,7 @@
       - supports-color
       - utf-8-validate
 
-  hardhat@2.22.7(patch_hash=umhdsnfwxfqbbniyljx6a4ic5i)(ts-node@10.9.2(@types/node@18.15.13)(typescript@5.0.4))(typescript@5.0.4):
+  hardhat@2.22.6(ts-node@10.9.2(typescript@5.5.3))(typescript@5.5.3):
     dependencies:
       '@ethersproject/abi': 5.7.0
       '@metamask/eth-sig-util': 4.0.1
@@ -5427,7 +5469,7 @@
       chalk: 2.4.2
       chokidar: 3.6.0
       ci-info: 2.0.0
-      debug: 4.3.5
+      debug: 4.3.4(supports-color@8.1.1)
       enquirer: 2.4.1
       env-paths: 2.2.1
       ethereum-cryptography: 1.2.0
@@ -5446,7 +5488,7 @@
       raw-body: 2.5.2
       resolve: 1.17.0
       semver: 6.3.1
-      solc: 0.8.26(debug@4.3.5)
+      solc: 0.8.26(debug@4.3.4)
       source-map-support: 0.5.21
       stacktrace-parser: 0.1.10
       tsort: 0.0.1
@@ -5454,18 +5496,15 @@
       uuid: 8.3.2
       ws: 7.5.9
     optionalDependencies:
-      ts-node: 10.9.2(@types/node@18.15.13)(typescript@5.0.4)
-=======
-      ts-node: 10.9.2(@types/node@20.16.1)(typescript@5.0.4)
->>>>>>> 36b96373
-      typescript: 5.0.4
+      ts-node: 10.9.2(@types/node@20.16.1)(typescript@5.5.3)
+      typescript: 5.5.3
     transitivePeerDependencies:
       - bufferutil
       - c-kzg
       - supports-color
       - utf-8-validate
 
-  hardhat@2.22.7(patch_hash=umhdsnfwxfqbbniyljx6a4ic5i)(ts-node@10.9.2(typescript@5.5.3))(typescript@5.5.3):
+  hardhat@2.22.9(patch_hash=ixnneac56zlmammcmucrfcq4uu)(ts-node@10.9.2(@types/node@20.16.1)(typescript@5.0.4))(typescript@5.0.4):
     dependencies:
       '@ethersproject/abi': 5.7.0
       '@metamask/eth-sig-util': 4.0.1
@@ -5484,7 +5523,7 @@
       chalk: 2.4.2
       chokidar: 3.6.0
       ci-info: 2.0.0
-      debug: 4.3.5
+      debug: 4.3.4(supports-color@8.1.1)
       enquirer: 2.4.1
       env-paths: 2.2.1
       ethereum-cryptography: 1.2.0
@@ -5503,7 +5542,7 @@
       raw-body: 2.5.2
       resolve: 1.17.0
       semver: 6.3.1
-      solc: 0.8.26(debug@4.3.5)
+      solc: 0.8.26(debug@4.3.4)
       source-map-support: 0.5.21
       stacktrace-parser: 0.1.10
       tsort: 0.0.1
@@ -5511,7 +5550,61 @@
       uuid: 8.3.2
       ws: 7.5.9
     optionalDependencies:
-      ts-node: 10.9.2(@types/node@20.14.11)(typescript@5.5.3)
+      ts-node: 10.9.2(@types/node@20.16.1)(typescript@5.0.4)
+      typescript: 5.0.4
+    transitivePeerDependencies:
+      - bufferutil
+      - c-kzg
+      - supports-color
+      - utf-8-validate
+
+  hardhat@2.22.9(patch_hash=ixnneac56zlmammcmucrfcq4uu)(ts-node@10.9.2(@types/node@20.16.1)(typescript@5.5.3))(typescript@5.5.3):
+    dependencies:
+      '@ethersproject/abi': 5.7.0
+      '@metamask/eth-sig-util': 4.0.1
+      '@nomicfoundation/edr': link:crates/edr_napi
+      '@nomicfoundation/ethereumjs-common': 4.0.4
+      '@nomicfoundation/ethereumjs-tx': 5.0.4
+      '@nomicfoundation/ethereumjs-util': 9.0.4
+      '@nomicfoundation/solidity-analyzer': 0.1.1
+      '@sentry/node': 5.30.0
+      '@types/bn.js': 5.1.5
+      '@types/lru-cache': 5.1.1
+      adm-zip: 0.4.16
+      aggregate-error: 3.1.0
+      ansi-escapes: 4.3.2
+      boxen: 5.1.2
+      chalk: 2.4.2
+      chokidar: 3.6.0
+      ci-info: 2.0.0
+      debug: 4.3.4(supports-color@8.1.1)
+      enquirer: 2.4.1
+      env-paths: 2.2.1
+      ethereum-cryptography: 1.2.0
+      ethereumjs-abi: 0.6.8
+      find-up: 2.1.0
+      fp-ts: 1.19.3
+      fs-extra: 7.0.1
+      glob: 7.2.0
+      immutable: 4.3.5
+      io-ts: 1.10.4
+      keccak: 3.0.4
+      lodash: 4.17.21
+      mnemonist: 0.38.5
+      mocha: 10.3.0
+      p-map: 4.0.0
+      raw-body: 2.5.2
+      resolve: 1.17.0
+      semver: 6.3.1
+      solc: 0.8.26(debug@4.3.4)
+      source-map-support: 0.5.21
+      stacktrace-parser: 0.1.10
+      tsort: 0.0.1
+      undici: 5.28.3
+      uuid: 8.3.2
+      ws: 7.5.9
+    optionalDependencies:
+      ts-node: 10.9.2(@types/node@20.16.1)(typescript@5.5.3)
       typescript: 5.5.3
     transitivePeerDependencies:
       - bufferutil
@@ -6383,18 +6476,6 @@
     transitivePeerDependencies:
       - debug
 
-  solc@0.8.26(debug@4.3.5):
-    dependencies:
-      command-exists: 1.2.9
-      commander: 8.3.0
-      follow-redirects: 1.15.5(debug@4.3.5)
-      js-sha3: 0.8.0
-      memorystream: 0.3.1
-      semver: 5.7.2
-      tmp: 0.0.33
-    transitivePeerDependencies:
-      - debug
-
   source-map-support@0.5.21:
     dependencies:
       buffer-from: 1.1.2
@@ -6511,13 +6592,13 @@
       '@pkgr/core': 0.1.1
       tslib: 2.6.3
 
-  syncpack@12.4.0(typescript@5.0.4):
+  syncpack@12.4.0(typescript@5.5.3):
     dependencies:
       '@effect/schema': 0.69.0(effect@3.5.7)
       chalk: 5.3.0
       chalk-template: 1.1.0
       commander: 12.1.0
-      cosmiconfig: 9.0.0(typescript@5.0.4)
+      cosmiconfig: 9.0.0(typescript@5.5.3)
       effect: 3.5.7
       enquirer: 2.4.1
       fast-check: 3.20.0
@@ -6551,25 +6632,6 @@
 
   trim-newlines@3.0.1: {}
 
-  ts-node@10.9.2(@types/node@20.16.1)(typescript@5.0.4):
-    dependencies:
-      '@cspotcode/source-map-support': 0.8.1
-      '@tsconfig/node10': 1.0.11
-      '@tsconfig/node12': 1.0.11
-      '@tsconfig/node14': 1.0.3
-      '@tsconfig/node16': 1.0.4
-      '@types/node': 20.16.1
-      acorn: 8.11.3
-      acorn-walk: 8.3.2
-      arg: 4.1.3
-      create-require: 1.1.1
-      diff: 4.0.2
-      make-error: 1.3.6
-      typescript: 5.0.4
-      v8-compile-cache-lib: 3.0.1
-      yn: 3.1.1
-
-<<<<<<< HEAD
   ts-node@10.9.2(@types/node@20.14.11)(typescript@5.5.3):
     dependencies:
       '@cspotcode/source-map-support': 0.8.1
@@ -6588,9 +6650,45 @@
       v8-compile-cache-lib: 3.0.1
       yn: 3.1.1
     optional: true
-=======
+
+  ts-node@10.9.2(@types/node@20.16.1)(typescript@5.0.4):
+    dependencies:
+      '@cspotcode/source-map-support': 0.8.1
+      '@tsconfig/node10': 1.0.11
+      '@tsconfig/node12': 1.0.11
+      '@tsconfig/node14': 1.0.3
+      '@tsconfig/node16': 1.0.4
+      '@types/node': 20.16.1
+      acorn: 8.11.3
+      acorn-walk: 8.3.2
+      arg: 4.1.3
+      create-require: 1.1.1
+      diff: 4.0.2
+      make-error: 1.3.6
+      typescript: 5.0.4
+      v8-compile-cache-lib: 3.0.1
+      yn: 3.1.1
+
+  ts-node@10.9.2(@types/node@20.16.1)(typescript@5.5.3):
+    dependencies:
+      '@cspotcode/source-map-support': 0.8.1
+      '@tsconfig/node10': 1.0.11
+      '@tsconfig/node12': 1.0.11
+      '@tsconfig/node14': 1.0.3
+      '@tsconfig/node16': 1.0.4
+      '@types/node': 20.16.1
+      acorn: 8.11.3
+      acorn-walk: 8.3.2
+      arg: 4.1.3
+      create-require: 1.1.1
+      diff: 4.0.2
+      make-error: 1.3.6
+      typescript: 5.5.3
+      v8-compile-cache-lib: 3.0.1
+      yn: 3.1.1
+    optional: true
+
   ts-toolbelt@9.6.0: {}
->>>>>>> 36b96373
 
   tsconfig-paths@3.15.0:
     dependencies:
@@ -6611,6 +6709,11 @@
     dependencies:
       tslib: 1.14.1
       typescript: 5.0.4
+
+  tsutils@3.21.0(typescript@5.5.3):
+    dependencies:
+      tslib: 1.14.1
+      typescript: 5.5.3
 
   tsx@4.7.1:
     dependencies:
@@ -6694,11 +6797,9 @@
       has-symbols: 1.0.3
       which-boxed-primitive: 1.0.2
 
-<<<<<<< HEAD
   undici-types@5.26.5: {}
-=======
+
   undici-types@6.19.8: {}
->>>>>>> 36b96373
 
   undici@5.28.3:
     dependencies:
