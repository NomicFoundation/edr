--- conflicted
+++ resolved
@@ -8,15 +8,9 @@
   hardhat>@ignored/edr: workspace:*
 
 patchedDependencies:
-<<<<<<< HEAD
-  hardhat@2.22.17:
-    hash: b56mb3giqnesjnxlhj4zd6oicm
-    path: patches/hardhat@2.22.17.patch
-=======
   hardhat@2.22.18:
-    hash: ci64bym4pf7pcnjf7f5gwyloqe
+    hash: nokgagpzpldos6zqjhxdh4djpm
     path: patches/hardhat@2.22.18.patch
->>>>>>> 403bd351
 
 importers:
 
@@ -140,13 +134,8 @@
         specifier: 5.2.1
         version: 5.2.1(eslint-config-prettier@9.1.0(eslint@8.57.0))(eslint@8.57.0)(prettier@3.2.5)
       hardhat:
-<<<<<<< HEAD
-        specifier: 2.22.17
-        version: 2.22.17(patch_hash=b56mb3giqnesjnxlhj4zd6oicm)(ts-node@10.9.2(@types/node@20.16.1)(typescript@5.5.4))(typescript@5.5.4)
-=======
         specifier: 2.22.18
-        version: 2.22.18(patch_hash=ci64bym4pf7pcnjf7f5gwyloqe)(ts-node@10.9.2(@types/node@20.16.1)(typescript@5.0.4))(typescript@5.0.4)
->>>>>>> 403bd351
+        version: 2.22.18(patch_hash=nokgagpzpldos6zqjhxdh4djpm)(ts-node@10.9.2(@types/node@20.16.1)(typescript@5.5.4))(typescript@5.5.4)
       lodash:
         specifier: ^4.17.11
         version: 4.17.21
@@ -168,61 +157,6 @@
       typescript:
         specifier: ~5.5.3
         version: 5.5.4
-
-  hardhat-solidity-tests:
-    dependencies:
-      '@nomicfoundation/edr-helpers':
-        specifier: workspace:*
-        version: link:../js/helpers
-    devDependencies:
-      '@tsconfig/node20':
-        specifier: ^20.1.4
-        version: 20.1.4
-      '@types/node':
-        specifier: ^20.0.0
-        version: 20.16.1
-      '@typescript-eslint/eslint-plugin':
-        specifier: 5.61.0
-        version: 5.61.0(@typescript-eslint/parser@5.61.0(eslint@8.57.0)(typescript@5.5.4))(eslint@8.57.0)(typescript@5.5.4)
-      '@typescript-eslint/parser':
-        specifier: 5.61.0
-        version: 5.61.0(eslint@8.57.0)(typescript@5.5.4)
-      eslint:
-        specifier: ^8.44.0
-        version: 8.57.0
-      eslint-config-prettier:
-        specifier: 9.1.0
-        version: 9.1.0(eslint@8.57.0)
-      eslint-plugin-import:
-        specifier: 2.27.5
-        version: 2.27.5(@typescript-eslint/parser@5.61.0(eslint@8.57.0)(typescript@5.5.4))(eslint@8.57.0)
-      eslint-plugin-mocha:
-        specifier: 10.4.1
-        version: 10.4.1(eslint@8.57.0)
-      eslint-plugin-prettier:
-        specifier: 5.2.1
-        version: 5.2.1(eslint-config-prettier@9.1.0(eslint@8.57.0))(eslint@8.57.0)(prettier@3.2.5)
-      hardhat:
-        specifier: 2.22.17
-        version: 2.22.17(patch_hash=b56mb3giqnesjnxlhj4zd6oicm)(ts-node@10.9.2(@types/node@20.16.1)(typescript@5.5.4))(typescript@5.5.4)
-      prettier:
-        specifier: ^3.2.5
-        version: 3.2.5
-      typescript:
-        specifier: ~5.5.3
-        version: 5.5.4
-
-  hardhat-solidity-tests/example:
-    devDependencies:
-      hardhat:
-        specifier: 2.22.17
-        version: 2.22.17(patch_hash=b56mb3giqnesjnxlhj4zd6oicm)(ts-node@10.9.2(@types/node@20.16.1)(typescript@5.5.4))(typescript@5.5.4)
-      hardhat-solidity-tests:
-        specifier: workspace:*
-        version: link:..
-      ts-node:
-        specifier: ^10.8.0
-        version: 10.9.2(@types/node@20.16.1)(typescript@5.5.4)
 
   hardhat-tests:
     devDependencies:
@@ -335,13 +269,8 @@
         specifier: ^7.0.1
         version: 7.0.1
       hardhat:
-<<<<<<< HEAD
-        specifier: 2.22.17
-        version: 2.22.17(patch_hash=b56mb3giqnesjnxlhj4zd6oicm)(ts-node@10.9.2(@types/node@20.16.1)(typescript@5.5.4))(typescript@5.5.4)
-=======
         specifier: 2.22.18
-        version: 2.22.18(patch_hash=ci64bym4pf7pcnjf7f5gwyloqe)(ts-node@10.9.2(@types/node@20.16.1)(typescript@5.0.4))(typescript@5.0.4)
->>>>>>> 403bd351
+        version: 2.22.18(patch_hash=nokgagpzpldos6zqjhxdh4djpm)(ts-node@10.9.2(@types/node@20.16.1)(typescript@5.5.4))(typescript@5.5.4)
       mocha:
         specifier: ^10.0.0
         version: 10.3.0
@@ -371,17 +300,10 @@
     devDependencies:
       '@defi-wonderland/smock':
         specifier: ^2.4.0
-<<<<<<< HEAD
-        version: 2.4.0(@ethersproject/abi@5.7.0)(@ethersproject/abstract-provider@5.7.0)(@ethersproject/abstract-signer@5.7.0)(@nomiclabs/hardhat-ethers@2.2.3(ethers@5.7.2)(hardhat@2.22.17(patch_hash=b56mb3giqnesjnxlhj4zd6oicm)(ts-node@10.9.2(@types/node@20.16.1)(typescript@5.5.4))(typescript@5.5.4)))(ethers@5.7.2)(hardhat@2.22.17(patch_hash=b56mb3giqnesjnxlhj4zd6oicm)(ts-node@10.9.2(@types/node@20.16.1)(typescript@5.5.4))(typescript@5.5.4))
+        version: 2.4.0(@ethersproject/abi@5.7.0)(@ethersproject/abstract-provider@5.7.0)(@ethersproject/abstract-signer@5.7.0)(@nomiclabs/hardhat-ethers@2.2.3(ethers@5.7.2)(hardhat@2.22.18(patch_hash=nokgagpzpldos6zqjhxdh4djpm)(ts-node@10.9.2(@types/node@20.16.1)(typescript@5.5.4))(typescript@5.5.4)))(ethers@5.7.2)(hardhat@2.22.18(patch_hash=nokgagpzpldos6zqjhxdh4djpm)(ts-node@10.9.2(@types/node@20.16.1)(typescript@5.5.4))(typescript@5.5.4))
       '@nomiclabs/hardhat-ethers':
         specifier: ^2.2.3
-        version: 2.2.3(ethers@5.7.2)(hardhat@2.22.17(patch_hash=b56mb3giqnesjnxlhj4zd6oicm)(ts-node@10.9.2(@types/node@20.16.1)(typescript@5.5.4))(typescript@5.5.4))
-=======
-        version: 2.4.0(@ethersproject/abi@5.7.0)(@ethersproject/abstract-provider@5.7.0)(@ethersproject/abstract-signer@5.7.0)(@nomiclabs/hardhat-ethers@2.2.3(ethers@5.7.2)(hardhat@2.22.18(patch_hash=ci64bym4pf7pcnjf7f5gwyloqe)(ts-node@10.9.2(@types/node@20.16.1)(typescript@5.0.4))(typescript@5.0.4)))(ethers@5.7.2)(hardhat@2.22.18(patch_hash=ci64bym4pf7pcnjf7f5gwyloqe)(ts-node@10.9.2(@types/node@20.16.1)(typescript@5.0.4))(typescript@5.0.4))
-      '@nomiclabs/hardhat-ethers':
-        specifier: ^2.2.3
-        version: 2.2.3(ethers@5.7.2)(hardhat@2.22.18(patch_hash=ci64bym4pf7pcnjf7f5gwyloqe)(ts-node@10.9.2(@types/node@20.16.1)(typescript@5.0.4))(typescript@5.0.4))
->>>>>>> 403bd351
+        version: 2.2.3(ethers@5.7.2)(hardhat@2.22.18(patch_hash=nokgagpzpldos6zqjhxdh4djpm)(ts-node@10.9.2(@types/node@20.16.1)(typescript@5.5.4))(typescript@5.5.4))
       '@types/node':
         specifier: ^20.0.0
         version: 20.16.1
@@ -392,13 +314,8 @@
         specifier: 5.7.2
         version: 5.7.2
       hardhat:
-<<<<<<< HEAD
-        specifier: 2.22.17
-        version: 2.22.17(patch_hash=b56mb3giqnesjnxlhj4zd6oicm)(ts-node@10.9.2(@types/node@20.16.1)(typescript@5.5.4))(typescript@5.5.4)
-=======
         specifier: 2.22.18
-        version: 2.22.18(patch_hash=ci64bym4pf7pcnjf7f5gwyloqe)(ts-node@10.9.2(@types/node@20.16.1)(typescript@5.0.4))(typescript@5.0.4)
->>>>>>> 403bd351
+        version: 2.22.18(patch_hash=nokgagpzpldos6zqjhxdh4djpm)(ts-node@10.9.2(@types/node@20.16.1)(typescript@5.5.4))(typescript@5.5.4)
       mocha:
         specifier: ^10.0.0
         version: 10.3.0
@@ -437,8 +354,8 @@
         specifier: 5.2.1
         version: 5.2.1(eslint-config-prettier@9.1.0(eslint@8.57.0))(eslint@8.57.0)(prettier@3.2.5)
       hardhat:
-        specifier: 2.22.17
-        version: 2.22.17(patch_hash=b56mb3giqnesjnxlhj4zd6oicm)(ts-node@10.9.2(@types/node@20.16.1)(typescript@5.5.4))(typescript@5.5.4)
+        specifier: 2.22.18
+        version: 2.22.18(patch_hash=nokgagpzpldos6zqjhxdh4djpm)(ts-node@10.9.2(@types/node@20.16.1)(typescript@5.5.4))(typescript@5.5.4)
       prettier:
         specifier: ^3.2.5
         version: 3.2.5
@@ -473,8 +390,8 @@
         specifier: github:foundry-rs/forge-std#v1.9.5
         version: https://codeload.github.com/foundry-rs/forge-std/tar.gz/b93cf4bc34ff214c099dc970b153f85ade8c9f66
       hardhat:
-        specifier: 2.22.17
-        version: 2.22.17(patch_hash=b56mb3giqnesjnxlhj4zd6oicm)(ts-node@10.9.2(@types/node@20.16.1)(typescript@5.5.4))(typescript@5.5.4)
+        specifier: 2.22.18
+        version: 2.22.18(patch_hash=nokgagpzpldos6zqjhxdh4djpm)(ts-node@10.9.2(@types/node@20.16.1)(typescript@5.5.4))(typescript@5.5.4)
       prettier:
         specifier: ^3.2.5
         version: 3.2.5
@@ -900,36 +817,36 @@
     resolution: {integrity: sha512-oGB+UxlgWcgQkgwo8GcEGwemoTFt3FIO9ababBmaGwXIoBKZ+GTy0pP185beGg7Llih/NSHSV2XAs1lnznocSg==}
     engines: {node: '>= 8'}
 
-  '@nomicfoundation/edr-darwin-arm64@0.6.5':
-    resolution: {integrity: sha512-A9zCCbbNxBpLgjS1kEJSpqxIvGGAX4cYbpDYCU2f3jVqOwaZ/NU761y1SvuCRVpOwhoCXqByN9b7HPpHi0L4hw==}
+  '@nomicfoundation/edr-darwin-arm64@0.7.0':
+    resolution: {integrity: sha512-vAH20oh4GaSB/iQFTRcoO8jLc0CLd9XuLY9I7vtcqZWAiM4U1J4Y8cu67PWmtxbvUQOqXR7S6FtAr8/AlWm14g==}
     engines: {node: '>= 18'}
 
-  '@nomicfoundation/edr-darwin-x64@0.6.5':
-    resolution: {integrity: sha512-x3zBY/v3R0modR5CzlL6qMfFMdgwd6oHrWpTkuuXnPFOX8SU31qq87/230f4szM+ukGK8Hi+mNq7Ro2VF4Fj+w==}
+  '@nomicfoundation/edr-darwin-x64@0.7.0':
+    resolution: {integrity: sha512-WHDdIrPvLlgXQr2eKypBM5xOZAwdxhDAEQIvEMQL8tEEm2qYW2bliUlssBPrs8E3bdivFbe1HizImslMAfU3+g==}
     engines: {node: '>= 18'}
 
-  '@nomicfoundation/edr-linux-arm64-gnu@0.6.5':
-    resolution: {integrity: sha512-HGpB8f1h8ogqPHTyUpyPRKZxUk2lu061g97dOQ/W4CxevI0s/qiw5DB3U3smLvSnBHKOzYS1jkxlMeGN01ky7A==}
+  '@nomicfoundation/edr-linux-arm64-gnu@0.7.0':
+    resolution: {integrity: sha512-WXpJB54ukz1no7gxCPXVEw9pgl/9UZ/WO3l1ctyv/T7vOygjqA4SUd6kppTs6MNXAuTiisPtvJ/fmvHiMBLrsw==}
     engines: {node: '>= 18'}
 
-  '@nomicfoundation/edr-linux-arm64-musl@0.6.5':
-    resolution: {integrity: sha512-ESvJM5Y9XC03fZg9KaQg3Hl+mbx7dsSkTIAndoJS7X2SyakpL9KZpOSYrDk135o8s9P9lYJdPOyiq+Sh+XoCbQ==}
+  '@nomicfoundation/edr-linux-arm64-musl@0.7.0':
+    resolution: {integrity: sha512-1iZYOcEgc+zJI7JQrlAFziuy9sBz1WgnIx3HIIu0J7lBRZ/AXeHHgATb+4InqxtEx9O3W8A0s7f11SyFqJL4Aw==}
     engines: {node: '>= 18'}
 
-  '@nomicfoundation/edr-linux-x64-gnu@0.6.5':
-    resolution: {integrity: sha512-HCM1usyAR1Ew6RYf5AkMYGvHBy64cPA5NMbaeY72r0mpKaH3txiMyydcHibByOGdQ8iFLWpyUdpl1egotw+Tgg==}
+  '@nomicfoundation/edr-linux-x64-gnu@0.7.0':
+    resolution: {integrity: sha512-wSjC94WcR5MM8sg9w3OsAmT6+bbmChJw6uJKoXR3qscps/jdhjzJWzfgT0XGRq3XMUfimyafW2RWOyfX3ouhrQ==}
     engines: {node: '>= 18'}
 
-  '@nomicfoundation/edr-linux-x64-musl@0.6.5':
-    resolution: {integrity: sha512-nB2uFRyczhAvWUH7NjCsIO6rHnQrof3xcCe6Mpmnzfl2PYcGyxN7iO4ZMmRcQS7R1Y670VH6+8ZBiRn8k43m7A==}
+  '@nomicfoundation/edr-linux-x64-musl@0.7.0':
+    resolution: {integrity: sha512-Us22+AZ7wkG1mZwxqE4S4ZcuwkEA5VrUiBOJSvKHGOgy6vFvB/Euh5Lkp4GovwjrtiXuvyGO2UmtkzymZKDxZw==}
     engines: {node: '>= 18'}
 
-  '@nomicfoundation/edr-win32-x64-msvc@0.6.5':
-    resolution: {integrity: sha512-B9QD/4DSSCFtWicO8A3BrsnitO1FPv7axB62wq5Q+qeJ50yJlTmyeGY3cw62gWItdvy2mh3fRM6L1LpnHiB77A==}
+  '@nomicfoundation/edr-win32-x64-msvc@0.7.0':
+    resolution: {integrity: sha512-HAry0heTsWkzReVtjHwoIq3BgFCvXpVhJ5qPmTnegZGsr/KxqvMmHyDMifzKao4bycU8yrpTSyOiAJt27RWjzQ==}
     engines: {node: '>= 18'}
 
-  '@nomicfoundation/edr@0.6.5':
-    resolution: {integrity: sha512-tAqMslLP+/2b2sZP4qe9AuGxG3OkQ5gGgHE4isUuq6dUVjwCRPFhAOhpdFl+OjY5P3yEv3hmq9HjUGRa2VNjng==}
+  '@nomicfoundation/edr@0.7.0':
+    resolution: {integrity: sha512-+Zyu7TE47TGNcPhOfWLPA/zISs32WDMXrhSWdWYyPHDVn/Uux5TVuOeScKb0BR/R8EJ+leR8COUF/EGxvDOVKg==}
     engines: {node: '>= 18'}
 
   '@nomicfoundation/ethereumjs-block@5.0.4':
@@ -3592,27 +3509,16 @@
     dependencies:
       '@jridgewell/trace-mapping': 0.3.9
 
-<<<<<<< HEAD
-  '@defi-wonderland/smock@2.4.0(@ethersproject/abi@5.7.0)(@ethersproject/abstract-provider@5.7.0)(@ethersproject/abstract-signer@5.7.0)(@nomiclabs/hardhat-ethers@2.2.3(ethers@5.7.2)(hardhat@2.22.17(patch_hash=b56mb3giqnesjnxlhj4zd6oicm)(ts-node@10.9.2(@types/node@20.16.1)(typescript@5.5.4))(typescript@5.5.4)))(ethers@5.7.2)(hardhat@2.22.17(patch_hash=b56mb3giqnesjnxlhj4zd6oicm)(ts-node@10.9.2(@types/node@20.16.1)(typescript@5.5.4))(typescript@5.5.4))':
-=======
-  '@defi-wonderland/smock@2.4.0(@ethersproject/abi@5.7.0)(@ethersproject/abstract-provider@5.7.0)(@ethersproject/abstract-signer@5.7.0)(@nomiclabs/hardhat-ethers@2.2.3(ethers@5.7.2)(hardhat@2.22.18(patch_hash=ci64bym4pf7pcnjf7f5gwyloqe)(ts-node@10.9.2(@types/node@20.16.1)(typescript@5.0.4))(typescript@5.0.4)))(ethers@5.7.2)(hardhat@2.22.18(patch_hash=ci64bym4pf7pcnjf7f5gwyloqe)(ts-node@10.9.2(@types/node@20.16.1)(typescript@5.0.4))(typescript@5.0.4))':
->>>>>>> 403bd351
+  '@defi-wonderland/smock@2.4.0(@ethersproject/abi@5.7.0)(@ethersproject/abstract-provider@5.7.0)(@ethersproject/abstract-signer@5.7.0)(@nomiclabs/hardhat-ethers@2.2.3(ethers@5.7.2)(hardhat@2.22.18(patch_hash=nokgagpzpldos6zqjhxdh4djpm)(ts-node@10.9.2(@types/node@20.16.1)(typescript@5.5.4))(typescript@5.5.4)))(ethers@5.7.2)(hardhat@2.22.18(patch_hash=nokgagpzpldos6zqjhxdh4djpm)(ts-node@10.9.2(@types/node@20.16.1)(typescript@5.5.4))(typescript@5.5.4))':
     dependencies:
       '@ethersproject/abi': 5.7.0
       '@ethersproject/abstract-provider': 5.7.0
       '@ethersproject/abstract-signer': 5.7.0
       '@nomicfoundation/ethereumjs-util': 9.0.4
-<<<<<<< HEAD
-      '@nomiclabs/hardhat-ethers': 2.2.3(ethers@5.7.2)(hardhat@2.22.17(patch_hash=b56mb3giqnesjnxlhj4zd6oicm)(ts-node@10.9.2(@types/node@20.16.1)(typescript@5.5.4))(typescript@5.5.4))
+      '@nomiclabs/hardhat-ethers': 2.2.3(ethers@5.7.2)(hardhat@2.22.18(patch_hash=nokgagpzpldos6zqjhxdh4djpm)(ts-node@10.9.2(@types/node@20.16.1)(typescript@5.5.4))(typescript@5.5.4))
       diff: 5.0.0
       ethers: 5.7.2
-      hardhat: 2.22.17(patch_hash=b56mb3giqnesjnxlhj4zd6oicm)(ts-node@10.9.2(@types/node@20.16.1)(typescript@5.5.4))(typescript@5.5.4)
-=======
-      '@nomiclabs/hardhat-ethers': 2.2.3(ethers@5.7.2)(hardhat@2.22.18(patch_hash=ci64bym4pf7pcnjf7f5gwyloqe)(ts-node@10.9.2(@types/node@20.16.1)(typescript@5.0.4))(typescript@5.0.4))
-      diff: 5.0.0
-      ethers: 5.7.2
-      hardhat: 2.22.18(patch_hash=ci64bym4pf7pcnjf7f5gwyloqe)(ts-node@10.9.2(@types/node@20.16.1)(typescript@5.0.4))(typescript@5.0.4)
->>>>>>> 403bd351
+      hardhat: 2.22.18(patch_hash=nokgagpzpldos6zqjhxdh4djpm)(ts-node@10.9.2(@types/node@20.16.1)(typescript@5.5.4))(typescript@5.5.4)
       lodash.isequal: 4.5.0
       lodash.isequalwith: 4.4.0
       rxjs: 7.8.1
@@ -4051,29 +3957,29 @@
       '@nodelib/fs.scandir': 2.1.5
       fastq: 1.17.1
 
-  '@nomicfoundation/edr-darwin-arm64@0.6.5': {}
-
-  '@nomicfoundation/edr-darwin-x64@0.6.5': {}
-
-  '@nomicfoundation/edr-linux-arm64-gnu@0.6.5': {}
-
-  '@nomicfoundation/edr-linux-arm64-musl@0.6.5': {}
-
-  '@nomicfoundation/edr-linux-x64-gnu@0.6.5': {}
-
-  '@nomicfoundation/edr-linux-x64-musl@0.6.5': {}
-
-  '@nomicfoundation/edr-win32-x64-msvc@0.6.5': {}
-
-  '@nomicfoundation/edr@0.6.5':
-    dependencies:
-      '@nomicfoundation/edr-darwin-arm64': 0.6.5
-      '@nomicfoundation/edr-darwin-x64': 0.6.5
-      '@nomicfoundation/edr-linux-arm64-gnu': 0.6.5
-      '@nomicfoundation/edr-linux-arm64-musl': 0.6.5
-      '@nomicfoundation/edr-linux-x64-gnu': 0.6.5
-      '@nomicfoundation/edr-linux-x64-musl': 0.6.5
-      '@nomicfoundation/edr-win32-x64-msvc': 0.6.5
+  '@nomicfoundation/edr-darwin-arm64@0.7.0': {}
+
+  '@nomicfoundation/edr-darwin-x64@0.7.0': {}
+
+  '@nomicfoundation/edr-linux-arm64-gnu@0.7.0': {}
+
+  '@nomicfoundation/edr-linux-arm64-musl@0.7.0': {}
+
+  '@nomicfoundation/edr-linux-x64-gnu@0.7.0': {}
+
+  '@nomicfoundation/edr-linux-x64-musl@0.7.0': {}
+
+  '@nomicfoundation/edr-win32-x64-msvc@0.7.0': {}
+
+  '@nomicfoundation/edr@0.7.0':
+    dependencies:
+      '@nomicfoundation/edr-darwin-arm64': 0.7.0
+      '@nomicfoundation/edr-darwin-x64': 0.7.0
+      '@nomicfoundation/edr-linux-arm64-gnu': 0.7.0
+      '@nomicfoundation/edr-linux-arm64-musl': 0.7.0
+      '@nomicfoundation/edr-linux-x64-gnu': 0.7.0
+      '@nomicfoundation/edr-linux-x64-musl': 0.7.0
+      '@nomicfoundation/edr-win32-x64-msvc': 0.7.0
 
   '@nomicfoundation/ethereumjs-block@5.0.4':
     dependencies:
@@ -4160,17 +4066,10 @@
       '@nomicfoundation/solidity-analyzer-win32-ia32-msvc': 0.1.1
       '@nomicfoundation/solidity-analyzer-win32-x64-msvc': 0.1.1
 
-<<<<<<< HEAD
-  '@nomiclabs/hardhat-ethers@2.2.3(ethers@5.7.2)(hardhat@2.22.17(patch_hash=b56mb3giqnesjnxlhj4zd6oicm)(ts-node@10.9.2(@types/node@20.16.1)(typescript@5.5.4))(typescript@5.5.4))':
+  '@nomiclabs/hardhat-ethers@2.2.3(ethers@5.7.2)(hardhat@2.22.18(patch_hash=nokgagpzpldos6zqjhxdh4djpm)(ts-node@10.9.2(@types/node@20.16.1)(typescript@5.5.4))(typescript@5.5.4))':
     dependencies:
       ethers: 5.7.2
-      hardhat: 2.22.17(patch_hash=b56mb3giqnesjnxlhj4zd6oicm)(ts-node@10.9.2(@types/node@20.16.1)(typescript@5.5.4))(typescript@5.5.4)
-=======
-  '@nomiclabs/hardhat-ethers@2.2.3(ethers@5.7.2)(hardhat@2.22.18(patch_hash=ci64bym4pf7pcnjf7f5gwyloqe)(ts-node@10.9.2(@types/node@20.16.1)(typescript@5.0.4))(typescript@5.0.4))':
-    dependencies:
-      ethers: 5.7.2
-      hardhat: 2.22.18(patch_hash=ci64bym4pf7pcnjf7f5gwyloqe)(ts-node@10.9.2(@types/node@20.16.1)(typescript@5.0.4))(typescript@5.0.4)
->>>>>>> 403bd351
+      hardhat: 2.22.18(patch_hash=nokgagpzpldos6zqjhxdh4djpm)(ts-node@10.9.2(@types/node@20.16.1)(typescript@5.5.4))(typescript@5.5.4)
 
   '@pkgr/core@0.1.1': {}
 
@@ -5492,15 +5391,11 @@
 
   hard-rejection@2.1.0: {}
 
-<<<<<<< HEAD
-  hardhat@2.22.17(patch_hash=b56mb3giqnesjnxlhj4zd6oicm)(ts-node@10.9.2(@types/node@20.16.1)(typescript@5.5.4))(typescript@5.5.4):
-=======
-  hardhat@2.22.18(patch_hash=ci64bym4pf7pcnjf7f5gwyloqe)(ts-node@10.9.2(@types/node@20.16.1)(typescript@5.0.4))(typescript@5.0.4):
->>>>>>> 403bd351
+  hardhat@2.22.18(patch_hash=nokgagpzpldos6zqjhxdh4djpm)(ts-node@10.9.2(@types/node@20.16.1)(typescript@5.5.4))(typescript@5.5.4):
     dependencies:
       '@ethersproject/abi': 5.7.0
       '@metamask/eth-sig-util': 4.0.1
-      '@nomicfoundation/edr': 0.6.5
+      '@nomicfoundation/edr': 0.7.0
       '@nomicfoundation/ethereumjs-common': 4.0.4
       '@nomicfoundation/ethereumjs-tx': 5.0.4
       '@nomicfoundation/ethereumjs-util': 9.0.4
