--- conflicted
+++ resolved
@@ -8,13 +8,8 @@
   hardhat>@ignored/edr: workspace:*
 
 patchedDependencies:
-  hardhat@2.22.15:
-    hash: rwghxu32znmg7zwogjnv7dbkyq
-    path: patches/hardhat@2.22.15.patch
-
-patchedDependencies:
   hardhat@2.22.17:
-    hash: harzmcugvul6sjoarjvhauoawi
+    hash: b56mb3giqnesjnxlhj4zd6oicm
     path: patches/hardhat@2.22.17.patch
 
 importers:
@@ -139,13 +134,8 @@
         specifier: 5.2.1
         version: 5.2.1(eslint-config-prettier@9.1.0(eslint@8.57.0))(eslint@8.57.0)(prettier@3.2.5)
       hardhat:
-<<<<<<< HEAD
-        specifier: 2.22.15
-        version: 2.22.15(patch_hash=rwghxu32znmg7zwogjnv7dbkyq)(ts-node@10.9.2(@types/node@20.16.1)(typescript@5.5.4))(typescript@5.5.4)
-=======
         specifier: 2.22.17
-        version: 2.22.17(patch_hash=harzmcugvul6sjoarjvhauoawi)(ts-node@10.9.2(@types/node@20.16.1)(typescript@5.0.4))(typescript@5.0.4)
->>>>>>> 215b180a
+        version: 2.22.17(patch_hash=b56mb3giqnesjnxlhj4zd6oicm)(ts-node@10.9.2(@types/node@20.16.1)(typescript@5.5.4))(typescript@5.5.4)
       lodash:
         specifier: ^4.17.11
         version: 4.17.21
@@ -157,10 +147,10 @@
         version: 3.2.5
       simple-git:
         specifier: ^3.25.0
-        version: 3.26.0
+        version: 3.27.0
       smol-toml:
         specifier: ^1.3.0
-        version: 1.3.0
+        version: 1.3.1
       tsx:
         specifier: ^4.7.1
         version: 4.7.1
@@ -202,8 +192,8 @@
         specifier: 5.2.1
         version: 5.2.1(eslint-config-prettier@9.1.0(eslint@8.57.0))(eslint@8.57.0)(prettier@3.2.5)
       hardhat:
-        specifier: 2.22.15
-        version: 2.22.15(patch_hash=rwghxu32znmg7zwogjnv7dbkyq)(ts-node@10.9.2(@types/node@20.16.1)(typescript@5.5.4))(typescript@5.5.4)
+        specifier: 2.22.17
+        version: 2.22.17(patch_hash=b56mb3giqnesjnxlhj4zd6oicm)(ts-node@10.9.2(@types/node@20.16.1)(typescript@5.5.4))(typescript@5.5.4)
       prettier:
         specifier: ^3.2.5
         version: 3.2.5
@@ -214,8 +204,8 @@
   hardhat-solidity-tests/example:
     devDependencies:
       hardhat:
-        specifier: 2.22.15
-        version: 2.22.15(patch_hash=rwghxu32znmg7zwogjnv7dbkyq)(ts-node@10.9.2(@types/node@20.16.1)(typescript@5.5.4))(typescript@5.5.4)
+        specifier: 2.22.17
+        version: 2.22.17(patch_hash=b56mb3giqnesjnxlhj4zd6oicm)(ts-node@10.9.2(@types/node@20.16.1)(typescript@5.5.4))(typescript@5.5.4)
       hardhat-solidity-tests:
         specifier: workspace:*
         version: link:..
@@ -334,13 +324,8 @@
         specifier: ^7.0.1
         version: 7.0.1
       hardhat:
-<<<<<<< HEAD
-        specifier: 2.22.15
-        version: 2.22.15(patch_hash=rwghxu32znmg7zwogjnv7dbkyq)(ts-node@10.9.2(@types/node@20.16.1)(typescript@5.5.4))(typescript@5.5.4)
-=======
         specifier: 2.22.17
-        version: 2.22.17(patch_hash=harzmcugvul6sjoarjvhauoawi)(ts-node@10.9.2(@types/node@20.16.1)(typescript@5.0.4))(typescript@5.0.4)
->>>>>>> 215b180a
+        version: 2.22.17(patch_hash=b56mb3giqnesjnxlhj4zd6oicm)(ts-node@10.9.2(@types/node@20.16.1)(typescript@5.5.4))(typescript@5.5.4)
       mocha:
         specifier: ^10.0.0
         version: 10.3.0
@@ -370,17 +355,10 @@
     devDependencies:
       '@defi-wonderland/smock':
         specifier: ^2.4.0
-<<<<<<< HEAD
-        version: 2.4.0(@ethersproject/abi@5.7.0)(@ethersproject/abstract-provider@5.7.0)(@ethersproject/abstract-signer@5.7.0)(@nomiclabs/hardhat-ethers@2.2.3(ethers@5.7.2)(hardhat@2.22.15(patch_hash=rwghxu32znmg7zwogjnv7dbkyq)(ts-node@10.9.2(@types/node@20.16.1)(typescript@5.5.4))(typescript@5.5.4)))(ethers@5.7.2)(hardhat@2.22.15(patch_hash=rwghxu32znmg7zwogjnv7dbkyq)(ts-node@10.9.2(@types/node@20.16.1)(typescript@5.5.4))(typescript@5.5.4))
+        version: 2.4.0(@ethersproject/abi@5.7.0)(@ethersproject/abstract-provider@5.7.0)(@ethersproject/abstract-signer@5.7.0)(@nomiclabs/hardhat-ethers@2.2.3(ethers@5.7.2)(hardhat@2.22.17(patch_hash=b56mb3giqnesjnxlhj4zd6oicm)(ts-node@10.9.2(@types/node@20.16.1)(typescript@5.5.4))(typescript@5.5.4)))(ethers@5.7.2)(hardhat@2.22.17(patch_hash=b56mb3giqnesjnxlhj4zd6oicm)(ts-node@10.9.2(@types/node@20.16.1)(typescript@5.5.4))(typescript@5.5.4))
       '@nomiclabs/hardhat-ethers':
         specifier: ^2.2.3
-        version: 2.2.3(ethers@5.7.2)(hardhat@2.22.15(patch_hash=rwghxu32znmg7zwogjnv7dbkyq)(ts-node@10.9.2(@types/node@20.16.1)(typescript@5.5.4))(typescript@5.5.4))
-=======
-        version: 2.4.0(@ethersproject/abi@5.7.0)(@ethersproject/abstract-provider@5.7.0)(@ethersproject/abstract-signer@5.7.0)(@nomiclabs/hardhat-ethers@2.2.3(ethers@5.7.2)(hardhat@2.22.17(patch_hash=harzmcugvul6sjoarjvhauoawi)(ts-node@10.9.2(@types/node@20.16.1)(typescript@5.0.4))(typescript@5.0.4)))(ethers@5.7.2)(hardhat@2.22.17(patch_hash=harzmcugvul6sjoarjvhauoawi)(ts-node@10.9.2(@types/node@20.16.1)(typescript@5.0.4))(typescript@5.0.4))
-      '@nomiclabs/hardhat-ethers':
-        specifier: ^2.2.3
-        version: 2.2.3(ethers@5.7.2)(hardhat@2.22.17(patch_hash=harzmcugvul6sjoarjvhauoawi)(ts-node@10.9.2(@types/node@20.16.1)(typescript@5.0.4))(typescript@5.0.4))
->>>>>>> 215b180a
+        version: 2.2.3(ethers@5.7.2)(hardhat@2.22.17(patch_hash=b56mb3giqnesjnxlhj4zd6oicm)(ts-node@10.9.2(@types/node@20.16.1)(typescript@5.5.4))(typescript@5.5.4))
       '@types/node':
         specifier: ^20.0.0
         version: 20.16.1
@@ -391,13 +369,8 @@
         specifier: 5.7.2
         version: 5.7.2
       hardhat:
-<<<<<<< HEAD
-        specifier: 2.22.15
-        version: 2.22.15(patch_hash=rwghxu32znmg7zwogjnv7dbkyq)(ts-node@10.9.2(@types/node@20.16.1)(typescript@5.5.4))(typescript@5.5.4)
-=======
         specifier: 2.22.17
-        version: 2.22.17(patch_hash=harzmcugvul6sjoarjvhauoawi)(ts-node@10.9.2(@types/node@20.16.1)(typescript@5.0.4))(typescript@5.0.4)
->>>>>>> 215b180a
+        version: 2.22.17(patch_hash=b56mb3giqnesjnxlhj4zd6oicm)(ts-node@10.9.2(@types/node@20.16.1)(typescript@5.5.4))(typescript@5.5.4)
       mocha:
         specifier: ^10.0.0
         version: 10.3.0
@@ -436,8 +409,8 @@
         specifier: 5.2.1
         version: 5.2.1(eslint-config-prettier@9.1.0(eslint@8.57.0))(eslint@8.57.0)(prettier@3.2.5)
       hardhat:
-        specifier: 2.22.15
-        version: 2.22.15(patch_hash=rwghxu32znmg7zwogjnv7dbkyq)(ts-node@10.9.2(@types/node@20.16.1)(typescript@5.5.4))(typescript@5.5.4)
+        specifier: 2.22.17
+        version: 2.22.17(patch_hash=b56mb3giqnesjnxlhj4zd6oicm)(ts-node@10.9.2(@types/node@20.16.1)(typescript@5.5.4))(typescript@5.5.4)
       prettier:
         specifier: ^3.2.5
         version: 3.2.5
@@ -469,8 +442,8 @@
         specifier: ^4.3.6
         version: 4.4.1
       hardhat:
-        specifier: 2.22.15
-        version: 2.22.15(patch_hash=rwghxu32znmg7zwogjnv7dbkyq)(ts-node@10.9.2(@types/node@20.16.1)(typescript@5.5.4))(typescript@5.5.4)
+        specifier: 2.22.17
+        version: 2.22.17(patch_hash=b56mb3giqnesjnxlhj4zd6oicm)(ts-node@10.9.2(@types/node@20.16.1)(typescript@5.5.4))(typescript@5.5.4)
       prettier:
         specifier: ^3.2.5
         version: 3.2.5
@@ -896,36 +869,36 @@
     resolution: {integrity: sha512-oGB+UxlgWcgQkgwo8GcEGwemoTFt3FIO9ababBmaGwXIoBKZ+GTy0pP185beGg7Llih/NSHSV2XAs1lnznocSg==}
     engines: {node: '>= 8'}
 
-  '@nomicfoundation/edr-darwin-arm64@0.6.4':
-    resolution: {integrity: sha512-QNQErISLgssV9+qia8sIjRANqtbW8snSDvjspixT/kSQ5ZSGxxctTg7x72wPSrcu8+EBEveIe5uqENIp5GH8HQ==}
+  '@nomicfoundation/edr-darwin-arm64@0.6.5':
+    resolution: {integrity: sha512-A9zCCbbNxBpLgjS1kEJSpqxIvGGAX4cYbpDYCU2f3jVqOwaZ/NU761y1SvuCRVpOwhoCXqByN9b7HPpHi0L4hw==}
     engines: {node: '>= 18'}
 
-  '@nomicfoundation/edr-darwin-x64@0.6.4':
-    resolution: {integrity: sha512-cjVmREiwByyc9+oGfvAh49IAw+oVJHF9WWYRD+Tm/ZlSpnEVWxrGNBak2bd/JSYjn+mZE7gmWS4SMRi4nKaLUg==}
+  '@nomicfoundation/edr-darwin-x64@0.6.5':
+    resolution: {integrity: sha512-x3zBY/v3R0modR5CzlL6qMfFMdgwd6oHrWpTkuuXnPFOX8SU31qq87/230f4szM+ukGK8Hi+mNq7Ro2VF4Fj+w==}
     engines: {node: '>= 18'}
 
-  '@nomicfoundation/edr-linux-arm64-gnu@0.6.4':
-    resolution: {integrity: sha512-96o9kRIVD6W5VkgKvUOGpWyUGInVQ5BRlME2Fa36YoNsRQMaKtmYJEU0ACosYES6ZTpYC8U5sjMulvPtVoEfOA==}
+  '@nomicfoundation/edr-linux-arm64-gnu@0.6.5':
+    resolution: {integrity: sha512-HGpB8f1h8ogqPHTyUpyPRKZxUk2lu061g97dOQ/W4CxevI0s/qiw5DB3U3smLvSnBHKOzYS1jkxlMeGN01ky7A==}
     engines: {node: '>= 18'}
 
-  '@nomicfoundation/edr-linux-arm64-musl@0.6.4':
-    resolution: {integrity: sha512-+JVEW9e5plHrUfQlSgkEj/UONrIU6rADTEk+Yp9pbe+mzNkJdfJYhs5JYiLQRP4OjxH4QOrXI97bKU6FcEbt5Q==}
+  '@nomicfoundation/edr-linux-arm64-musl@0.6.5':
+    resolution: {integrity: sha512-ESvJM5Y9XC03fZg9KaQg3Hl+mbx7dsSkTIAndoJS7X2SyakpL9KZpOSYrDk135o8s9P9lYJdPOyiq+Sh+XoCbQ==}
     engines: {node: '>= 18'}
 
-  '@nomicfoundation/edr-linux-x64-gnu@0.6.4':
-    resolution: {integrity: sha512-nzYWW+fO3EZItOeP4CrdMgDXfaGBIBkKg0Y/7ySpUxLqzut40O4Mb0/+quqLAFkacUSWMlFp8nsmypJfOH5zoA==}
+  '@nomicfoundation/edr-linux-x64-gnu@0.6.5':
+    resolution: {integrity: sha512-HCM1usyAR1Ew6RYf5AkMYGvHBy64cPA5NMbaeY72r0mpKaH3txiMyydcHibByOGdQ8iFLWpyUdpl1egotw+Tgg==}
     engines: {node: '>= 18'}
 
-  '@nomicfoundation/edr-linux-x64-musl@0.6.4':
-    resolution: {integrity: sha512-QFRoE9qSQ2boRrVeQ1HdzU+XN7NUgwZ1SIy5DQt4d7jCP+5qTNsq8LBNcqhRBOATgO63nsweNUhxX/Suj5r1Sw==}
+  '@nomicfoundation/edr-linux-x64-musl@0.6.5':
+    resolution: {integrity: sha512-nB2uFRyczhAvWUH7NjCsIO6rHnQrof3xcCe6Mpmnzfl2PYcGyxN7iO4ZMmRcQS7R1Y670VH6+8ZBiRn8k43m7A==}
     engines: {node: '>= 18'}
 
-  '@nomicfoundation/edr-win32-x64-msvc@0.6.4':
-    resolution: {integrity: sha512-2yopjelNkkCvIjUgBGhrn153IBPLwnsDeNiq6oA0WkeM8tGmQi4td+PGi9jAriUDAkc59Yoi2q9hYA6efiY7Zw==}
+  '@nomicfoundation/edr-win32-x64-msvc@0.6.5':
+    resolution: {integrity: sha512-B9QD/4DSSCFtWicO8A3BrsnitO1FPv7axB62wq5Q+qeJ50yJlTmyeGY3cw62gWItdvy2mh3fRM6L1LpnHiB77A==}
     engines: {node: '>= 18'}
 
-  '@nomicfoundation/edr@0.6.4':
-    resolution: {integrity: sha512-YgrSuT3yo5ZQkbvBGqQ7hG+RDvz3YygSkddg4tb1Z0Y6pLXFzwrcEwWaJCFAVeeZxdxGfCgGMUYgRVneK+WXkw==}
+  '@nomicfoundation/edr@0.6.5':
+    resolution: {integrity: sha512-tAqMslLP+/2b2sZP4qe9AuGxG3OkQ5gGgHE4isUuq6dUVjwCRPFhAOhpdFl+OjY5P3yEv3hmq9HjUGRa2VNjng==}
     engines: {node: '>= 18'}
 
   '@nomicfoundation/ethereumjs-block@5.0.4':
@@ -1649,8 +1622,8 @@
       supports-color:
         optional: true
 
-  debug@4.3.7:
-    resolution: {integrity: sha512-Er2nc/H7RrMXZBFCEim6TCmMk02Z8vLC2Rbi1KEBggpo0fS6l0S1nnapwmIi3yW/+GOJap1Krg4w0Hg80oCqgQ==}
+  debug@4.4.0:
+    resolution: {integrity: sha512-6WTZ/IxCY/T6BALoZHaE4ctp9xm+Z5kY/pzYaCHRFeyVhojxlrm+46y68HA6hr0TcwEssoxNiDEUJQjfPZ/RYA==}
     engines: {node: '>=6.0'}
     peerDependencies:
       supports-color: '*'
@@ -1868,7 +1841,6 @@
   eslint@8.57.0:
     resolution: {integrity: sha512-dZ6+mexnaTIbSBZWgou51U6OmzIhYM2VcNdtiTtI7qPNZm35Akpr0f6vtw3w1Kmn5PYo+tZVfh13WrhpS6oLqQ==}
     engines: {node: ^12.22.0 || ^14.17.0 || >=16.0.0}
-    deprecated: This version is no longer supported. Please see https://eslint.org/version-support for other options.
     hasBin: true
 
   espree@9.6.1:
@@ -2953,8 +2925,8 @@
   signal-exit@3.0.7:
     resolution: {integrity: sha512-wnD2ZE+l+SPC/uoS0vXeE9L1+0wuaMqKlfz9AMUo38JsyLSBWSFcHR1Rri62LZc12vLr1gb3jl7iwQhgwpAbGQ==}
 
-  simple-git@3.26.0:
-    resolution: {integrity: sha512-5tbkCSzuskR6uA7uA23yjasmA0RzugVo8QM2bpsnxkrgP13eisFT7TMS4a+xKEJvbmr4qf+l0WT3eKa9IxxUyw==}
+  simple-git@3.27.0:
+    resolution: {integrity: sha512-ivHoFS9Yi9GY49ogc6/YAi3Fl9ROnF4VyubNylgCkA+RVqLaKWnDSzXOVzya8csELIaWaYNutsEuAhZrtOjozA==}
 
   sinon@9.2.4:
     resolution: {integrity: sha512-zljcULZQsJxVra28qIAL6ow1Z9tpattkCTEJR4RBP3TGc00FcttsP5pK284Nas5WjMZU5Yzy3kAIp3B3KRf5Yg==}
@@ -2976,8 +2948,8 @@
     engines: {node: '>=6'}
     hasBin: true
 
-  smol-toml@1.3.0:
-    resolution: {integrity: sha512-tWpi2TsODPScmi48b/OQZGi2lgUmBCHy6SZrhi/FdnnHiU1GwebbCfuQuxsC3nHaLwtYeJGPrDZDIeodDOc4pA==}
+  smol-toml@1.3.1:
+    resolution: {integrity: sha512-tEYNll18pPKHroYSmLLrksq233j021G0giwW7P3D24jC54pQ5W5BXMsQ/Mvw1OJCmEYDgY+lrzT+3nNUtoNfXQ==}
     engines: {node: '>= 18'}
 
   solc@0.8.26:
@@ -3585,27 +3557,16 @@
     dependencies:
       '@jridgewell/trace-mapping': 0.3.9
 
-<<<<<<< HEAD
-  '@defi-wonderland/smock@2.4.0(@ethersproject/abi@5.7.0)(@ethersproject/abstract-provider@5.7.0)(@ethersproject/abstract-signer@5.7.0)(@nomiclabs/hardhat-ethers@2.2.3(ethers@5.7.2)(hardhat@2.22.15(patch_hash=rwghxu32znmg7zwogjnv7dbkyq)(ts-node@10.9.2(@types/node@20.16.1)(typescript@5.5.4))(typescript@5.5.4)))(ethers@5.7.2)(hardhat@2.22.15(patch_hash=rwghxu32znmg7zwogjnv7dbkyq)(ts-node@10.9.2(@types/node@20.16.1)(typescript@5.5.4))(typescript@5.5.4))':
-=======
-  '@defi-wonderland/smock@2.4.0(@ethersproject/abi@5.7.0)(@ethersproject/abstract-provider@5.7.0)(@ethersproject/abstract-signer@5.7.0)(@nomiclabs/hardhat-ethers@2.2.3(ethers@5.7.2)(hardhat@2.22.17(patch_hash=harzmcugvul6sjoarjvhauoawi)(ts-node@10.9.2(@types/node@20.16.1)(typescript@5.0.4))(typescript@5.0.4)))(ethers@5.7.2)(hardhat@2.22.17(patch_hash=harzmcugvul6sjoarjvhauoawi)(ts-node@10.9.2(@types/node@20.16.1)(typescript@5.0.4))(typescript@5.0.4))':
->>>>>>> 215b180a
+  '@defi-wonderland/smock@2.4.0(@ethersproject/abi@5.7.0)(@ethersproject/abstract-provider@5.7.0)(@ethersproject/abstract-signer@5.7.0)(@nomiclabs/hardhat-ethers@2.2.3(ethers@5.7.2)(hardhat@2.22.17(patch_hash=b56mb3giqnesjnxlhj4zd6oicm)(ts-node@10.9.2(@types/node@20.16.1)(typescript@5.5.4))(typescript@5.5.4)))(ethers@5.7.2)(hardhat@2.22.17(patch_hash=b56mb3giqnesjnxlhj4zd6oicm)(ts-node@10.9.2(@types/node@20.16.1)(typescript@5.5.4))(typescript@5.5.4))':
     dependencies:
       '@ethersproject/abi': 5.7.0
       '@ethersproject/abstract-provider': 5.7.0
       '@ethersproject/abstract-signer': 5.7.0
       '@nomicfoundation/ethereumjs-util': 9.0.4
-<<<<<<< HEAD
-      '@nomiclabs/hardhat-ethers': 2.2.3(ethers@5.7.2)(hardhat@2.22.15(patch_hash=rwghxu32znmg7zwogjnv7dbkyq)(ts-node@10.9.2(@types/node@20.16.1)(typescript@5.5.4))(typescript@5.5.4))
+      '@nomiclabs/hardhat-ethers': 2.2.3(ethers@5.7.2)(hardhat@2.22.17(patch_hash=b56mb3giqnesjnxlhj4zd6oicm)(ts-node@10.9.2(@types/node@20.16.1)(typescript@5.5.4))(typescript@5.5.4))
       diff: 5.0.0
       ethers: 5.7.2
-      hardhat: 2.22.15(patch_hash=rwghxu32znmg7zwogjnv7dbkyq)(ts-node@10.9.2(@types/node@20.16.1)(typescript@5.5.4))(typescript@5.5.4)
-=======
-      '@nomiclabs/hardhat-ethers': 2.2.3(ethers@5.7.2)(hardhat@2.22.17(patch_hash=harzmcugvul6sjoarjvhauoawi)(ts-node@10.9.2(@types/node@20.16.1)(typescript@5.0.4))(typescript@5.0.4))
-      diff: 5.0.0
-      ethers: 5.7.2
-      hardhat: 2.22.17(patch_hash=harzmcugvul6sjoarjvhauoawi)(ts-node@10.9.2(@types/node@20.16.1)(typescript@5.0.4))(typescript@5.0.4)
->>>>>>> 215b180a
+      hardhat: 2.22.17(patch_hash=b56mb3giqnesjnxlhj4zd6oicm)(ts-node@10.9.2(@types/node@20.16.1)(typescript@5.5.4))(typescript@5.5.4)
       lodash.isequal: 4.5.0
       lodash.isequalwith: 4.4.0
       rxjs: 7.8.1
@@ -3990,7 +3951,7 @@
 
   '@kwsites/file-exists@1.1.1':
     dependencies:
-      debug: 4.3.7
+      debug: 4.4.0
     transitivePeerDependencies:
       - supports-color
 
@@ -4044,29 +4005,29 @@
       '@nodelib/fs.scandir': 2.1.5
       fastq: 1.17.1
 
-  '@nomicfoundation/edr-darwin-arm64@0.6.4': {}
-
-  '@nomicfoundation/edr-darwin-x64@0.6.4': {}
-
-  '@nomicfoundation/edr-linux-arm64-gnu@0.6.4': {}
-
-  '@nomicfoundation/edr-linux-arm64-musl@0.6.4': {}
-
-  '@nomicfoundation/edr-linux-x64-gnu@0.6.4': {}
-
-  '@nomicfoundation/edr-linux-x64-musl@0.6.4': {}
-
-  '@nomicfoundation/edr-win32-x64-msvc@0.6.4': {}
-
-  '@nomicfoundation/edr@0.6.4':
-    dependencies:
-      '@nomicfoundation/edr-darwin-arm64': 0.6.4
-      '@nomicfoundation/edr-darwin-x64': 0.6.4
-      '@nomicfoundation/edr-linux-arm64-gnu': 0.6.4
-      '@nomicfoundation/edr-linux-arm64-musl': 0.6.4
-      '@nomicfoundation/edr-linux-x64-gnu': 0.6.4
-      '@nomicfoundation/edr-linux-x64-musl': 0.6.4
-      '@nomicfoundation/edr-win32-x64-msvc': 0.6.4
+  '@nomicfoundation/edr-darwin-arm64@0.6.5': {}
+
+  '@nomicfoundation/edr-darwin-x64@0.6.5': {}
+
+  '@nomicfoundation/edr-linux-arm64-gnu@0.6.5': {}
+
+  '@nomicfoundation/edr-linux-arm64-musl@0.6.5': {}
+
+  '@nomicfoundation/edr-linux-x64-gnu@0.6.5': {}
+
+  '@nomicfoundation/edr-linux-x64-musl@0.6.5': {}
+
+  '@nomicfoundation/edr-win32-x64-msvc@0.6.5': {}
+
+  '@nomicfoundation/edr@0.6.5':
+    dependencies:
+      '@nomicfoundation/edr-darwin-arm64': 0.6.5
+      '@nomicfoundation/edr-darwin-x64': 0.6.5
+      '@nomicfoundation/edr-linux-arm64-gnu': 0.6.5
+      '@nomicfoundation/edr-linux-arm64-musl': 0.6.5
+      '@nomicfoundation/edr-linux-x64-gnu': 0.6.5
+      '@nomicfoundation/edr-linux-x64-musl': 0.6.5
+      '@nomicfoundation/edr-win32-x64-msvc': 0.6.5
 
   '@nomicfoundation/ethereumjs-block@5.0.4':
     dependencies:
@@ -4153,17 +4114,10 @@
       '@nomicfoundation/solidity-analyzer-win32-ia32-msvc': 0.1.1
       '@nomicfoundation/solidity-analyzer-win32-x64-msvc': 0.1.1
 
-<<<<<<< HEAD
-  '@nomiclabs/hardhat-ethers@2.2.3(ethers@5.7.2)(hardhat@2.22.15(patch_hash=rwghxu32znmg7zwogjnv7dbkyq)(ts-node@10.9.2(@types/node@20.16.1)(typescript@5.5.4))(typescript@5.5.4))':
+  '@nomiclabs/hardhat-ethers@2.2.3(ethers@5.7.2)(hardhat@2.22.17(patch_hash=b56mb3giqnesjnxlhj4zd6oicm)(ts-node@10.9.2(@types/node@20.16.1)(typescript@5.5.4))(typescript@5.5.4))':
     dependencies:
       ethers: 5.7.2
-      hardhat: 2.22.15(patch_hash=rwghxu32znmg7zwogjnv7dbkyq)(ts-node@10.9.2(@types/node@20.16.1)(typescript@5.5.4))(typescript@5.5.4)
-=======
-  '@nomiclabs/hardhat-ethers@2.2.3(ethers@5.7.2)(hardhat@2.22.17(patch_hash=harzmcugvul6sjoarjvhauoawi)(ts-node@10.9.2(@types/node@20.16.1)(typescript@5.0.4))(typescript@5.0.4))':
-    dependencies:
-      ethers: 5.7.2
-      hardhat: 2.22.17(patch_hash=harzmcugvul6sjoarjvhauoawi)(ts-node@10.9.2(@types/node@20.16.1)(typescript@5.0.4))(typescript@5.0.4)
->>>>>>> 215b180a
+      hardhat: 2.22.17(patch_hash=b56mb3giqnesjnxlhj4zd6oicm)(ts-node@10.9.2(@types/node@20.16.1)(typescript@5.5.4))(typescript@5.5.4)
 
   '@pkgr/core@0.1.1': {}
 
@@ -4459,7 +4413,7 @@
 
   agent-base@6.0.2:
     dependencies:
-      debug: 4.3.7
+      debug: 4.3.4(supports-color@8.1.1)
     transitivePeerDependencies:
       - supports-color
 
@@ -4854,7 +4808,7 @@
     optionalDependencies:
       supports-color: 8.1.1
 
-  debug@4.3.7:
+  debug@4.4.0:
     dependencies:
       ms: 2.1.3
 
@@ -5358,9 +5312,9 @@
 
   flatted@3.3.1: {}
 
-  follow-redirects@1.15.5(debug@4.3.7):
+  follow-redirects@1.15.5(debug@4.3.4):
     optionalDependencies:
-      debug: 4.3.7
+      debug: 4.3.4(supports-color@8.1.1)
 
   for-each@0.3.3:
     dependencies:
@@ -5483,15 +5437,11 @@
 
   hard-rejection@2.1.0: {}
 
-<<<<<<< HEAD
-  hardhat@2.22.15(patch_hash=rwghxu32znmg7zwogjnv7dbkyq)(ts-node@10.9.2(@types/node@20.16.1)(typescript@5.5.4))(typescript@5.5.4):
-=======
-  hardhat@2.22.17(patch_hash=harzmcugvul6sjoarjvhauoawi)(ts-node@10.9.2(@types/node@20.16.1)(typescript@5.0.4))(typescript@5.0.4):
->>>>>>> 215b180a
+  hardhat@2.22.17(patch_hash=b56mb3giqnesjnxlhj4zd6oicm)(ts-node@10.9.2(@types/node@20.16.1)(typescript@5.5.4))(typescript@5.5.4):
     dependencies:
       '@ethersproject/abi': 5.7.0
       '@metamask/eth-sig-util': 4.0.1
-      '@nomicfoundation/edr': 0.6.4
+      '@nomicfoundation/edr': 0.6.5
       '@nomicfoundation/ethereumjs-common': 4.0.4
       '@nomicfoundation/ethereumjs-tx': 5.0.4
       '@nomicfoundation/ethereumjs-util': 9.0.4
@@ -5505,7 +5455,7 @@
       boxen: 5.1.2
       chokidar: 4.0.1
       ci-info: 2.0.0
-      debug: 4.3.7
+      debug: 4.3.4(supports-color@8.1.1)
       enquirer: 2.4.1
       env-paths: 2.2.1
       ethereum-cryptography: 1.2.0
@@ -5525,7 +5475,7 @@
       raw-body: 2.5.2
       resolve: 1.17.0
       semver: 6.3.1
-      solc: 0.8.26(debug@4.3.7)
+      solc: 0.8.26(debug@4.3.4)
       source-map-support: 0.5.21
       stacktrace-parser: 0.1.10
       tinyglobby: 0.2.10
@@ -5602,7 +5552,7 @@
   https-proxy-agent@5.0.1:
     dependencies:
       agent-base: 6.0.2
-      debug: 4.3.7
+      debug: 4.3.4(supports-color@8.1.1)
     transitivePeerDependencies:
       - supports-color
 
@@ -5970,7 +5920,7 @@
   normalize-package-data@2.5.0:
     dependencies:
       hosted-git-info: 2.8.9
-      resolve: 1.22.8
+      resolve: 1.17.0
       semver: 5.7.2
       validate-npm-package-license: 3.0.4
 
@@ -6351,11 +6301,11 @@
 
   signal-exit@3.0.7: {}
 
-  simple-git@3.26.0:
+  simple-git@3.27.0:
     dependencies:
       '@kwsites/file-exists': 1.1.1
       '@kwsites/promise-deferred': 1.1.1
-      debug: 4.3.7
+      debug: 4.4.0
     transitivePeerDependencies:
       - supports-color
 
@@ -6383,13 +6333,13 @@
       wcwidth: 1.0.1
       yargs: 15.4.1
 
-  smol-toml@1.3.0: {}
-
-  solc@0.8.26(debug@4.3.7):
+  smol-toml@1.3.1: {}
+
+  solc@0.8.26(debug@4.3.4):
     dependencies:
       command-exists: 1.2.9
       commander: 8.3.0
-      follow-redirects: 1.15.5(debug@4.3.7)
+      follow-redirects: 1.15.5(debug@4.3.4)
       js-sha3: 0.8.0
       memorystream: 0.3.1
       semver: 5.7.2
