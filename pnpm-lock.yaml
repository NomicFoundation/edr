lockfileVersion: '9.0'

settings:
  autoInstallPeers: true
  excludeLinksFromLockfile: false

overrides:
  hardhat>@ignored/edr: workspace:*

patchedDependencies:
  hardhat@2.22.18:
    hash: nokgagpzpldos6zqjhxdh4djpm
    path: patches/hardhat@2.22.18.patch

importers:

  .:
    devDependencies:
      '@changesets/cli':
        specifier: ^2.27.1
        version: 2.27.1
      prettier:
        specifier: ^3.2.5
        version: 3.2.5
      syncpack:
        specifier: ^12.4.0
        version: 12.4.0(typescript@5.5.4)

  crates/edr_napi:
    devDependencies:
      '@napi-rs/cli':
        specifier: ^2.18.4
        version: 2.18.4
      '@types/chai':
        specifier: ^4.2.0
        version: 4.3.12
      '@types/chai-as-promised':
        specifier: ^7.1.8
        version: 7.1.8
      '@types/mocha':
        specifier: '>=9.1.0'
        version: 10.0.6
      '@types/node':
        specifier: ^20.0.0
        version: 20.16.1
      '@typescript-eslint/eslint-plugin':
        specifier: 5.61.0
        version: 5.61.0(@typescript-eslint/parser@5.61.0(eslint@8.57.0)(typescript@5.5.4))(eslint@8.57.0)(typescript@5.5.4)
      '@typescript-eslint/parser':
        specifier: 5.61.0
        version: 5.61.0(eslint@8.57.0)(typescript@5.5.4)
      chai:
        specifier: ^4.3.6
        version: 4.4.1
      chai-as-promised:
        specifier: ^7.1.1
        version: 7.1.1(chai@4.4.1)
      eslint:
        specifier: ^8.44.0
        version: 8.57.0
      eslint-config-prettier:
        specifier: 9.1.0
        version: 9.1.0(eslint@8.57.0)
      eslint-plugin-import:
        specifier: 2.27.5
        version: 2.27.5(@typescript-eslint/parser@5.61.0(eslint@8.57.0)(typescript@5.5.4))(eslint@8.57.0)
      eslint-plugin-mocha:
        specifier: 10.4.1
        version: 10.4.1(eslint@8.57.0)
      eslint-plugin-prettier:
        specifier: 5.2.1
        version: 5.2.1(eslint-config-prettier@9.1.0(eslint@8.57.0))(eslint@8.57.0)(prettier@3.2.5)
      json-stream-stringify:
        specifier: ^3.1.4
        version: 3.1.4
      mocha:
        specifier: ^10.0.0
        version: 10.3.0
      prettier:
        specifier: ^3.2.5
        version: 3.2.5
      ts-node:
        specifier: ^10.8.0
        version: 10.9.2(@types/node@20.16.1)(typescript@5.5.4)
      typescript:
        specifier: ~5.5.3
        version: 5.5.4

  crates/tools/js/benchmark:
    dependencies:
      segfault-handler:
        specifier: ^1.3.0
        version: 1.3.0
    devDependencies:
      '@ignored/edr':
        specifier: workspace:*
        version: link:../../../edr_napi
      '@nomicfoundation/edr-helpers':
        specifier: workspace:*
        version: link:../../../../js/helpers
      '@types/argparse':
        specifier: ^2.0.16
        version: 2.0.16
      '@types/chai':
        specifier: ^4.2.0
        version: 4.3.12
      '@types/lodash':
        specifier: ^4.14.123
        version: 4.17.0
      '@types/node':
        specifier: ^20.0.0
        version: 20.16.1
      '@typescript-eslint/eslint-plugin':
        specifier: 5.61.0
        version: 5.61.0(@typescript-eslint/parser@5.61.0(eslint@8.57.0)(typescript@5.5.4))(eslint@8.57.0)(typescript@5.5.4)
      '@typescript-eslint/parser':
        specifier: 5.61.0
        version: 5.61.0(eslint@8.57.0)(typescript@5.5.4)
      argparse:
        specifier: ^2.0.1
        version: 2.0.1
      chai:
        specifier: ^4.3.6
        version: 4.4.1
      eslint:
        specifier: ^8.44.0
        version: 8.57.0
      eslint-config-prettier:
        specifier: 9.1.0
        version: 9.1.0(eslint@8.57.0)
      eslint-plugin-import:
        specifier: 2.27.5
        version: 2.27.5(@typescript-eslint/parser@5.61.0(eslint@8.57.0)(typescript@5.5.4))(eslint@8.57.0)
      eslint-plugin-mocha:
        specifier: 10.4.1
        version: 10.4.1(eslint@8.57.0)
      eslint-plugin-prettier:
        specifier: 5.2.1
        version: 5.2.1(eslint-config-prettier@9.1.0(eslint@8.57.0))(eslint@8.57.0)(prettier@3.2.5)
      hardhat:
        specifier: 2.22.18
        version: 2.22.18(patch_hash=nokgagpzpldos6zqjhxdh4djpm)(ts-node@10.9.2(@types/node@20.16.1)(typescript@5.5.4))(typescript@5.5.4)
      lodash:
        specifier: ^4.17.11
        version: 4.17.21
      mocha:
        specifier: ^10.0.0
        version: 10.3.0
      prettier:
        specifier: ^3.2.5
        version: 3.2.5
      simple-git:
        specifier: ^3.25.0
        version: 3.27.0
      smol-toml:
        specifier: ^1.3.0
        version: 1.3.1
      tsx:
        specifier: ^4.7.1
        version: 4.7.1
      typescript:
        specifier: ~5.5.3
        version: 5.5.4

  hardhat-tests:
    devDependencies:
      '@ignored/edr':
        specifier: workspace:*
        version: link:../crates/edr_napi
      '@metamask/eth-sig-util':
        specifier: ^4.0.0
        version: 4.0.1
      '@nomicfoundation/ethereumjs-block':
        specifier: 5.0.4
        version: 5.0.4
      '@nomicfoundation/ethereumjs-common':
        specifier: ^4.0.4
        version: 4.0.4
      '@nomicfoundation/ethereumjs-tx':
        specifier: ^5.0.4
        version: 5.0.4
      '@nomicfoundation/ethereumjs-util':
        specifier: ^9.0.4
        version: 9.0.4
      '@types/async-eventemitter':
        specifier: ^0.2.1
        version: 0.2.4
      '@types/chai':
        specifier: ^4.2.0
        version: 4.3.12
      '@types/chai-as-promised':
        specifier: ^7.1.8
        version: 7.1.8
      '@types/ci-info':
        specifier: ^2.0.0
        version: 2.0.0
      '@types/debug':
        specifier: ^4.1.4
        version: 4.1.12
      '@types/find-up':
        specifier: ^2.1.1
        version: 2.1.1
      '@types/fs-extra':
        specifier: ^5.1.0
        version: 5.1.0
      '@types/glob':
        specifier: ^7.1.1
        version: 7.2.0
      '@types/keccak':
        specifier: ^3.0.1
        version: 3.0.4
      '@types/lodash':
        specifier: ^4.14.123
        version: 4.17.0
      '@types/mocha':
        specifier: '>=9.1.0'
        version: 10.0.6
      '@types/node':
        specifier: ^20.0.0
        version: 20.16.1
      '@types/resolve':
        specifier: ^1.17.1
        version: 1.20.6
      '@types/semver':
        specifier: ^6.0.2
        version: 6.2.7
      '@types/sinon':
        specifier: ^9.0.8
        version: 9.0.11
      '@types/uuid':
        specifier: ^8.3.1
        version: 8.3.4
      '@types/ws':
        specifier: ^7.2.1
        version: 7.4.7
      '@typescript-eslint/eslint-plugin':
        specifier: 5.61.0
        version: 5.61.0(@typescript-eslint/parser@5.61.0(eslint@8.57.0)(typescript@5.5.4))(eslint@8.57.0)(typescript@5.5.4)
      '@typescript-eslint/parser':
        specifier: 5.61.0
        version: 5.61.0(eslint@8.57.0)(typescript@5.5.4)
      chai:
        specifier: ^4.3.6
        version: 4.4.1
      chai-as-promised:
        specifier: ^7.1.1
        version: 7.1.1(chai@4.4.1)
      chalk:
        specifier: ^2.4.2
        version: 2.4.2
      eslint:
        specifier: ^8.44.0
        version: 8.57.0
      eslint-config-prettier:
        specifier: 9.1.0
        version: 9.1.0(eslint@8.57.0)
      eslint-plugin-import:
        specifier: 2.27.5
        version: 2.27.5(@typescript-eslint/parser@5.61.0(eslint@8.57.0)(typescript@5.5.4))(eslint@8.57.0)
      eslint-plugin-mocha:
        specifier: 10.4.1
        version: 10.4.1(eslint@8.57.0)
      eslint-plugin-prettier:
        specifier: 5.2.1
        version: 5.2.1(eslint-config-prettier@9.1.0(eslint@8.57.0))(eslint@8.57.0)(prettier@3.2.5)
      ethereumjs-abi:
        specifier: ^0.6.8
        version: 0.6.8
      ethers:
        specifier: ^6.1.0
        version: 6.12.0
      fs-extra:
        specifier: ^7.0.1
        version: 7.0.1
      hardhat:
        specifier: 2.22.18
        version: 2.22.18(patch_hash=nokgagpzpldos6zqjhxdh4djpm)(ts-node@10.9.2(@types/node@20.16.1)(typescript@5.5.4))(typescript@5.5.4)
      mocha:
        specifier: ^10.0.0
        version: 10.3.0
      prettier:
        specifier: ^3.2.5
        version: 3.2.5
      rimraf:
        specifier: ^3.0.2
        version: 3.0.2
      semver:
        specifier: ^6.3.0
        version: 6.3.1
      sinon:
        specifier: ^9.0.0
        version: 9.2.4
      ts-node:
        specifier: ^10.8.0
        version: 10.9.2(@types/node@20.16.1)(typescript@5.5.4)
      typescript:
        specifier: ~5.5.3
        version: 5.5.4
      undici:
        specifier: ^5.14.0
        version: 5.28.3

  hardhat-tests/integration/smock:
    devDependencies:
      '@defi-wonderland/smock':
        specifier: ^2.4.0
        version: 2.4.0(@ethersproject/abi@5.7.0)(@ethersproject/abstract-provider@5.7.0)(@ethersproject/abstract-signer@5.7.0)(@nomiclabs/hardhat-ethers@2.2.3(ethers@5.7.2)(hardhat@2.22.18(patch_hash=nokgagpzpldos6zqjhxdh4djpm)(ts-node@10.9.2(@types/node@20.16.1)(typescript@5.5.4))(typescript@5.5.4)))(ethers@5.7.2)(hardhat@2.22.18(patch_hash=nokgagpzpldos6zqjhxdh4djpm)(ts-node@10.9.2(@types/node@20.16.1)(typescript@5.5.4))(typescript@5.5.4))
      '@nomiclabs/hardhat-ethers':
        specifier: ^2.2.3
        version: 2.2.3(ethers@5.7.2)(hardhat@2.22.18(patch_hash=nokgagpzpldos6zqjhxdh4djpm)(ts-node@10.9.2(@types/node@20.16.1)(typescript@5.5.4))(typescript@5.5.4))
      '@types/node':
        specifier: ^20.0.0
        version: 20.16.1
      chai:
        specifier: ^4.3.6
        version: 4.4.1
      ethers:
        specifier: 5.7.2
        version: 5.7.2
      hardhat:
        specifier: 2.22.18
        version: 2.22.18(patch_hash=nokgagpzpldos6zqjhxdh4djpm)(ts-node@10.9.2(@types/node@20.16.1)(typescript@5.5.4))(typescript@5.5.4)
      mocha:
        specifier: ^10.0.0
        version: 10.3.0

  js/helpers:
    dependencies:
      '@ignored/edr':
        specifier: workspace:*
        version: link:../../crates/edr_napi
      hardhat:
        specifier: 2.22.17
        version: 2.22.17(patch_hash=b56mb3giqnesjnxlhj4zd6oicm)(ts-node@10.9.2(@types/node@20.16.1)(typescript@5.5.4))(typescript@5.5.4)
      semver:
        specifier: ^6.3.0
        version: 6.3.1
    devDependencies:
      '@tsconfig/node20':
        specifier: ^20.1.4
        version: 20.1.4
      '@types/fs-extra':
        specifier: ^5.1.0
        version: 5.1.0
      '@types/node':
        specifier: ^20.0.0
        version: 20.16.1
      '@types/semver':
        specifier: ^6.0.2
        version: 6.2.7
      '@typescript-eslint/eslint-plugin':
        specifier: 5.61.0
        version: 5.61.0(@typescript-eslint/parser@5.61.0(eslint@8.57.0)(typescript@5.5.4))(eslint@8.57.0)(typescript@5.5.4)
      '@typescript-eslint/parser':
        specifier: 5.61.0
        version: 5.61.0(eslint@8.57.0)(typescript@5.5.4)
      eslint:
        specifier: ^8.44.0
        version: 8.57.0
      eslint-config-prettier:
        specifier: 9.1.0
        version: 9.1.0(eslint@8.57.0)
      eslint-plugin-import:
        specifier: 2.27.5
        version: 2.27.5(@typescript-eslint/parser@5.61.0(eslint@8.57.0)(typescript@5.5.4))(eslint@8.57.0)
      eslint-plugin-mocha:
        specifier: 10.4.1
        version: 10.4.1(eslint@8.57.0)
      eslint-plugin-prettier:
        specifier: 5.2.1
        version: 5.2.1(eslint-config-prettier@9.1.0(eslint@8.57.0))(eslint@8.57.0)(prettier@3.2.5)
<<<<<<< HEAD
      fs-extra:
        specifier: ^7.0.1
        version: 7.0.1
=======
      hardhat:
        specifier: 2.22.18
        version: 2.22.18(patch_hash=nokgagpzpldos6zqjhxdh4djpm)(ts-node@10.9.2(@types/node@20.16.1)(typescript@5.5.4))(typescript@5.5.4)
>>>>>>> d55fa012
      prettier:
        specifier: ^3.2.5
        version: 3.2.5
      typescript:
        specifier: ~5.5.3
        version: 5.5.4

  js/integration-tests/solidity-tests:
    devDependencies:
      '@ignored/edr':
        specifier: workspace:*
        version: link:../../../crates/edr_napi
      '@nomicfoundation/edr-helpers':
        specifier: workspace:*
        version: link:../../helpers
      '@tsconfig/node20':
        specifier: ^20.1.4
        version: 20.1.4
      '@types/chai':
        specifier: ^4.2.0
        version: 4.3.12
      '@types/mocha':
        specifier: '>=9.1.0'
        version: 10.0.6
      '@types/node':
        specifier: ^20.0.0
        version: 20.16.1
      chai:
        specifier: ^4.3.6
        version: 4.4.1
      forge-std:
        specifier: github:foundry-rs/forge-std#v1.9.5
        version: https://codeload.github.com/foundry-rs/forge-std/tar.gz/b93cf4bc34ff214c099dc970b153f85ade8c9f66
      hardhat:
        specifier: 2.22.18
        version: 2.22.18(patch_hash=nokgagpzpldos6zqjhxdh4djpm)(ts-node@10.9.2(@types/node@20.16.1)(typescript@5.5.4))(typescript@5.5.4)
      prettier:
        specifier: ^3.2.5
        version: 3.2.5
      ts-node:
        specifier: ^10.8.0
        version: 10.9.2(@types/node@20.16.1)(typescript@5.5.4)
      typescript:
        specifier: ~5.5.3
        version: 5.5.4

packages:

  '@aashutoshrathi/word-wrap@1.2.6':
    resolution: {integrity: sha512-1Yjs2SvM8TflER/OD3cOjhWWOZb58A2t7wpE2S9XfBYTiIl+XFhQG2bjy4Pu1I+EAlCNUzRDYDdFwFYUKvXcIA==}
    engines: {node: '>=0.10.0'}

  '@adraffy/ens-normalize@1.10.1':
    resolution: {integrity: sha512-96Z2IP3mYmF1Xg2cDm8f1gWGf/HUVedQ3FMifV4kG/PQ4yEP51xDtRAEfhVNt5f/uzpNkZHwWQuUcu6D6K+Ekw==}

  '@babel/code-frame@7.24.2':
    resolution: {integrity: sha512-y5+tLQyV8pg3fsiln67BVLD1P13Eg4lh5RW9mF0zUuvLrv9uIQ4MCL+CRT+FTsBlBjcIan6PGsLcBN0m3ClUyQ==}
    engines: {node: '>=6.9.0'}

  '@babel/helper-validator-identifier@7.22.20':
    resolution: {integrity: sha512-Y4OZ+ytlatR8AI+8KZfKuL5urKp7qey08ha31L8b3BwewJAoJamTzyvxPR/5D+KkdJCGPq/+8TukHBlY10FX9A==}
    engines: {node: '>=6.9.0'}

  '@babel/highlight@7.24.2':
    resolution: {integrity: sha512-Yac1ao4flkTxTteCDZLEvdxg2fZfz1v8M4QpaGypq/WPDqg3ijHYbDfs+LG5hvzSoqaSZ9/Z9lKSP3CjZjv+pA==}
    engines: {node: '>=6.9.0'}

  '@babel/runtime@7.24.4':
    resolution: {integrity: sha512-dkxf7+hn8mFBwKjs9bvBlArzLVxVbS8usaPUDd5p2a9JCL9tB8OaOVN1isD4+Xyk4ns89/xeOmbQvgdK7IIVdA==}
    engines: {node: '>=6.9.0'}

  '@changesets/apply-release-plan@7.0.0':
    resolution: {integrity: sha512-vfi69JR416qC9hWmFGSxj7N6wA5J222XNBmezSVATPWDVPIF7gkd4d8CpbEbXmRWbVrkoli3oerGS6dcL/BGsQ==}

  '@changesets/assemble-release-plan@6.0.0':
    resolution: {integrity: sha512-4QG7NuisAjisbW4hkLCmGW2lRYdPrKzro+fCtZaILX+3zdUELSvYjpL4GTv0E4aM9Mef3PuIQp89VmHJ4y2bfw==}

  '@changesets/changelog-git@0.2.0':
    resolution: {integrity: sha512-bHOx97iFI4OClIT35Lok3sJAwM31VbUM++gnMBV16fdbtBhgYu4dxsphBF/0AZZsyAHMrnM0yFcj5gZM1py6uQ==}

  '@changesets/cli@2.27.1':
    resolution: {integrity: sha512-iJ91xlvRnnrJnELTp4eJJEOPjgpF3NOh4qeQehM6Ugiz9gJPRZ2t+TsXun6E3AMN4hScZKjqVXl0TX+C7AB3ZQ==}
    hasBin: true

  '@changesets/config@3.0.0':
    resolution: {integrity: sha512-o/rwLNnAo/+j9Yvw9mkBQOZySDYyOr/q+wptRLcAVGlU6djOeP9v1nlalbL9MFsobuBVQbZCTp+dIzdq+CLQUA==}

  '@changesets/errors@0.2.0':
    resolution: {integrity: sha512-6BLOQUscTpZeGljvyQXlWOItQyU71kCdGz7Pi8H8zdw6BI0g3m43iL4xKUVPWtG+qrrL9DTjpdn8eYuCQSRpow==}

  '@changesets/get-dependents-graph@2.0.0':
    resolution: {integrity: sha512-cafUXponivK4vBgZ3yLu944mTvam06XEn2IZGjjKc0antpenkYANXiiE6GExV/yKdsCnE8dXVZ25yGqLYZmScA==}

  '@changesets/get-release-plan@4.0.0':
    resolution: {integrity: sha512-9L9xCUeD/Tb6L/oKmpm8nyzsOzhdNBBbt/ZNcjynbHC07WW4E1eX8NMGC5g5SbM5z/V+MOrYsJ4lRW41GCbg3w==}

  '@changesets/get-version-range-type@0.4.0':
    resolution: {integrity: sha512-hwawtob9DryoGTpixy1D3ZXbGgJu1Rhr+ySH2PvTLHvkZuQ7sRT4oQwMh0hbqZH1weAooedEjRsbrWcGLCeyVQ==}

  '@changesets/git@3.0.0':
    resolution: {integrity: sha512-vvhnZDHe2eiBNRFHEgMiGd2CT+164dfYyrJDhwwxTVD/OW0FUD6G7+4DIx1dNwkwjHyzisxGAU96q0sVNBns0w==}

  '@changesets/logger@0.1.0':
    resolution: {integrity: sha512-pBrJm4CQm9VqFVwWnSqKEfsS2ESnwqwH+xR7jETxIErZcfd1u2zBSqrHbRHR7xjhSgep9x2PSKFKY//FAshA3g==}

  '@changesets/parse@0.4.0':
    resolution: {integrity: sha512-TS/9KG2CdGXS27S+QxbZXgr8uPsP4yNJYb4BC2/NeFUj80Rni3TeD2qwWmabymxmrLo7JEsytXH1FbpKTbvivw==}

  '@changesets/pre@2.0.0':
    resolution: {integrity: sha512-HLTNYX/A4jZxc+Sq8D1AMBsv+1qD6rmmJtjsCJa/9MSRybdxh0mjbTvE6JYZQ/ZiQ0mMlDOlGPXTm9KLTU3jyw==}

  '@changesets/read@0.6.0':
    resolution: {integrity: sha512-ZypqX8+/im1Fm98K4YcZtmLKgjs1kDQ5zHpc2U1qdtNBmZZfo/IBiG162RoP0CUF05tvp2y4IspH11PLnPxuuw==}

  '@changesets/types@4.1.0':
    resolution: {integrity: sha512-LDQvVDv5Kb50ny2s25Fhm3d9QSZimsoUGBsUioj6MC3qbMUCuC8GPIvk/M6IvXx3lYhAs0lwWUQLb+VIEUCECw==}

  '@changesets/types@6.0.0':
    resolution: {integrity: sha512-b1UkfNulgKoWfqyHtzKS5fOZYSJO+77adgL7DLRDr+/7jhChN+QcHnbjiQVOz/U+Ts3PGNySq7diAItzDgugfQ==}

  '@changesets/write@0.3.0':
    resolution: {integrity: sha512-slGLb21fxZVUYbyea+94uFiD6ntQW0M2hIKNznFizDhZPDgn2c/fv1UzzlW43RVzh1BEDuIqW6hzlJ1OflNmcw==}

  '@cspotcode/source-map-support@0.8.1':
    resolution: {integrity: sha512-IchNf6dN4tHoMFIn/7OE8LWZ19Y6q/67Bmf6vnGREv8RSbBVb9LPJxEcnwrcwX6ixSvaiGoomAUvu4YSxXrVgw==}
    engines: {node: '>=12'}

  '@defi-wonderland/smock@2.4.0':
    resolution: {integrity: sha512-eS5fuAa9MOVDvXsT7Qa4v9Tg0Pk5ypfY3JWyW93a5sqyY2E2nCuRRBC53IikM9z0tVB2YYA8C9bWK8Lc47mATw==}
    peerDependencies:
      '@ethersproject/abi': ^5
      '@ethersproject/abstract-provider': ^5
      '@ethersproject/abstract-signer': ^5
      '@nomiclabs/hardhat-ethers': ^2
      ethers: ^5
      hardhat: ^2.21.0

  '@effect/schema@0.69.0':
    resolution: {integrity: sha512-dqVnriWqM8TT8d+5vgg1pH4ZOXfs7tQBVAY5N7PALzIOlZamsBKQCdwvMMqremjSkKITckF8/cIj1eQZHQeg7Q==}
    peerDependencies:
      effect: ^3.5.7

  '@esbuild/aix-ppc64@0.19.12':
    resolution: {integrity: sha512-bmoCYyWdEL3wDQIVbcyzRyeKLgk2WtWLTWz1ZIAZF/EGbNOwSA6ew3PftJ1PqMiOOGu0OyFMzG53L0zqIpPeNA==}
    engines: {node: '>=12'}
    cpu: [ppc64]
    os: [aix]

  '@esbuild/android-arm64@0.19.12':
    resolution: {integrity: sha512-P0UVNGIienjZv3f5zq0DP3Nt2IE/3plFzuaS96vihvD0Hd6H/q4WXUGpCxD/E8YrSXfNyRPbpTq+T8ZQioSuPA==}
    engines: {node: '>=12'}
    cpu: [arm64]
    os: [android]

  '@esbuild/android-arm@0.19.12':
    resolution: {integrity: sha512-qg/Lj1mu3CdQlDEEiWrlC4eaPZ1KztwGJ9B6J+/6G+/4ewxJg7gqj8eVYWvao1bXrqGiW2rsBZFSX3q2lcW05w==}
    engines: {node: '>=12'}
    cpu: [arm]
    os: [android]

  '@esbuild/android-x64@0.19.12':
    resolution: {integrity: sha512-3k7ZoUW6Q6YqhdhIaq/WZ7HwBpnFBlW905Fa4s4qWJyiNOgT1dOqDiVAQFwBH7gBRZr17gLrlFCRzF6jFh7Kew==}
    engines: {node: '>=12'}
    cpu: [x64]
    os: [android]

  '@esbuild/darwin-arm64@0.19.12':
    resolution: {integrity: sha512-B6IeSgZgtEzGC42jsI+YYu9Z3HKRxp8ZT3cqhvliEHovq8HSX2YX8lNocDn79gCKJXOSaEot9MVYky7AKjCs8g==}
    engines: {node: '>=12'}
    cpu: [arm64]
    os: [darwin]

  '@esbuild/darwin-x64@0.19.12':
    resolution: {integrity: sha512-hKoVkKzFiToTgn+41qGhsUJXFlIjxI/jSYeZf3ugemDYZldIXIxhvwN6erJGlX4t5h417iFuheZ7l+YVn05N3A==}
    engines: {node: '>=12'}
    cpu: [x64]
    os: [darwin]

  '@esbuild/freebsd-arm64@0.19.12':
    resolution: {integrity: sha512-4aRvFIXmwAcDBw9AueDQ2YnGmz5L6obe5kmPT8Vd+/+x/JMVKCgdcRwH6APrbpNXsPz+K653Qg8HB/oXvXVukA==}
    engines: {node: '>=12'}
    cpu: [arm64]
    os: [freebsd]

  '@esbuild/freebsd-x64@0.19.12':
    resolution: {integrity: sha512-EYoXZ4d8xtBoVN7CEwWY2IN4ho76xjYXqSXMNccFSx2lgqOG/1TBPW0yPx1bJZk94qu3tX0fycJeeQsKovA8gg==}
    engines: {node: '>=12'}
    cpu: [x64]
    os: [freebsd]

  '@esbuild/linux-arm64@0.19.12':
    resolution: {integrity: sha512-EoTjyYyLuVPfdPLsGVVVC8a0p1BFFvtpQDB/YLEhaXyf/5bczaGeN15QkR+O4S5LeJ92Tqotve7i1jn35qwvdA==}
    engines: {node: '>=12'}
    cpu: [arm64]
    os: [linux]

  '@esbuild/linux-arm@0.19.12':
    resolution: {integrity: sha512-J5jPms//KhSNv+LO1S1TX1UWp1ucM6N6XuL6ITdKWElCu8wXP72l9MM0zDTzzeikVyqFE6U8YAV9/tFyj0ti+w==}
    engines: {node: '>=12'}
    cpu: [arm]
    os: [linux]

  '@esbuild/linux-ia32@0.19.12':
    resolution: {integrity: sha512-Thsa42rrP1+UIGaWz47uydHSBOgTUnwBwNq59khgIwktK6x60Hivfbux9iNR0eHCHzOLjLMLfUMLCypBkZXMHA==}
    engines: {node: '>=12'}
    cpu: [ia32]
    os: [linux]

  '@esbuild/linux-loong64@0.19.12':
    resolution: {integrity: sha512-LiXdXA0s3IqRRjm6rV6XaWATScKAXjI4R4LoDlvO7+yQqFdlr1Bax62sRwkVvRIrwXxvtYEHHI4dm50jAXkuAA==}
    engines: {node: '>=12'}
    cpu: [loong64]
    os: [linux]

  '@esbuild/linux-mips64el@0.19.12':
    resolution: {integrity: sha512-fEnAuj5VGTanfJ07ff0gOA6IPsvrVHLVb6Lyd1g2/ed67oU1eFzL0r9WL7ZzscD+/N6i3dWumGE1Un4f7Amf+w==}
    engines: {node: '>=12'}
    cpu: [mips64el]
    os: [linux]

  '@esbuild/linux-ppc64@0.19.12':
    resolution: {integrity: sha512-nYJA2/QPimDQOh1rKWedNOe3Gfc8PabU7HT3iXWtNUbRzXS9+vgB0Fjaqr//XNbd82mCxHzik2qotuI89cfixg==}
    engines: {node: '>=12'}
    cpu: [ppc64]
    os: [linux]

  '@esbuild/linux-riscv64@0.19.12':
    resolution: {integrity: sha512-2MueBrlPQCw5dVJJpQdUYgeqIzDQgw3QtiAHUC4RBz9FXPrskyyU3VI1hw7C0BSKB9OduwSJ79FTCqtGMWqJHg==}
    engines: {node: '>=12'}
    cpu: [riscv64]
    os: [linux]

  '@esbuild/linux-s390x@0.19.12':
    resolution: {integrity: sha512-+Pil1Nv3Umes4m3AZKqA2anfhJiVmNCYkPchwFJNEJN5QxmTs1uzyy4TvmDrCRNT2ApwSari7ZIgrPeUx4UZDg==}
    engines: {node: '>=12'}
    cpu: [s390x]
    os: [linux]

  '@esbuild/linux-x64@0.19.12':
    resolution: {integrity: sha512-B71g1QpxfwBvNrfyJdVDexenDIt1CiDN1TIXLbhOw0KhJzE78KIFGX6OJ9MrtC0oOqMWf+0xop4qEU8JrJTwCg==}
    engines: {node: '>=12'}
    cpu: [x64]
    os: [linux]

  '@esbuild/netbsd-x64@0.19.12':
    resolution: {integrity: sha512-3ltjQ7n1owJgFbuC61Oj++XhtzmymoCihNFgT84UAmJnxJfm4sYCiSLTXZtE00VWYpPMYc+ZQmB6xbSdVh0JWA==}
    engines: {node: '>=12'}
    cpu: [x64]
    os: [netbsd]

  '@esbuild/openbsd-x64@0.19.12':
    resolution: {integrity: sha512-RbrfTB9SWsr0kWmb9srfF+L933uMDdu9BIzdA7os2t0TXhCRjrQyCeOt6wVxr79CKD4c+p+YhCj31HBkYcXebw==}
    engines: {node: '>=12'}
    cpu: [x64]
    os: [openbsd]

  '@esbuild/sunos-x64@0.19.12':
    resolution: {integrity: sha512-HKjJwRrW8uWtCQnQOz9qcU3mUZhTUQvi56Q8DPTLLB+DawoiQdjsYq+j+D3s9I8VFtDr+F9CjgXKKC4ss89IeA==}
    engines: {node: '>=12'}
    cpu: [x64]
    os: [sunos]

  '@esbuild/win32-arm64@0.19.12':
    resolution: {integrity: sha512-URgtR1dJnmGvX864pn1B2YUYNzjmXkuJOIqG2HdU62MVS4EHpU2946OZoTMnRUHklGtJdJZ33QfzdjGACXhn1A==}
    engines: {node: '>=12'}
    cpu: [arm64]
    os: [win32]

  '@esbuild/win32-ia32@0.19.12':
    resolution: {integrity: sha512-+ZOE6pUkMOJfmxmBZElNOx72NKpIa/HFOMGzu8fqzQJ5kgf6aTGrcJaFsNiVMH4JKpMipyK+7k0n2UXN7a8YKQ==}
    engines: {node: '>=12'}
    cpu: [ia32]
    os: [win32]

  '@esbuild/win32-x64@0.19.12':
    resolution: {integrity: sha512-T1QyPSDCyMXaO3pzBkF96E8xMkiRYbUEZADd29SyPGabqxMViNoii+NcK7eWJAEoU6RZyEm5lVSIjTmcdoB9HA==}
    engines: {node: '>=12'}
    cpu: [x64]
    os: [win32]

  '@eslint-community/eslint-utils@4.4.0':
    resolution: {integrity: sha512-1/sA4dwrzBAyeUoQ6oxahHKmrZvsnLCg4RfxW3ZFGGmQkSNQPFNLV9CUEFQP1x9EYXHTo5p6xdhZM1Ne9p/AfA==}
    engines: {node: ^12.22.0 || ^14.17.0 || >=16.0.0}
    peerDependencies:
      eslint: ^6.0.0 || ^7.0.0 || >=8.0.0

  '@eslint-community/regexpp@4.10.0':
    resolution: {integrity: sha512-Cu96Sd2By9mCNTx2iyKOmq10v22jUVQv0lQnlGNy16oE9589yE+QADPbrMGCkA51cKZSg3Pu/aTJVTGfL/qjUA==}
    engines: {node: ^12.0.0 || ^14.0.0 || >=16.0.0}

  '@eslint/eslintrc@2.1.4':
    resolution: {integrity: sha512-269Z39MS6wVJtsoUl10L60WdkhJVdPG24Q4eZTH3nnF6lpvSShEK3wQjDX9JRWAUPvPh7COouPpU9IrqaZFvtQ==}
    engines: {node: ^12.22.0 || ^14.17.0 || >=16.0.0}

  '@eslint/js@8.57.0':
    resolution: {integrity: sha512-Ys+3g2TaW7gADOJzPt83SJtCDhMjndcDMFVQ/Tj9iA1BfJzFKD9mAUXT3OenpuPHbI6P/myECxRJrofUsDx/5g==}
    engines: {node: ^12.22.0 || ^14.17.0 || >=16.0.0}

  '@ethersproject/abi@5.7.0':
    resolution: {integrity: sha512-351ktp42TiRcYB3H1OP8yajPeAQstMW/yCFokj/AthP9bLHzQFPlOrxOcwYEDkUAICmOHljvN4K39OMTMUa9RA==}

  '@ethersproject/abstract-provider@5.7.0':
    resolution: {integrity: sha512-R41c9UkchKCpAqStMYUpdunjo3pkEvZC3FAwZn5S5MGbXoMQOHIdHItezTETxAO5bevtMApSyEhn9+CHcDsWBw==}

  '@ethersproject/abstract-signer@5.7.0':
    resolution: {integrity: sha512-a16V8bq1/Cz+TGCkE2OPMTOUDLS3grCpdjoJCYNnVBbdYEMSgKrU0+B90s8b6H+ByYTBZN7a3g76jdIJi7UfKQ==}

  '@ethersproject/address@5.7.0':
    resolution: {integrity: sha512-9wYhYt7aghVGo758POM5nqcOMaE168Q6aRLJZwUmiqSrAungkG74gSSeKEIR7ukixesdRZGPgVqme6vmxs1fkA==}

  '@ethersproject/base64@5.7.0':
    resolution: {integrity: sha512-Dr8tcHt2mEbsZr/mwTPIQAf3Ai0Bks/7gTw9dSqk1mQvhW3XvRlmDJr/4n+wg1JmCl16NZue17CDh8xb/vZ0sQ==}

  '@ethersproject/basex@5.7.0':
    resolution: {integrity: sha512-ywlh43GwZLv2Voc2gQVTKBoVQ1mti3d8HK5aMxsfu/nRDnMmNqaSJ3r3n85HBByT8OpoY96SXM1FogC533T4zw==}

  '@ethersproject/bignumber@5.7.0':
    resolution: {integrity: sha512-n1CAdIHRWjSucQO3MC1zPSVgV/6dy/fjL9pMrPP9peL+QxEg9wOsVqwD4+818B6LUEtaXzVHQiuivzRoxPxUGw==}

  '@ethersproject/bytes@5.7.0':
    resolution: {integrity: sha512-nsbxwgFXWh9NyYWo+U8atvmMsSdKJprTcICAkvbBffT75qDocbuggBU0SJiVK2MuTrp0q+xvLkTnGMPK1+uA9A==}

  '@ethersproject/constants@5.7.0':
    resolution: {integrity: sha512-DHI+y5dBNvkpYUMiRQyxRBYBefZkJfo70VUkUAsRjcPs47muV9evftfZ0PJVCXYbAiCgght0DtcF9srFQmIgWA==}

  '@ethersproject/contracts@5.7.0':
    resolution: {integrity: sha512-5GJbzEU3X+d33CdfPhcyS+z8MzsTrBGk/sc+G+59+tPa9yFkl6HQ9D6L0QMgNTA9q8dT0XKxxkyp883XsQvbbg==}

  '@ethersproject/hash@5.7.0':
    resolution: {integrity: sha512-qX5WrQfnah1EFnO5zJv1v46a8HW0+E5xuBBDTwMFZLuVTx0tbU2kkx15NqdjxecrLGatQN9FGQKpb1FKdHCt+g==}

  '@ethersproject/hdnode@5.7.0':
    resolution: {integrity: sha512-OmyYo9EENBPPf4ERhR7oj6uAtUAhYGqOnIS+jE5pTXvdKBS99ikzq1E7Iv0ZQZ5V36Lqx1qZLeak0Ra16qpeOg==}

  '@ethersproject/json-wallets@5.7.0':
    resolution: {integrity: sha512-8oee5Xgu6+RKgJTkvEMl2wDgSPSAQ9MB/3JYjFV9jlKvcYHUXZC+cQp0njgmxdHkYWn8s6/IqIZYm0YWCjO/0g==}

  '@ethersproject/keccak256@5.7.0':
    resolution: {integrity: sha512-2UcPboeL/iW+pSg6vZ6ydF8tCnv3Iu/8tUmLLzWWGzxWKFFqOBQFLo6uLUv6BDrLgCDfN28RJ/wtByx+jZ4KBg==}

  '@ethersproject/logger@5.7.0':
    resolution: {integrity: sha512-0odtFdXu/XHtjQXJYA3u9G0G8btm0ND5Cu8M7i5vhEcE8/HmF4Lbdqanwyv4uQTr2tx6b7fQRmgLrsnpQlmnig==}

  '@ethersproject/networks@5.7.1':
    resolution: {integrity: sha512-n/MufjFYv3yFcUyfhnXotyDlNdFb7onmkSy8aQERi2PjNcnWQ66xXxa3XlS8nCcA8aJKJjIIMNJTC7tu80GwpQ==}

  '@ethersproject/pbkdf2@5.7.0':
    resolution: {integrity: sha512-oR/dBRZR6GTyaofd86DehG72hY6NpAjhabkhxgr3X2FpJtJuodEl2auADWBZfhDHgVCbu3/H/Ocq2uC6dpNjjw==}

  '@ethersproject/properties@5.7.0':
    resolution: {integrity: sha512-J87jy8suntrAkIZtecpxEPxY//szqr1mlBaYlQ0r4RCaiD2hjheqF9s1LVE8vVuJCXisjIP+JgtK/Do54ej4Sw==}

  '@ethersproject/providers@5.7.2':
    resolution: {integrity: sha512-g34EWZ1WWAVgr4aptGlVBF8mhl3VWjv+8hoAnzStu8Ah22VHBsuGzP17eb6xDVRzw895G4W7vvx60lFFur/1Rg==}

  '@ethersproject/random@5.7.0':
    resolution: {integrity: sha512-19WjScqRA8IIeWclFme75VMXSBvi4e6InrUNuaR4s5pTF2qNhcGdCUwdxUVGtDDqC00sDLCO93jPQoDUH4HVmQ==}

  '@ethersproject/rlp@5.7.0':
    resolution: {integrity: sha512-rBxzX2vK8mVF7b0Tol44t5Tb8gomOHkj5guL+HhzQ1yBh/ydjGnpw6at+X6Iw0Kp3OzzzkcKp8N9r0W4kYSs9w==}

  '@ethersproject/sha2@5.7.0':
    resolution: {integrity: sha512-gKlH42riwb3KYp0reLsFTokByAKoJdgFCwI+CCiX/k+Jm2mbNs6oOaCjYQSlI1+XBVejwH2KrmCbMAT/GnRDQw==}

  '@ethersproject/signing-key@5.7.0':
    resolution: {integrity: sha512-MZdy2nL3wO0u7gkB4nA/pEf8lu1TlFswPNmy8AiYkfKTdO6eXBJyUdmHO/ehm/htHw9K/qF8ujnTyUAD+Ry54Q==}

  '@ethersproject/solidity@5.7.0':
    resolution: {integrity: sha512-HmabMd2Dt/raavyaGukF4XxizWKhKQ24DoLtdNbBmNKUOPqwjsKQSdV9GQtj9CBEea9DlzETlVER1gYeXXBGaA==}

  '@ethersproject/strings@5.7.0':
    resolution: {integrity: sha512-/9nu+lj0YswRNSH0NXYqrh8775XNyEdUQAuf3f+SmOrnVewcJ5SBNAjF7lpgehKi4abvNNXyf+HX86czCdJ8Mg==}

  '@ethersproject/transactions@5.7.0':
    resolution: {integrity: sha512-kmcNicCp1lp8qanMTC3RIikGgoJ80ztTyvtsFvCYpSCfkjhD0jZ2LOrnbcuxuToLIUYYf+4XwD1rP+B/erDIhQ==}

  '@ethersproject/units@5.7.0':
    resolution: {integrity: sha512-pD3xLMy3SJu9kG5xDGI7+xhTEmGXlEqXU4OfNapmfnxLVY4EMSSRp7j1k7eezutBPH7RBN/7QPnwR7hzNlEFeg==}

  '@ethersproject/wallet@5.7.0':
    resolution: {integrity: sha512-MhmXlJXEJFBFVKrDLB4ZdDzxcBxQ3rLyCkhNqVu3CDYvR97E+8r01UgrI+TI99Le+aYm/in/0vp86guJuM7FCA==}

  '@ethersproject/web@5.7.1':
    resolution: {integrity: sha512-Gueu8lSvyjBWL4cYsWsjh6MtMwM0+H4HvqFPZfB6dV8ctbP9zFAO73VG1cMWae0FLPCtz0peKPpZY8/ugJJX2w==}

  '@ethersproject/wordlists@5.7.0':
    resolution: {integrity: sha512-S2TFNJNfHWVHNE6cNDjbVlZ6MgE17MIxMbMg2zv3wn+3XSJGosL1m9ZVv3GXCf/2ymSsQ+hRI5IzoMJTG6aoVA==}

  '@fastify/busboy@2.1.0':
    resolution: {integrity: sha512-+KpH+QxZU7O4675t3mnkQKcZZg56u+K/Ct2K+N2AZYNVK8kyeo/bI18tI8aPm3tvNNRyTWfj6s5tnGNlcbQRsA==}
    engines: {node: '>=14'}

  '@humanwhocodes/config-array@0.11.14':
    resolution: {integrity: sha512-3T8LkOmg45BV5FICb15QQMsyUSWrQ8AygVfC7ZG32zOalnqrilm018ZVCw0eapXux8FtA33q8PSRSstjee3jSg==}
    engines: {node: '>=10.10.0'}
    deprecated: Use @eslint/config-array instead

  '@humanwhocodes/module-importer@1.0.1':
    resolution: {integrity: sha512-bxveV4V8v5Yb4ncFTT3rPSgZBOpCkjfK0y4oVVVJwIuDVBRMDXrPyXRL988i5ap9m9bnyEEjWfm5WkBmtffLfA==}
    engines: {node: '>=12.22'}

  '@humanwhocodes/object-schema@2.0.3':
    resolution: {integrity: sha512-93zYdMES/c1D69yZiKDBj0V24vqNzB/koF26KPaagAfd3P/4gUlh3Dys5ogAK+Exi9QyzlD8x/08Zt7wIKcDcA==}
    deprecated: Use @eslint/object-schema instead

  '@jridgewell/resolve-uri@3.1.2':
    resolution: {integrity: sha512-bRISgCIjP20/tbWSPWMEi54QVPRZExkuD9lJL+UIxUKtwVJA8wW1Trb1jMs1RFXo1CBTNZ/5hpC9QvmKWdopKw==}
    engines: {node: '>=6.0.0'}

  '@jridgewell/sourcemap-codec@1.4.15':
    resolution: {integrity: sha512-eF2rxCRulEKXHTRiDrDy6erMYWqNw4LPdQ8UQA4huuxaQsVeRPFl2oM8oDGxMFhJUWZf9McpLtJasDDZb/Bpeg==}

  '@jridgewell/trace-mapping@0.3.9':
    resolution: {integrity: sha512-3Belt6tdc8bPgAtbcmdtNJlirVoTmEb5e2gC94PnkwEW9jI6CAHUeoG85tjWP5WquqfavoMtMwiG4P926ZKKuQ==}

  '@kwsites/file-exists@1.1.1':
    resolution: {integrity: sha512-m9/5YGR18lIwxSFDwfE3oA7bWuq9kdau6ugN4H2rJeyhFQZcG9AgSHkQtSD15a8WvTgfz9aikZMrKPHvbpqFiw==}

  '@kwsites/promise-deferred@1.1.1':
    resolution: {integrity: sha512-GaHYm+c0O9MjZRu0ongGBRbinu8gVAMd2UZjji6jVmqKtZluZnptXGWhz1E8j8D2HJ3f/yMxKAUC0b+57wncIw==}

  '@manypkg/find-root@1.1.0':
    resolution: {integrity: sha512-mki5uBvhHzO8kYYix/WRy2WX8S3B5wdVSc9D6KcU5lQNglP2yt58/VfLuAK49glRXChosY8ap2oJ1qgma3GUVA==}

  '@manypkg/get-packages@1.1.3':
    resolution: {integrity: sha512-fo+QhuU3qE/2TQMQmbVMqaQ6EWbMhi4ABWP+O4AM1NqPBuy0OrApV5LO6BrrgnhtAHS2NH6RrVk9OL181tTi8A==}

  '@metamask/eth-sig-util@4.0.1':
    resolution: {integrity: sha512-tghyZKLHZjcdlDqCA3gNZmLeR0XvOE9U1qoQO9ohyAZT6Pya+H9vkBPcsyXytmYLNgVoin7CKCmweo/R43V+tQ==}
    engines: {node: '>=12.0.0'}

  '@napi-rs/cli@2.18.4':
    resolution: {integrity: sha512-SgJeA4df9DE2iAEpr3M2H0OKl/yjtg1BnRI5/JyowS71tUWhrfSu2LT0V3vlHET+g1hBVlrO60PmEXwUEKp8Mg==}
    engines: {node: '>= 10'}
    hasBin: true

  '@noble/curves@1.2.0':
    resolution: {integrity: sha512-oYclrNgRaM9SsBUBVbb8M6DTV7ZHRTKugureoYEncY5c65HOmRzvSiTE3y5CYaPYJA/GVkrhXEoF0M3Ya9PMnw==}

  '@noble/hashes@1.2.0':
    resolution: {integrity: sha512-FZfhjEDbT5GRswV3C6uvLPHMiVD6lQBmpoX5+eSiPaMTXte/IKqI5dykDxzZB/WBeK/CDuQRBWarPdi3FNY2zQ==}

  '@noble/hashes@1.3.2':
    resolution: {integrity: sha512-MVC8EAQp7MvEcm30KWENFjgR+Mkmf+D189XJTkFIlwohU5hcBbn1ZkKq7KVTi2Hme3PMGF390DaL52beVrIihQ==}
    engines: {node: '>= 16'}

  '@noble/secp256k1@1.7.1':
    resolution: {integrity: sha512-hOUk6AyBFmqVrv7k5WAw/LpszxVbj9gGN4JRkIX52fdFAj1UA61KXmZDvqVEm+pOyec3+fIeZB02LYa/pWOArw==}

  '@nodelib/fs.scandir@2.1.5':
    resolution: {integrity: sha512-vq24Bq3ym5HEQm2NKCr3yXDwjc7vTsEThRDnkp2DK9p1uqLR+DHurm/NOTo0KG7HYHU7eppKZj3MyqYuMBf62g==}
    engines: {node: '>= 8'}

  '@nodelib/fs.stat@2.0.5':
    resolution: {integrity: sha512-RkhPPp2zrqDAQA/2jNhnztcPAlv64XdhIp7a7454A5ovI7Bukxgt7MX7udwAu3zg1DcpPU0rz3VV1SeaqvY4+A==}
    engines: {node: '>= 8'}

  '@nodelib/fs.walk@1.2.8':
    resolution: {integrity: sha512-oGB+UxlgWcgQkgwo8GcEGwemoTFt3FIO9ababBmaGwXIoBKZ+GTy0pP185beGg7Llih/NSHSV2XAs1lnznocSg==}
    engines: {node: '>= 8'}

  '@nomicfoundation/edr-darwin-arm64@0.7.0':
    resolution: {integrity: sha512-vAH20oh4GaSB/iQFTRcoO8jLc0CLd9XuLY9I7vtcqZWAiM4U1J4Y8cu67PWmtxbvUQOqXR7S6FtAr8/AlWm14g==}
    engines: {node: '>= 18'}

  '@nomicfoundation/edr-darwin-x64@0.7.0':
    resolution: {integrity: sha512-WHDdIrPvLlgXQr2eKypBM5xOZAwdxhDAEQIvEMQL8tEEm2qYW2bliUlssBPrs8E3bdivFbe1HizImslMAfU3+g==}
    engines: {node: '>= 18'}

  '@nomicfoundation/edr-linux-arm64-gnu@0.7.0':
    resolution: {integrity: sha512-WXpJB54ukz1no7gxCPXVEw9pgl/9UZ/WO3l1ctyv/T7vOygjqA4SUd6kppTs6MNXAuTiisPtvJ/fmvHiMBLrsw==}
    engines: {node: '>= 18'}

  '@nomicfoundation/edr-linux-arm64-musl@0.7.0':
    resolution: {integrity: sha512-1iZYOcEgc+zJI7JQrlAFziuy9sBz1WgnIx3HIIu0J7lBRZ/AXeHHgATb+4InqxtEx9O3W8A0s7f11SyFqJL4Aw==}
    engines: {node: '>= 18'}

  '@nomicfoundation/edr-linux-x64-gnu@0.7.0':
    resolution: {integrity: sha512-wSjC94WcR5MM8sg9w3OsAmT6+bbmChJw6uJKoXR3qscps/jdhjzJWzfgT0XGRq3XMUfimyafW2RWOyfX3ouhrQ==}
    engines: {node: '>= 18'}

  '@nomicfoundation/edr-linux-x64-musl@0.7.0':
    resolution: {integrity: sha512-Us22+AZ7wkG1mZwxqE4S4ZcuwkEA5VrUiBOJSvKHGOgy6vFvB/Euh5Lkp4GovwjrtiXuvyGO2UmtkzymZKDxZw==}
    engines: {node: '>= 18'}

  '@nomicfoundation/edr-win32-x64-msvc@0.7.0':
    resolution: {integrity: sha512-HAry0heTsWkzReVtjHwoIq3BgFCvXpVhJ5qPmTnegZGsr/KxqvMmHyDMifzKao4bycU8yrpTSyOiAJt27RWjzQ==}
    engines: {node: '>= 18'}

  '@nomicfoundation/edr@0.7.0':
    resolution: {integrity: sha512-+Zyu7TE47TGNcPhOfWLPA/zISs32WDMXrhSWdWYyPHDVn/Uux5TVuOeScKb0BR/R8EJ+leR8COUF/EGxvDOVKg==}
    engines: {node: '>= 18'}

  '@nomicfoundation/ethereumjs-block@5.0.4':
    resolution: {integrity: sha512-AcyacJ9eX/uPEvqsPiB+WO1ymE+kyH48qGGiGV+YTojdtas8itUTW5dehDSOXEEItWGbbzEJ4PRqnQZlWaPvDw==}
    engines: {node: '>=18'}

  '@nomicfoundation/ethereumjs-common@4.0.4':
    resolution: {integrity: sha512-9Rgb658lcWsjiicr5GzNCjI1llow/7r0k50dLL95OJ+6iZJcVbi15r3Y0xh2cIO+zgX0WIHcbzIu6FeQf9KPrg==}

  '@nomicfoundation/ethereumjs-rlp@5.0.4':
    resolution: {integrity: sha512-8H1S3s8F6QueOc/X92SdrA4RDenpiAEqMg5vJH99kcQaCy/a3Q6fgseo75mgWlbanGJXSlAPtnCeG9jvfTYXlw==}
    engines: {node: '>=18'}
    hasBin: true

  '@nomicfoundation/ethereumjs-trie@6.0.4':
    resolution: {integrity: sha512-3nSwQiFMvr2VFe/aZUyinuohYvtytUqZCUCvIWcPJ/BwJH6oQdZRB42aNFBJ/8nAh2s3OcroWpBLskzW01mFKA==}
    engines: {node: '>=18'}

  '@nomicfoundation/ethereumjs-tx@5.0.4':
    resolution: {integrity: sha512-Xjv8wAKJGMrP1f0n2PeyfFCCojHd7iS3s/Ab7qzF1S64kxZ8Z22LCMynArYsVqiFx6rzYy548HNVEyI+AYN/kw==}
    engines: {node: '>=18'}
    peerDependencies:
      c-kzg: ^2.1.2
    peerDependenciesMeta:
      c-kzg:
        optional: true

  '@nomicfoundation/ethereumjs-util@9.0.4':
    resolution: {integrity: sha512-sLOzjnSrlx9Bb9EFNtHzK/FJFsfg2re6bsGqinFinH1gCqVfz9YYlXiMWwDM4C/L4ywuHFCYwfKTVr/QHQcU0Q==}
    engines: {node: '>=18'}
    peerDependencies:
      c-kzg: ^2.1.2
    peerDependenciesMeta:
      c-kzg:
        optional: true

  '@nomicfoundation/solidity-analyzer-darwin-arm64@0.1.1':
    resolution: {integrity: sha512-KcTodaQw8ivDZyF+D76FokN/HdpgGpfjc/gFCImdLUyqB6eSWVaZPazMbeAjmfhx3R0zm/NYVzxwAokFKgrc0w==}
    engines: {node: '>= 10'}
    cpu: [arm64]
    os: [darwin]

  '@nomicfoundation/solidity-analyzer-darwin-x64@0.1.1':
    resolution: {integrity: sha512-XhQG4BaJE6cIbjAVtzGOGbK3sn1BO9W29uhk9J8y8fZF1DYz0Doj8QDMfpMu+A6TjPDs61lbsmeYodIDnfveSA==}
    engines: {node: '>= 10'}
    cpu: [x64]
    os: [darwin]

  '@nomicfoundation/solidity-analyzer-freebsd-x64@0.1.1':
    resolution: {integrity: sha512-GHF1VKRdHW3G8CndkwdaeLkVBi5A9u2jwtlS7SLhBc8b5U/GcoL39Q+1CSO3hYqePNP+eV5YI7Zgm0ea6kMHoA==}
    engines: {node: '>= 10'}
    cpu: [x64]
    os: [freebsd]

  '@nomicfoundation/solidity-analyzer-linux-arm64-gnu@0.1.1':
    resolution: {integrity: sha512-g4Cv2fO37ZsUENQ2vwPnZc2zRenHyAxHcyBjKcjaSmmkKrFr64yvzeNO8S3GBFCo90rfochLs99wFVGT/0owpg==}
    engines: {node: '>= 10'}
    cpu: [arm64]
    os: [linux]

  '@nomicfoundation/solidity-analyzer-linux-arm64-musl@0.1.1':
    resolution: {integrity: sha512-WJ3CE5Oek25OGE3WwzK7oaopY8xMw9Lhb0mlYuJl/maZVo+WtP36XoQTb7bW/i8aAdHW5Z+BqrHMux23pvxG3w==}
    engines: {node: '>= 10'}
    cpu: [arm64]
    os: [linux]

  '@nomicfoundation/solidity-analyzer-linux-x64-gnu@0.1.1':
    resolution: {integrity: sha512-5WN7leSr5fkUBBjE4f3wKENUy9HQStu7HmWqbtknfXkkil+eNWiBV275IOlpXku7v3uLsXTOKpnnGHJYI2qsdA==}
    engines: {node: '>= 10'}
    cpu: [x64]
    os: [linux]

  '@nomicfoundation/solidity-analyzer-linux-x64-musl@0.1.1':
    resolution: {integrity: sha512-KdYMkJOq0SYPQMmErv/63CwGwMm5XHenEna9X9aB8mQmhDBrYrlAOSsIPgFCUSL0hjxE3xHP65/EPXR/InD2+w==}
    engines: {node: '>= 10'}
    cpu: [x64]
    os: [linux]

  '@nomicfoundation/solidity-analyzer-win32-arm64-msvc@0.1.1':
    resolution: {integrity: sha512-VFZASBfl4qiBYwW5xeY20exWhmv6ww9sWu/krWSesv3q5hA0o1JuzmPHR4LPN6SUZj5vcqci0O6JOL8BPw+APg==}
    engines: {node: '>= 10'}
    cpu: [arm64]
    os: [win32]

  '@nomicfoundation/solidity-analyzer-win32-ia32-msvc@0.1.1':
    resolution: {integrity: sha512-JnFkYuyCSA70j6Si6cS1A9Gh1aHTEb8kOTBApp/c7NRTFGNMH8eaInKlyuuiIbvYFhlXW4LicqyYuWNNq9hkpQ==}
    engines: {node: '>= 10'}
    cpu: [ia32]
    os: [win32]

  '@nomicfoundation/solidity-analyzer-win32-x64-msvc@0.1.1':
    resolution: {integrity: sha512-HrVJr6+WjIXGnw3Q9u6KQcbZCtk0caVWhCdFADySvRyUxJ8PnzlaP+MhwNE8oyT8OZ6ejHBRrrgjSqDCFXGirw==}
    engines: {node: '>= 10'}
    cpu: [x64]
    os: [win32]

  '@nomicfoundation/solidity-analyzer@0.1.1':
    resolution: {integrity: sha512-1LMtXj1puAxyFusBgUIy5pZk3073cNXYnXUpuNKFghHbIit/xZgbk0AokpUADbNm3gyD6bFWl3LRFh3dhVdREg==}
    engines: {node: '>= 12'}

  '@nomiclabs/hardhat-ethers@2.2.3':
    resolution: {integrity: sha512-YhzPdzb612X591FOe68q+qXVXGG2ANZRvDo0RRUtimev85rCrAlv/TLMEZw5c+kq9AbzocLTVX/h2jVIFPL9Xg==}
    peerDependencies:
      ethers: ^5.0.0
      hardhat: ^2.0.0

  '@pkgr/core@0.1.1':
    resolution: {integrity: sha512-cq8o4cWH0ibXh9VGi5P20Tu9XF/0fFXl9EUinr9QfTM7a7p0oTA4iJRCQWppXR1Pg8dSM0UCItCkPwsk9qWWYA==}
    engines: {node: ^12.20.0 || ^14.18.0 || >=16.0.0}

  '@scure/base@1.1.5':
    resolution: {integrity: sha512-Brj9FiG2W1MRQSTB212YVPRrcbjkv48FoZi/u4l/zds/ieRrqsh7aUf6CLwkAq61oKXr/ZlTzlY66gLIj3TFTQ==}

  '@scure/bip32@1.1.5':
    resolution: {integrity: sha512-XyNh1rB0SkEqd3tXcXMi+Xe1fvg+kUIcoRIEujP1Jgv7DqW2r9lg3Ah0NkFaCs9sTkQAQA8kw7xiRXzENi9Rtw==}

  '@scure/bip39@1.1.1':
    resolution: {integrity: sha512-t+wDck2rVkh65Hmv280fYdVdY25J9YeEUIgn2LG1WM6gxFkGzcksoDiUkWVpVp3Oex9xGC68JU2dSbUfwZ2jPg==}

  '@sentry/core@5.30.0':
    resolution: {integrity: sha512-TmfrII8w1PQZSZgPpUESqjB+jC6MvZJZdLtE/0hZ+SrnKhW3x5WlYLvTXZpcWePYBku7rl2wn1RZu6uT0qCTeg==}
    engines: {node: '>=6'}

  '@sentry/hub@5.30.0':
    resolution: {integrity: sha512-2tYrGnzb1gKz2EkMDQcfLrDTvmGcQPuWxLnJKXJvYTQDGLlEvi2tWz1VIHjunmOvJrB5aIQLhm+dcMRwFZDCqQ==}
    engines: {node: '>=6'}

  '@sentry/minimal@5.30.0':
    resolution: {integrity: sha512-BwWb/owZKtkDX+Sc4zCSTNcvZUq7YcH3uAVlmh/gtR9rmUvbzAA3ewLuB3myi4wWRAMEtny6+J/FN/x+2wn9Xw==}
    engines: {node: '>=6'}

  '@sentry/node@5.30.0':
    resolution: {integrity: sha512-Br5oyVBF0fZo6ZS9bxbJZG4ApAjRqAnqFFurMVJJdunNb80brh7a5Qva2kjhm+U6r9NJAB5OmDyPkA1Qnt+QVg==}
    engines: {node: '>=6'}

  '@sentry/tracing@5.30.0':
    resolution: {integrity: sha512-dUFowCr0AIMwiLD7Fs314Mdzcug+gBVo/+NCMyDw8tFxJkwWAKl7Qa2OZxLQ0ZHjakcj1hNKfCQJ9rhyfOl4Aw==}
    engines: {node: '>=6'}

  '@sentry/types@5.30.0':
    resolution: {integrity: sha512-R8xOqlSTZ+htqrfteCWU5Nk0CDN5ApUTvrlvBuiH1DyP6czDZ4ktbZB0hAgBlVcK0U+qpD3ag3Tqqpa5Q67rPw==}
    engines: {node: '>=6'}

  '@sentry/utils@5.30.0':
    resolution: {integrity: sha512-zaYmoH0NWWtvnJjC9/CBseXMtKHm/tm40sz3YfJRxeQjyzRqNQPgivpd9R/oDJCYj999mzdW382p/qi2ypjLww==}
    engines: {node: '>=6'}

  '@sindresorhus/merge-streams@2.3.0':
    resolution: {integrity: sha512-LtoMMhxAlorcGhmFYI+LhPgbPZCkgP6ra1YL604EeF6U98pLlQ3iWIGMdWSC+vWmPBWBNgmDBAhnAobLROJmwg==}
    engines: {node: '>=18'}

  '@sinonjs/commons@1.8.6':
    resolution: {integrity: sha512-Ky+XkAkqPZSm3NLBeUng77EBQl3cmeJhITaGHdYH8kjVB+aun3S4XBRti2zt17mtt0mIUDiNxYeoJm6drVvBJQ==}

  '@sinonjs/fake-timers@6.0.1':
    resolution: {integrity: sha512-MZPUxrmFubI36XS1DI3qmI0YdN1gks62JtFZvxR67ljjSNCeK6U08Zx4msEWOXuofgqUt6zPHSi1H9fbjR/NRA==}

  '@sinonjs/samsam@5.3.1':
    resolution: {integrity: sha512-1Hc0b1TtyfBu8ixF/tpfSHTVWKwCBLY4QJbkgnE7HcwyvT2xArDxb4K7dMgqRm3szI+LJbzmW/s4xxEhv6hwDg==}

  '@sinonjs/text-encoding@0.7.2':
    resolution: {integrity: sha512-sXXKG+uL9IrKqViTtao2Ws6dy0znu9sOaP1di/jKGW1M6VssO8vlpXCQcpZ+jisQ1tTFAC5Jo/EOzFbggBagFQ==}

  '@tsconfig/node10@1.0.11':
    resolution: {integrity: sha512-DcRjDCujK/kCk/cUe8Xz8ZSpm8mS3mNNpta+jGCA6USEDfktlNvm1+IuZ9eTcDbNk41BHwpHHeW+N1lKCz4zOw==}

  '@tsconfig/node12@1.0.11':
    resolution: {integrity: sha512-cqefuRsh12pWyGsIoBKJA9luFu3mRxCA+ORZvA4ktLSzIuCUtWVxGIuXigEwO5/ywWFMZ2QEGKWvkZG1zDMTag==}

  '@tsconfig/node14@1.0.3':
    resolution: {integrity: sha512-ysT8mhdixWK6Hw3i1V2AeRqZ5WfXg1G43mqoYlM2nc6388Fq5jcXyr5mRsqViLx/GJYdoL0bfXD8nmF+Zn/Iow==}

  '@tsconfig/node16@1.0.4':
    resolution: {integrity: sha512-vxhUy4J8lyeyinH7Azl1pdd43GJhZH/tP2weN8TntQblOY+A0XbT8DJk1/oCPuOOyg/Ja757rG0CgHcWC8OfMA==}

  '@tsconfig/node20@20.1.4':
    resolution: {integrity: sha512-sqgsT69YFeLWf5NtJ4Xq/xAF8p4ZQHlmGW74Nu2tD4+g5fAsposc4ZfaaPixVu4y01BEiDCWLRDCvDM5JOsRxg==}

  '@types/argparse@2.0.16':
    resolution: {integrity: sha512-aMqBra2JlqpFeCWOinCtpRpiCkPIXH8hahW2+FkGzvWjfE5sAqtOcrjN5DRcMnTQqFDe6gb1CVYuGnBH0lhXwA==}

  '@types/async-eventemitter@0.2.4':
    resolution: {integrity: sha512-2Bq61VD01kgLf1XkK2xPtoBcu7fgn/km5JyEX9v0BlG5VQBzA+BlF9umFk+8gR8S4+eK7MgDY2oyVZCu6ar3Jw==}

  '@types/bn.js@4.11.6':
    resolution: {integrity: sha512-pqr857jrp2kPuO9uRjZ3PwnJTjoQy+fcdxvBTvHm6dkmEL9q+hDD/2j/0ELOBPtPnS8LjCX0gI9nbl8lVkadpg==}

  '@types/bn.js@5.1.5':
    resolution: {integrity: sha512-V46N0zwKRF5Q00AZ6hWtN0T8gGmDUaUzLWQvHFo5yThtVwK/VCenFY3wXVbOvNfajEpsTfQM4IN9k/d6gUVX3A==}

  '@types/chai-as-promised@7.1.8':
    resolution: {integrity: sha512-ThlRVIJhr69FLlh6IctTXFkmhtP3NpMZ2QGq69StYLyKZFp/HOp1VdKZj7RvfNWYYcJ1xlbLGLLWj1UvP5u/Gw==}

  '@types/chai@4.3.12':
    resolution: {integrity: sha512-zNKDHG/1yxm8Il6uCCVsm+dRdEsJlFoDu73X17y09bId6UwoYww+vFBsAcRzl8knM1sab3Dp1VRikFQwDOtDDw==}

  '@types/ci-info@2.0.0':
    resolution: {integrity: sha512-5R2/MHILQLDCzTuhs1j4Qqq8AaKUf7Ma4KSSkCtc12+fMs47zfa34qhto9goxpyX00tQK1zxB885VCiawZ5Qhg==}

  '@types/debug@4.1.12':
    resolution: {integrity: sha512-vIChWdVG3LG1SMxEvI/AK+FWJthlrqlTu7fbrlywTkkaONwk/UAGaULXRlf8vkzFBLVm0zkMdCquhL5aOjhXPQ==}

  '@types/events@3.0.3':
    resolution: {integrity: sha512-trOc4AAUThEz9hapPtSd7wf5tiQKvTtu5b371UxXdTuqzIh0ArcRspRP0i0Viu+LXstIQ1z96t1nsPxT9ol01g==}

  '@types/find-up@2.1.1':
    resolution: {integrity: sha512-60LC501bQRN9/3yfVaEEMd7IndaufffL56PBRAejPpUrY304Ps1jfnjNqPw5jmM5R8JHWiKBAe5IHzNcPV41AA==}

  '@types/fs-extra@5.1.0':
    resolution: {integrity: sha512-AInn5+UBFIK9FK5xc9yP5e3TQSPNNgjHByqYcj9g5elVBnDQcQL7PlO1CIRy2gWlbwK7UPYqi7vRvFA44dCmYQ==}

  '@types/glob@7.2.0':
    resolution: {integrity: sha512-ZUxbzKl0IfJILTS6t7ip5fQQM/J3TJYubDm3nMbgubNNYS62eXeUpoLUC8/7fJNiFYHTrGPQn7hspDUzIHX3UA==}

  '@types/json-schema@7.0.15':
    resolution: {integrity: sha512-5+fP8P8MFNC+AyZCDxrB2pkZFPGzqQWUzpSeuuVLvm8VMcorNYavBqoFcxK8bQz4Qsbn4oUEEem4wDLfcysGHA==}

  '@types/json5@0.0.29':
    resolution: {integrity: sha512-dRLjCWHYg4oaA77cxO64oO+7JwCwnIzkZPdrrC71jQmQtlhM556pwKo5bUzqvZndkVbeFLIIi+9TC40JNF5hNQ==}

  '@types/keccak@3.0.4':
    resolution: {integrity: sha512-hdnkmbie7tE0yXnQQvlIOqCyjEsoXDVEZ3ACqO+F305XgUOW4Z9ElWdogCXXRAW/khnZ7GxM0t/BGB5bORKt/g==}

  '@types/lodash@4.17.0':
    resolution: {integrity: sha512-t7dhREVv6dbNj0q17X12j7yDG4bD/DHYX7o5/DbDxobP0HnGPgpRz2Ej77aL7TZT3DSw13fqUTj8J4mMnqa7WA==}

  '@types/lru-cache@5.1.1':
    resolution: {integrity: sha512-ssE3Vlrys7sdIzs5LOxCzTVMsU7i9oa/IaW92wF32JFb3CVczqOkru2xspuKczHEbG3nvmPY7IFqVmGGHdNbYw==}

  '@types/minimatch@5.1.2':
    resolution: {integrity: sha512-K0VQKziLUWkVKiRVrx4a40iPaxTUefQmjtkQofBkYRcoaaL/8rhwDWww9qWbrgicNOgnpIsMxyNIUM4+n6dUIA==}

  '@types/minimist@1.2.5':
    resolution: {integrity: sha512-hov8bUuiLiyFPGyFPE1lwWhmzYbirOXQNNo40+y3zow8aFVTeyn3VWL0VFFfdNddA8S4Vf0Tc062rzyNr7Paag==}

  '@types/mocha@10.0.6':
    resolution: {integrity: sha512-dJvrYWxP/UcXm36Qn36fxhUKu8A/xMRXVT2cliFF1Z7UA9liG5Psj3ezNSZw+5puH2czDXRLcXQxf8JbJt0ejg==}

  '@types/ms@0.7.34':
    resolution: {integrity: sha512-nG96G3Wp6acyAgJqGasjODb+acrI7KltPiRxzHPXnP3NgI28bpQDRv53olbqGXbfcgF5aiiHmO3xpwEpS5Ld9g==}

  '@types/node@12.20.55':
    resolution: {integrity: sha512-J8xLz7q2OFulZ2cyGTLE1TbbZcjpno7FaN6zdJNrgAdrJ+DZzh/uFR6YrTb4C+nXakvud8Q4+rbhoIWlYQbUFQ==}

  '@types/node@18.15.13':
    resolution: {integrity: sha512-N+0kuo9KgrUQ1Sn/ifDXsvg0TTleP7rIy4zOBGECxAljqvqfqpTfzx0Q1NUedOixRMBfe2Whhb056a42cWs26Q==}

  '@types/node@20.16.1':
    resolution: {integrity: sha512-zJDo7wEadFtSyNz5QITDfRcrhqDvQI1xQNQ0VoizPjM/dVAODqqIUWbJPkvsxmTI0MYRGRikcdjMPhOssnPejQ==}

  '@types/normalize-package-data@2.4.4':
    resolution: {integrity: sha512-37i+OaWTh9qeK4LSHPsyRC7NahnGotNuZvjLSgcPzblpHB3rrCJxAOgI5gCdKm7coonsaX1Of0ILiTcnZjbfxA==}

  '@types/pbkdf2@3.1.2':
    resolution: {integrity: sha512-uRwJqmiXmh9++aSu1VNEn3iIxWOhd8AHXNSdlaLfdAAdSTY9jYVeGWnzejM3dvrkbqE3/hyQkQQ29IFATEGlew==}

  '@types/readable-stream@2.3.15':
    resolution: {integrity: sha512-oM5JSKQCcICF1wvGgmecmHldZ48OZamtMxcGGVICOJA8o8cahXC1zEVAif8iwoc5j8etxFaRFnf095+CDsuoFQ==}

  '@types/resolve@1.20.6':
    resolution: {integrity: sha512-A4STmOXPhMUtHH+S6ymgE2GiBSMqf4oTvcQZMcHzokuTLVYzXTB8ttjcgxOVaAp2lGwEdzZ0J+cRbbeevQj1UQ==}

  '@types/secp256k1@4.0.6':
    resolution: {integrity: sha512-hHxJU6PAEUn0TP4S/ZOzuTUvJWuZ6eIKeNKb5RBpODvSl6hp1Wrw4s7ATY50rklRCScUDpHzVA/DQdSjJ3UoYQ==}

  '@types/semver@6.2.7':
    resolution: {integrity: sha512-blctEWbzUFzQx799RZjzzIdBJOXmE37YYEyDtKkx5Dg+V7o/zyyAxLPiI98A2jdTtDgxZleMdfV+7p8WbRJ1OQ==}

  '@types/semver@7.5.8':
    resolution: {integrity: sha512-I8EUhyrgfLrcTkzV3TSsGyl1tSuPrEDzr0yd5m90UgNxQkyDXULk3b6MlQqTCpZpNtWe1K0hzclnZkTcLBe2UQ==}

  '@types/sinon@9.0.11':
    resolution: {integrity: sha512-PwP4UY33SeeVKodNE37ZlOsR9cReypbMJOhZ7BVE0lB+Hix3efCOxiJWiE5Ia+yL9Cn2Ch72EjFTRze8RZsNtg==}

  '@types/sinonjs__fake-timers@8.1.5':
    resolution: {integrity: sha512-mQkU2jY8jJEF7YHjHvsQO8+3ughTL1mcnn96igfhONmR+fUPSKIkefQYpSe8bsly2Ep7oQbn/6VG5/9/0qcArQ==}

  '@types/uuid@8.3.4':
    resolution: {integrity: sha512-c/I8ZRb51j+pYGAu5CrFMRxqZ2ke4y2grEBO5AUjgSkSk+qT2Ea+OdWElz/OiMf5MNpn2b17kuVBwZLQJXzihw==}

  '@types/ws@7.4.7':
    resolution: {integrity: sha512-JQbbmxZTZehdc2iszGKs5oC3NFnjeay7mtAWrdt7qNtAVK0g19muApzAy4bm9byz79xa2ZnO/BOBC2R8RC5Lww==}

  '@typescript-eslint/eslint-plugin@5.61.0':
    resolution: {integrity: sha512-A5l/eUAug103qtkwccSCxn8ZRwT+7RXWkFECdA4Cvl1dOlDUgTpAOfSEElZn2uSUxhdDpnCdetrf0jvU4qrL+g==}
    engines: {node: ^12.22.0 || ^14.17.0 || >=16.0.0}
    peerDependencies:
      '@typescript-eslint/parser': ^5.0.0
      eslint: ^6.0.0 || ^7.0.0 || ^8.0.0
      typescript: '*'
    peerDependenciesMeta:
      typescript:
        optional: true

  '@typescript-eslint/parser@5.61.0':
    resolution: {integrity: sha512-yGr4Sgyh8uO6fSi9hw3jAFXNBHbCtKKFMdX2IkT3ZqpKmtAq3lHS4ixB/COFuAIJpwl9/AqF7j72ZDWYKmIfvg==}
    engines: {node: ^12.22.0 || ^14.17.0 || >=16.0.0}
    peerDependencies:
      eslint: ^6.0.0 || ^7.0.0 || ^8.0.0
      typescript: '*'
    peerDependenciesMeta:
      typescript:
        optional: true

  '@typescript-eslint/scope-manager@5.61.0':
    resolution: {integrity: sha512-W8VoMjoSg7f7nqAROEmTt6LoBpn81AegP7uKhhW5KzYlehs8VV0ZW0fIDVbcZRcaP3aPSW+JZFua+ysQN+m/Nw==}
    engines: {node: ^12.22.0 || ^14.17.0 || >=16.0.0}

  '@typescript-eslint/type-utils@5.61.0':
    resolution: {integrity: sha512-kk8u//r+oVK2Aj3ph/26XdH0pbAkC2RiSjUYhKD+PExemG4XSjpGFeyZ/QM8lBOa7O8aGOU+/yEbMJgQv/DnCg==}
    engines: {node: ^12.22.0 || ^14.17.0 || >=16.0.0}
    peerDependencies:
      eslint: '*'
      typescript: '*'
    peerDependenciesMeta:
      typescript:
        optional: true

  '@typescript-eslint/types@5.61.0':
    resolution: {integrity: sha512-ldyueo58KjngXpzloHUog/h9REmHl59G1b3a5Sng1GfBo14BkS3ZbMEb3693gnP1k//97lh7bKsp6/V/0v1veQ==}
    engines: {node: ^12.22.0 || ^14.17.0 || >=16.0.0}

  '@typescript-eslint/typescript-estree@5.61.0':
    resolution: {integrity: sha512-Fud90PxONnnLZ36oR5ClJBLTLfU4pIWBmnvGwTbEa2cXIqj70AEDEmOmpkFComjBZ/037ueKrOdHuYmSFVD7Rw==}
    engines: {node: ^12.22.0 || ^14.17.0 || >=16.0.0}
    peerDependencies:
      typescript: '*'
    peerDependenciesMeta:
      typescript:
        optional: true

  '@typescript-eslint/utils@5.61.0':
    resolution: {integrity: sha512-mV6O+6VgQmVE6+xzlA91xifndPW9ElFW8vbSF0xCT/czPXVhwDewKila1jOyRwa9AE19zKnrr7Cg5S3pJVrTWQ==}
    engines: {node: ^12.22.0 || ^14.17.0 || >=16.0.0}
    peerDependencies:
      eslint: ^6.0.0 || ^7.0.0 || ^8.0.0

  '@typescript-eslint/visitor-keys@5.61.0':
    resolution: {integrity: sha512-50XQ5VdbWrX06mQXhy93WywSFZZGsv3EOjq+lqp6WC2t+j3mb6A9xYVdrRxafvK88vg9k9u+CT4l6D8PEatjKg==}
    engines: {node: ^12.22.0 || ^14.17.0 || >=16.0.0}

  '@ungap/structured-clone@1.2.0':
    resolution: {integrity: sha512-zuVdFrMJiuCDQUMCzQaD6KL28MjnqqN8XnAqiEq9PNm/hCPTSGfrXCOfwj1ow4LFb/tNymJPwsNbVePc1xFqrQ==}

  acorn-jsx@5.3.2:
    resolution: {integrity: sha512-rq9s+JNhf0IChjtDXxllJ7g41oZk5SlXtp0LHwyA5cejwn7vKmKp4pPri6YEePv2PU65sAsegbXtIinmDFDXgQ==}
    peerDependencies:
      acorn: ^6.0.0 || ^7.0.0 || ^8.0.0

  acorn-walk@8.3.2:
    resolution: {integrity: sha512-cjkyv4OtNCIeqhHrfS81QWXoCBPExR/J62oyEqepVw8WaQeSqpW2uhuLPh1m9eWhDuOo/jUXVTlifvesOWp/4A==}
    engines: {node: '>=0.4.0'}

  acorn@8.11.3:
    resolution: {integrity: sha512-Y9rRfJG5jcKOE0CLisYbojUjIrIEE7AGMzA/Sm4BslANhbS+cDMpgBdcPT91oJ7OuJ9hYJBx59RjbhxVnrF8Xg==}
    engines: {node: '>=0.4.0'}
    hasBin: true

  adm-zip@0.4.16:
    resolution: {integrity: sha512-TFi4HBKSGfIKsK5YCkKaaFG2m4PEDyViZmEwof3MTIgzimHLto6muaHVpbrljdIvIrFZzEq/p4nafOeLcYegrg==}
    engines: {node: '>=0.3.0'}

  aes-js@3.0.0:
    resolution: {integrity: sha512-H7wUZRn8WpTq9jocdxQ2c8x2sKo9ZVmzfRE13GiNJXfp7NcKYEdvl3vspKjXox6RIG2VtaRe4JFvxG4rqp2Zuw==}

  aes-js@4.0.0-beta.5:
    resolution: {integrity: sha512-G965FqalsNyrPqgEGON7nIx1e/OVENSgiEIzyC63haUMuvNnwIgIjMs52hlTCKhkBny7A2ORNlfY9Zu+jmGk1Q==}

  agent-base@6.0.2:
    resolution: {integrity: sha512-RZNwNclF7+MS/8bDg70amg32dyeZGZxiDuQmZxKLAlQjr3jGyLx+4Kkk58UO7D2QdgFIQCovuSuZESne6RG6XQ==}
    engines: {node: '>= 6.0.0'}

  aggregate-error@3.1.0:
    resolution: {integrity: sha512-4I7Td01quW/RpocfNayFdFVk1qSuoh0E7JrbRJ16nH01HhKFQ88INq9Sd+nd72zqRySlr9BmDA8xlEJ6vJMrYA==}
    engines: {node: '>=8'}

  ajv@6.12.6:
    resolution: {integrity: sha512-j3fVLgvTo527anyYyJOGTYJbG+vnnQYvE0m5mmkc1TK+nxAppkCLMIL0aZ4dblVCNoGShhm+kzE4ZUykBoMg4g==}

  ansi-align@3.0.1:
    resolution: {integrity: sha512-IOfwwBF5iczOjp/WeY4YxyjqAFMQoZufdQWDd19SEExbVLNXqvpzSJ/M7Za4/sCPmQ0+GRquoA7bGcINcxew6w==}

  ansi-colors@4.1.1:
    resolution: {integrity: sha512-JoX0apGbHaUJBNl6yF+p6JAFYZ666/hhCGKN5t9QFjbJQKUU/g8MNbFDbvfrgKXvI1QpZplPOnwIo99lX/AAmA==}
    engines: {node: '>=6'}

  ansi-colors@4.1.3:
    resolution: {integrity: sha512-/6w/C21Pm1A7aZitlI5Ni/2J6FFQN8i1Cvz3kHABAAbw93v/NlvKdVOqz7CCWz/3iv/JplRSEEZ83XION15ovw==}
    engines: {node: '>=6'}

  ansi-escapes@4.3.2:
    resolution: {integrity: sha512-gKXj5ALrKWQLsYG9jlTRmR/xKluxHV+Z9QEwNIgCfM1/uwPMCuzVVnh5mwTd+OuBZcwSIMbqssNWRm1lE51QaQ==}
    engines: {node: '>=8'}

  ansi-regex@5.0.1:
    resolution: {integrity: sha512-quJQXlTSUGL2LH9SUXo8VwsY4soanhgo6LNSm84E1LBcE8s3O0wpdiRzyR9z/ZZJMlMWv37qOOb9pdJlMUEKFQ==}
    engines: {node: '>=8'}

  ansi-regex@6.0.1:
    resolution: {integrity: sha512-n5M855fKb2SsfMIiFFoVrABHJC8QtHwVx+mHWP3QcEqBHYienj5dHSgjbxtC0WEZXYt4wcD6zrQElDPhFuZgfA==}
    engines: {node: '>=12'}

  ansi-styles@3.2.1:
    resolution: {integrity: sha512-VT0ZI6kZRdTh8YyJw3SMbYm/u+NqfsAxEpWO0Pf9sq8/e94WxxOpPKx9FR1FlyCtOVDNOQ+8ntlqFxiRc+r5qA==}
    engines: {node: '>=4'}

  ansi-styles@4.3.0:
    resolution: {integrity: sha512-zbB9rCJAT1rbjiVDb2hqKFHNYLxgtk8NURxZ3IZwD3F6NtxbXZQCnnSi1Lkx+IDohdPlFp222wVALIheZJQSEg==}
    engines: {node: '>=8'}

  anymatch@3.1.3:
    resolution: {integrity: sha512-KMReFUr0B4t+D+OBkjR3KYqvocp2XaSzO55UcB6mgQMd3KbcE+mWTyvVV7D/zsdEbNnV6acZUutkiHQXvTr1Rw==}
    engines: {node: '>= 8'}

  arg@4.1.3:
    resolution: {integrity: sha512-58S9QDqG0Xx27YwPSt9fJxivjYl432YCwfDMfZ+71RAqUrZef7LrKQZ3LHLOwCS4FLNBplP533Zx895SeOCHvA==}

  argparse@1.0.10:
    resolution: {integrity: sha512-o5Roy6tNG4SL/FOkCAN6RzjiakZS25RLYFrcMttJqbdd8BWrnA+fGz57iN5Pb06pvBGvl5gQ0B48dJlslXvoTg==}

  argparse@2.0.1:
    resolution: {integrity: sha512-8+9WqebbFzpX9OR+Wa6O29asIogeRMzcGtAINdpMHHyAg10f05aSFVBbcEqGf/PXw1EjAZ+q2/bEBg3DvurK3Q==}

  array-buffer-byte-length@1.0.1:
    resolution: {integrity: sha512-ahC5W1xgou+KTXix4sAO8Ki12Q+jf4i0+tmk3sC+zgcynshkHxzpXdImBehiUYKKKDwvfFiJl1tZt6ewscS1Mg==}
    engines: {node: '>= 0.4'}

  array-includes@3.1.8:
    resolution: {integrity: sha512-itaWrbYbqpGXkGhZPGUulwnhVf5Hpy1xiCFsGqyIGglbBxmG5vSjxQen3/WGOjPpNEv1RtBLKxbmVXm8HpJStQ==}
    engines: {node: '>= 0.4'}

  array-union@2.1.0:
    resolution: {integrity: sha512-HGyxoOTYUyCM6stUe6EJgnd4EoewAI7zMdfqO+kGjnlZmBDz/cR5pf8r/cR4Wq60sL/p0IkcjUEEPwS3GFrIyw==}
    engines: {node: '>=8'}

  array.prototype.flat@1.3.2:
    resolution: {integrity: sha512-djYB+Zx2vLewY8RWlNCUdHjDXs2XOgm602S9E7P/UpHgfeHL00cRiIF+IN/G/aUJ7kGPb6yO/ErDI5V2s8iycA==}
    engines: {node: '>= 0.4'}

  array.prototype.flatmap@1.3.2:
    resolution: {integrity: sha512-Ewyx0c9PmpcsByhSW4r+9zDU7sGjFc86qf/kKtuSCRdhfbk0SNLLkaT5qvcHnRGgc5NP/ly/y+qkXkqONX54CQ==}
    engines: {node: '>= 0.4'}

  arraybuffer.prototype.slice@1.0.3:
    resolution: {integrity: sha512-bMxMKAjg13EBSVscxTaYA4mRc5t1UAXa2kXiGTNfZ079HIWXEkKmkgFrh/nJqamaLSrXO5H4WFFkPEaLJWbs3A==}
    engines: {node: '>= 0.4'}

  arrify@1.0.1:
    resolution: {integrity: sha512-3CYzex9M9FGQjCGMGyi6/31c8GJbgb0qGyrx5HWxPd0aCwh4cB2YjMb2Xf9UuoogrMrlO9cTqnB5rI5GHZTcUA==}
    engines: {node: '>=0.10.0'}

  assertion-error@1.1.0:
    resolution: {integrity: sha512-jgsaNduz+ndvGyFt3uSuWqvy4lCnIJiovtouQN5JZHOKCS2QuhEdbcQHFhVksz2N2U9hXJo8odG7ETyWlEeuDw==}

  available-typed-arrays@1.0.7:
    resolution: {integrity: sha512-wvUjBtSGN7+7SjNpq/9M2Tg350UZD3q62IFZLbRAR1bSMlCo1ZaeW+BJ+D090e4hIIZLBcTDWe4Mh4jvUDajzQ==}
    engines: {node: '>= 0.4'}

  balanced-match@1.0.2:
    resolution: {integrity: sha512-3oSeUO0TMV67hN1AmbXsK4yaqU7tjiHlbxRDZOpH0KW9+CeX4bRAaX0Anxt0tx2MrpRpWwQaPwIlISEJhYU5Pw==}

  base-x@3.0.9:
    resolution: {integrity: sha512-H7JU6iBHTal1gp56aKoaa//YUxEaAOUiydvrV/pILqIHXTtqxSkATOnDA2u+jZ/61sD+L/412+7kzXRtWukhpQ==}

  bech32@1.1.4:
    resolution: {integrity: sha512-s0IrSOzLlbvX7yp4WBfPITzpAU8sqQcpsmwXDiKwrG4r491vwCO/XpejasRNl0piBMe/DvP4Tz0mIS/X1DPJBQ==}

  better-path-resolve@1.0.0:
    resolution: {integrity: sha512-pbnl5XzGBdrFU/wT4jqmJVPn2B6UHPBOhzMQkY/SPUPB6QtUXtmBHBIwCbXJol93mOpGMnQyP/+BB19q04xj7g==}
    engines: {node: '>=4'}

  binary-extensions@2.2.0:
    resolution: {integrity: sha512-jDctJ/IVQbZoJykoeHbhXpOlNBqGNcwXJKJog42E5HDPUwQTSdjCHdihjj0DlnheQ7blbT6dHOafNAiS8ooQKA==}
    engines: {node: '>=8'}

  bindings@1.5.0:
    resolution: {integrity: sha512-p2q/t/mhvuOj/UeLlV6566GD/guowlr0hHxClI0W9m7MWYkL1F0hLo+0Aexs9HSPCtR1SXQ0TD3MMKrXZajbiQ==}

  blakejs@1.2.1:
    resolution: {integrity: sha512-QXUSXI3QVc/gJME0dBpXrag1kbzOqCjCX8/b54ntNyW6sjtoqxqRk3LTmXzaJoh71zMsDCjM+47jS7XiwN/+fQ==}

  bn.js@4.12.0:
    resolution: {integrity: sha512-c98Bf3tPniI+scsdk237ku1Dc3ujXQTSgyiPUDEOe7tRkhrqridvh8klBv0HCEso1OLOYcHuCv/cS6DNxKH+ZA==}

  bn.js@5.2.1:
    resolution: {integrity: sha512-eXRvHzWyYPBuB4NBy0cmYQjGitUrtqwbvlzP3G6VFnNRbsZQIxQ10PbKKHt8gZ/HW/D/747aDl+QkDqg3KQLMQ==}

  boxen@5.1.2:
    resolution: {integrity: sha512-9gYgQKXx+1nP8mP7CzFyaUARhg7D3n1dF/FnErWmu9l6JvGpNUN278h0aSb+QjoiKSWG+iZ3uHrcqk0qrY9RQQ==}
    engines: {node: '>=10'}

  brace-expansion@1.1.11:
    resolution: {integrity: sha512-iCuPHDFgrHX7H2vEI/5xpz07zSHB00TpugqhmYtVmMO6518mCuRMoOYFldEBl0g187ufozdaHgWKcYFb61qGiA==}

  brace-expansion@2.0.1:
    resolution: {integrity: sha512-XnAIvQ8eM+kC6aULx6wuQiwVsnzsi9d3WxzV3FpWTGA19F621kwdbsAcFKXgKUHZWsy+mY6iL1sHTxWEFCytDA==}

  braces@3.0.2:
    resolution: {integrity: sha512-b8um+L1RzM3WDSzvhm6gIz1yfTbBt6YTlcEKAvsmqCZZFw46z626lVj9j1yEPW33H5H+lBQpZMP1k8l+78Ha0A==}
    engines: {node: '>=8'}

  breakword@1.0.6:
    resolution: {integrity: sha512-yjxDAYyK/pBvws9H4xKYpLDpYKEH6CzrBPAuXq3x18I+c/2MkVtT3qAr7Oloi6Dss9qNhPVueAAVU1CSeNDIXw==}

  brorand@1.1.0:
    resolution: {integrity: sha512-cKV8tMCEpQs4hK/ik71d6LrPOnpkpGBR0wzxqr68g2m/LB2GxVYQroAjMJZRVM1Y4BCjCKc3vAamxSzOY2RP+w==}

  browser-stdout@1.3.1:
    resolution: {integrity: sha512-qhAVI1+Av2X7qelOfAIYwXONood6XlZE/fXaBSmW/T5SzLAmCgzi+eiWE7fUvbHaeNBQH13UftjpXxsfLkMpgw==}

  browserify-aes@1.2.0:
    resolution: {integrity: sha512-+7CHXqGuspUn/Sl5aO7Ea0xWGAtETPXNSAjHo48JfLdPWcMng33Xe4znFvQweqc/uzk5zSOI3H52CYnjCfb5hA==}

  bs58@4.0.1:
    resolution: {integrity: sha512-Ok3Wdf5vOIlBrgCvTq96gBkJw+JUEzdBgyaza5HLtPm7yTHkjRy8+JzNyHF7BHa0bNWOQIp3m5YF0nnFcOIKLw==}

  bs58check@2.1.2:
    resolution: {integrity: sha512-0TS1jicxdU09dwJMNZtVAfzPi6Q6QeN0pM1Fkzrjn+XYHvzMKPU3pHVpva+769iNVSfIYWf7LJ6WR+BuuMf8cA==}

  buffer-from@1.1.2:
    resolution: {integrity: sha512-E+XQCRwSbaaiChtv6k6Dwgc+bx+Bs6vuKJHHl5kox/BaKbhiXzqQOwK4cO22yElGp2OCmjwVhT3HmxgyPGnJfQ==}

  buffer-xor@1.0.3:
    resolution: {integrity: sha512-571s0T7nZWK6vB67HI5dyUF7wXiNcfaPPPTl6zYCNApANjIvYJTg7hlud/+cJpdAhS7dVzqMLmfhfHR3rAcOjQ==}

  bytes@3.1.2:
    resolution: {integrity: sha512-/Nf7TyzTx6S3yRJObOAV7956r8cr2+Oj8AC5dt8wSP3BQAoeX58NoHyCU8P8zGkNXStjTSi6fzO6F0pBdcYbEg==}
    engines: {node: '>= 0.8'}

  call-bind@1.0.7:
    resolution: {integrity: sha512-GHTSNSYICQ7scH7sZ+M2rFopRoLh8t2bLSW6BbgrtLsahOIB5iyAVJf9GjWK3cYTDaMj4XdBpM1cA6pIS0Kv2w==}
    engines: {node: '>= 0.4'}

  callsites@3.1.0:
    resolution: {integrity: sha512-P8BjAsXvZS+VIDUI11hHCQEv74YT67YUi5JJFNWIqL235sBmjX4+qx9Muvls5ivyNENctx46xQLQ3aTuE7ssaQ==}
    engines: {node: '>=6'}

  camelcase-keys@6.2.2:
    resolution: {integrity: sha512-YrwaA0vEKazPBkn0ipTiMpSajYDSe+KjQfrjhcBMxJt/znbvlHd8Pw/Vamaz5EB4Wfhs3SUR3Z9mwRu/P3s3Yg==}
    engines: {node: '>=8'}

  camelcase@5.3.1:
    resolution: {integrity: sha512-L28STB170nwWS63UjtlEOE3dldQApaJXZkOI1uMFfzf3rRuPegHaHesyee+YxQ+W6SvRDQV6UrdOdRiR153wJg==}
    engines: {node: '>=6'}

  camelcase@6.3.0:
    resolution: {integrity: sha512-Gmy6FhYlCY7uOElZUSbxo2UCDH8owEk996gkbrpsgGtrJLM3J7jGxl9Ic7Qwwj4ivOE5AWZWRMecDdF7hqGjFA==}
    engines: {node: '>=10'}

  chai-as-promised@7.1.1:
    resolution: {integrity: sha512-azL6xMoi+uxu6z4rhWQ1jbdUhOMhis2PvscD/xjLqNMkv3BPPp2JyyuTHOrf9BOosGpNQ11v6BKv/g57RXbiaA==}
    peerDependencies:
      chai: '>= 2.1.2 < 5'

  chai@4.4.1:
    resolution: {integrity: sha512-13sOfMv2+DWduEU+/xbun3LScLoqN17nBeTLUsmDfKdoiC1fr0n9PU4guu4AhRcOVFk/sW8LyZWHuhWtQZiF+g==}
    engines: {node: '>=4'}

  chalk-template@1.1.0:
    resolution: {integrity: sha512-T2VJbcDuZQ0Tb2EWwSotMPJjgpy1/tGee1BTpUNsGZ/qgNjV2t7Mvu+d4600U564nbLesN1x2dPL+xii174Ekg==}
    engines: {node: '>=14.16'}

  chalk@2.4.2:
    resolution: {integrity: sha512-Mti+f9lpJNcwF4tWV8/OrTTtF1gZi+f8FqlyAdouralcFWFQWF2+NgCHShjkCb+IFBLq9buZwE1xckQU4peSuQ==}
    engines: {node: '>=4'}

  chalk@4.1.2:
    resolution: {integrity: sha512-oKnbhFyRIXpUuez8iBMmyEa4nbj4IOQyuhc/wy9kY7/WVPcwIO9VA668Pu8RkO7+0G76SLROeyw9CpQ061i4mA==}
    engines: {node: '>=10'}

  chalk@5.3.0:
    resolution: {integrity: sha512-dLitG79d+GV1Nb/VYcCDFivJeK1hiukt9QjRNVOsUtTy1rR1YJsmpGGTZ3qJos+uw7WmWF4wUwBd9jxjocFC2w==}
    engines: {node: ^12.17.0 || ^14.13 || >=16.0.0}

  chardet@0.7.0:
    resolution: {integrity: sha512-mT8iDcrh03qDGRRmoA2hmBJnxpllMR+0/0qlzjqZES6NdiWDcZkCNAk4rPFZ9Q85r27unkiNNg8ZOiwZXBHwcA==}

  check-error@1.0.3:
    resolution: {integrity: sha512-iKEoDYaRmd1mxM90a2OEfWhjsjPpYPuQ+lMYsoxB126+t8fw7ySEO48nmDg5COTjxDI65/Y2OWpeEHk3ZOe8zg==}

  chokidar@3.5.3:
    resolution: {integrity: sha512-Dr3sfKRP6oTcjf2JmUmFJfeVMvXBdegxB0iVQ5eb2V10uFJUCAS8OByZdVAyVb8xXNz3GjjTgj9kLWsZTqE6kw==}
    engines: {node: '>= 8.10.0'}

  chokidar@4.0.1:
    resolution: {integrity: sha512-n8enUVCED/KVRQlab1hr3MVpcVMvxtZjmEa956u+4YijlmQED223XMSYj2tLuKvr4jcCTzNNMpQDUer72MMmzA==}
    engines: {node: '>= 14.16.0'}

  ci-info@2.0.0:
    resolution: {integrity: sha512-5tK7EtrZ0N+OLFMthtqOj4fI2Jeb88C4CAZPu25LDVUgXJ0A3Js4PMGqrn0JU1W0Mh1/Z8wZzYPxqUrXeBboCQ==}

  ci-info@3.9.0:
    resolution: {integrity: sha512-NIxF55hv4nSqQswkAeiOi1r83xy8JldOFDTWiug55KBu9Jnblncd2U6ViHmYgHf01TPZS77NJBhBMKdWj9HQMQ==}
    engines: {node: '>=8'}

  cipher-base@1.0.4:
    resolution: {integrity: sha512-Kkht5ye6ZGmwv40uUDZztayT2ThLQGfnj/T71N/XzeZeo3nf8foyW7zGTsPYkEya3m5f3cAypH+qe7YOrM1U2Q==}

  clean-stack@2.2.0:
    resolution: {integrity: sha512-4diC9HaTE+KRAMWhDhrGOECgWZxoevMc5TlkObMqNSsVU62PYzXZ/SMTjzyGAFF1YusgxGcSWTEXBhp0CPwQ1A==}
    engines: {node: '>=6'}

  cli-boxes@2.2.1:
    resolution: {integrity: sha512-y4coMcylgSCdVinjiDBuR8PCC2bLjyGTwEmPb9NHR/QaNU6EUOXcTY/s6VjGMD6ENSEaeQYHCY0GNGS5jfMwPw==}
    engines: {node: '>=6'}

  cli-cursor@4.0.0:
    resolution: {integrity: sha512-VGtlMu3x/4DOtIUwEkRezxUZ2lBacNJCHash0N0WeZDBS+7Ux1dm3XWAgWYxLJFMMdOeXMHXorshEFhbMSGelg==}
    engines: {node: ^12.20.0 || ^14.13.1 || >=16.0.0}

  cli-spinners@2.9.2:
    resolution: {integrity: sha512-ywqV+5MmyL4E7ybXgKys4DugZbX0FC6LnwrhjuykIjnK9k8OQacQ7axGKnjDXWNhns0xot3bZI5h55H8yo9cJg==}
    engines: {node: '>=6'}

  cliui@6.0.0:
    resolution: {integrity: sha512-t6wbgtoCXvAzst7QgXxJYqPt0usEfbgQdftEPbLL/cvv6HPE5VgvqCuAIDR0NgU52ds6rFwqrgakNLrHEjCbrQ==}

  cliui@7.0.4:
    resolution: {integrity: sha512-OcRE68cOsVMXp1Yvonl/fzkQOyjLSu/8bhPDfQt0e0/Eb283TKP20Fs2MqoPsr9SwA595rRCA+QMzYc9nBP+JQ==}

  cliui@8.0.1:
    resolution: {integrity: sha512-BSeNnyus75C4//NQ9gQt1/csTXyo/8Sb+afLAkzAptFuMsod9HFokGNudZpi/oQV73hnVK+sR+5PVRMd+Dr7YQ==}
    engines: {node: '>=12'}

  clone@1.0.4:
    resolution: {integrity: sha512-JQHZ2QMW6l3aH/j6xCqQThY/9OH4D/9ls34cgkUBiEeocRTU04tHfKPBsUK1PqZCUQM7GiA0IIXJSuXHI64Kbg==}
    engines: {node: '>=0.8'}

  color-convert@1.9.3:
    resolution: {integrity: sha512-QfAUtd+vFdAtFQcC8CCyYt1fYWxSqAiK2cSD6zDB8N3cpsEBAvRxp9zOGg6G/SHHJYAT88/az/IuDGALsNVbGg==}

  color-convert@2.0.1:
    resolution: {integrity: sha512-RRECPsj7iu/xb5oKYcsFHSppFNnsj/52OVTRKb4zP5onXwVF3zVmmToNcOfGC+CRDpfK/U584fMg38ZHCaElKQ==}
    engines: {node: '>=7.0.0'}

  color-name@1.1.3:
    resolution: {integrity: sha512-72fSenhMw2HZMTVHeCA9KCmpEIbzWiQsjN+BHcBbS9vr1mtt+vJjPdksIBNUmKAW8TFUDPJK5SUU3QhE9NEXDw==}

  color-name@1.1.4:
    resolution: {integrity: sha512-dOy+3AuW3a2wNbZHIuMZpTcgjGuLU/uBL/ubcZF9OXbDo8ff4O8yVp5Bf0efS8uEoYo5q4Fx7dY9OgQGXgAsQA==}

  command-exists@1.2.9:
    resolution: {integrity: sha512-LTQ/SGc+s0Xc0Fu5WaKnR0YiygZkm9eKFvyS+fRsU7/ZWFF8ykFM6Pc9aCVf1+xasOOZpO3BAVgVrKvsqKHV7w==}

  commander@12.1.0:
    resolution: {integrity: sha512-Vw8qHK3bZM9y/P10u3Vib8o/DdkvA2OtPtZvD871QKjy74Wj1WSKFILMPRPSdUSx5RFK1arlJzEtA4PkFgnbuA==}
    engines: {node: '>=18'}

  commander@8.3.0:
    resolution: {integrity: sha512-OkTL9umf+He2DZkUq8f8J9of7yL6RJKI24dVITBmNfZBmri9zYZQrKkuXiKhyfPSu8tUhnVBB1iKXevvnlR4Ww==}
    engines: {node: '>= 12'}

  concat-map@0.0.1:
    resolution: {integrity: sha512-/Srv4dswyQNBfohGpz9o6Yb3Gz3SrUDqBH5rTuhGR7ahtlbYKnVxw2bCFMRljaA7EXHaXZ8wsHdodFvbkhKmqg==}

  cookie@0.4.2:
    resolution: {integrity: sha512-aSWTXFzaKWkvHO1Ny/s+ePFpvKsPnjc551iI41v3ny/ow6tBG5Vd+FuqGNhh1LxOmVzOlGUriIlOaokOvhaStA==}
    engines: {node: '>= 0.6'}

  cosmiconfig@9.0.0:
    resolution: {integrity: sha512-itvL5h8RETACmOTFc4UfIyB2RfEHi71Ax6E/PivVxq9NseKbOWpeyHEOIbmAw1rs8Ak0VursQNww7lf7YtUwzg==}
    engines: {node: '>=14'}
    peerDependencies:
      typescript: '>=4.9.5'
    peerDependenciesMeta:
      typescript:
        optional: true

  create-hash@1.2.0:
    resolution: {integrity: sha512-z00bCGNHDG8mHAkP7CtT1qVu+bFQUPjYq/4Iv3C3kWjTFV10zIjfSoeqXo9Asws8gwSHDGj/hl2u4OGIjapeCg==}

  create-hmac@1.1.7:
    resolution: {integrity: sha512-MJG9liiZ+ogc4TzUwuvbER1JRdgvUFSB5+VR/g5h82fGaIRWMWddtKBHi7/sVhfjQZ6SehlyhvQYrcYkaUIpLg==}

  create-require@1.1.1:
    resolution: {integrity: sha512-dcKFX3jn0MpIaXjisoRvexIJVEKzaq7z2rZKxf+MSr9TkdmHmsU4m2lcLojrj/FHl8mk5VxMmYA+ftRkP/3oKQ==}

  cross-spawn@5.1.0:
    resolution: {integrity: sha512-pTgQJ5KC0d2hcY8eyL1IzlBPYjTkyH72XRZPnLyKus2mBfNjQs3klqbJU2VILqZryAZUt9JOb3h/mWMy23/f5A==}

  cross-spawn@7.0.3:
    resolution: {integrity: sha512-iRDPJKUPVEND7dHPO8rkbOnPpyDygcDFtWjpeWNCgy8WP2rXcxXL8TskReQl6OrB2G7+UJrags1q15Fudc7G6w==}
    engines: {node: '>= 8'}

  csv-generate@3.4.3:
    resolution: {integrity: sha512-w/T+rqR0vwvHqWs/1ZyMDWtHHSJaN06klRqJXBEpDJaM/+dZkso0OKh1VcuuYvK3XM53KysVNq8Ko/epCK8wOw==}

  csv-parse@4.16.3:
    resolution: {integrity: sha512-cO1I/zmz4w2dcKHVvpCr7JVRu8/FymG5OEpmvsZYlccYolPBLoVGKUHgNoc4ZGkFeFlWGEDmMyBM+TTqRdW/wg==}

  csv-stringify@5.6.5:
    resolution: {integrity: sha512-PjiQ659aQ+fUTQqSrd1XEDnOr52jh30RBurfzkscaE2tPaFsDH5wOAHJiw8XAHphRknCwMUE9KRayc4K/NbO8A==}

  csv@5.5.3:
    resolution: {integrity: sha512-QTaY0XjjhTQOdguARF0lGKm5/mEq9PD9/VhZZegHDIBq2tQwgNpHc3dneD4mGo2iJs+fTKv5Bp0fZ+BRuY3Z0g==}
    engines: {node: '>= 0.1.90'}

  data-view-buffer@1.0.1:
    resolution: {integrity: sha512-0lht7OugA5x3iJLOWFhWK/5ehONdprk0ISXqVFn/NFrDu+cuc8iADFrGQz5BnRK7LLU3JmkbXSxaqX+/mXYtUA==}
    engines: {node: '>= 0.4'}

  data-view-byte-length@1.0.1:
    resolution: {integrity: sha512-4J7wRJD3ABAzr8wP+OcIcqq2dlUKp4DVflx++hs5h5ZKydWMI6/D/fAot+yh6g2tHh8fLFTvNOaVN357NvSrOQ==}
    engines: {node: '>= 0.4'}

  data-view-byte-offset@1.0.0:
    resolution: {integrity: sha512-t/Ygsytq+R995EJ5PZlD4Cu56sWa8InXySaViRzw9apusqsOO2bQP+SbYzAhR0pFKoB+43lYy8rWban9JSuXnA==}
    engines: {node: '>= 0.4'}

  debug@3.2.7:
    resolution: {integrity: sha512-CFjzYYAi4ThfiQvizrFQevTTXHtnCqWfe7x1AhgEscTz6ZbLbfoLRLPugTQyBth6f8ZERVUSyWHFD/7Wu4t1XQ==}
    peerDependencies:
      supports-color: '*'
    peerDependenciesMeta:
      supports-color:
        optional: true

  debug@4.3.4:
    resolution: {integrity: sha512-PRWFHuSU3eDtQJPvnNY7Jcket1j0t5OuOsFzPPzsekD52Zl8qUfFIPEiswXqIvHWGVHOgX+7G/vCNNhehwxfkQ==}
    engines: {node: '>=6.0'}
    peerDependencies:
      supports-color: '*'
    peerDependenciesMeta:
      supports-color:
        optional: true

  debug@4.4.0:
    resolution: {integrity: sha512-6WTZ/IxCY/T6BALoZHaE4ctp9xm+Z5kY/pzYaCHRFeyVhojxlrm+46y68HA6hr0TcwEssoxNiDEUJQjfPZ/RYA==}
    engines: {node: '>=6.0'}
    peerDependencies:
      supports-color: '*'
    peerDependenciesMeta:
      supports-color:
        optional: true

  decamelize-keys@1.1.1:
    resolution: {integrity: sha512-WiPxgEirIV0/eIOMcnFBA3/IJZAZqKnwAwWyvvdi4lsr1WCN22nhdf/3db3DoZcUjTV2SqfzIwNyp6y2xs3nmg==}
    engines: {node: '>=0.10.0'}

  decamelize@1.2.0:
    resolution: {integrity: sha512-z2S+W9X73hAUUki+N+9Za2lBlun89zigOyGrsax+KUQ6wKW4ZoWpEYBkGhQjwAjjDCkWxhY0VKEhk8wzY7F5cA==}
    engines: {node: '>=0.10.0'}

  decamelize@4.0.0:
    resolution: {integrity: sha512-9iE1PgSik9HeIIw2JO94IidnE3eBoQrFJ3w7sFuzSX4DpmZ3v5sZpUiV5Swcf6mQEF+Y0ru8Neo+p+nyh2J+hQ==}
    engines: {node: '>=10'}

  deep-eql@4.1.3:
    resolution: {integrity: sha512-WaEtAOpRA1MQ0eohqZjpGD8zdI0Ovsm8mmFhaDN8dvDZzyoUMcYDnf5Y6iu7HTXxf8JDS23qWa4a+hKCDyOPzw==}
    engines: {node: '>=6'}

  deep-is@0.1.4:
    resolution: {integrity: sha512-oIPzksmTg4/MriiaYGO+okXDT7ztn/w3Eptv/+gSIdMdKsJo0u4CfYNFJPy+4SKMuCqGw2wxnA+URMg3t8a/bQ==}

  defaults@1.0.4:
    resolution: {integrity: sha512-eFuaLoy/Rxalv2kr+lqMlUnrDWV+3j4pljOIJgLIhI058IQfWJ7vXhyEIHu+HtC738klGALYxOKDO0bQP3tg8A==}

  define-data-property@1.1.4:
    resolution: {integrity: sha512-rBMvIzlpA8v6E+SJZoo++HAYqsLrkg7MSfIinMPFhmkorw7X+dOXVJQs+QT69zGkzMyfDnIMN2Wid1+NbL3T+A==}
    engines: {node: '>= 0.4'}

  define-properties@1.2.1:
    resolution: {integrity: sha512-8QmQKqEASLd5nx0U1B1okLElbUuuttJ/AnYmRXbbbGDWh6uS208EjD4Xqq/I9wK7u0v6O08XhTWnt5XtEbR6Dg==}
    engines: {node: '>= 0.4'}

  depd@2.0.0:
    resolution: {integrity: sha512-g7nH6P6dyDioJogAAGprGpCtVImJhpPk/roCzdb3fIh61/s/nPsfR6onyMwkCAR/OlC3yBC0lESvUoQEAssIrw==}
    engines: {node: '>= 0.8'}

  detect-indent@6.1.0:
    resolution: {integrity: sha512-reYkTUJAZb9gUuZ2RvVCNhVHdg62RHnJ7WJl8ftMi4diZ6NWlciOzQN88pUhSELEwflJht4oQDv0F0BMlwaYtA==}
    engines: {node: '>=8'}

  diff@4.0.2:
    resolution: {integrity: sha512-58lmxKSA4BNyLz+HHMUzlOEpg09FV+ev6ZMe3vJihgdxzgcwZ8VoEEPmALCZG9LmqfVoNMMKpttIYTVG6uDY7A==}
    engines: {node: '>=0.3.1'}

  diff@5.0.0:
    resolution: {integrity: sha512-/VTCrvm5Z0JGty/BWHljh+BAiw3IK+2j87NGMu8Nwc/f48WoDAC395uomO9ZD117ZOBaHmkX1oyLvkVM/aIT3w==}
    engines: {node: '>=0.3.1'}

  dir-glob@3.0.1:
    resolution: {integrity: sha512-WkrWp9GR4KXfKGYzOLmTuGVi1UWFfws377n9cc55/tb6DuqyF6pcQ5AbiHEshaDpY9v6oaSr2XCDidGmMwdzIA==}
    engines: {node: '>=8'}

  doctrine@2.1.0:
    resolution: {integrity: sha512-35mSku4ZXK0vfCuHEDAwt55dg2jNajHZ1odvF+8SSr82EsZY4QmXfuWso8oEd8zRhVObSN18aM0CjSdoBX7zIw==}
    engines: {node: '>=0.10.0'}

  doctrine@3.0.0:
    resolution: {integrity: sha512-yS+Q5i3hBf7GBkd4KG8a7eBNNWNGLTaEwwYWUijIYM7zrlYDM0BFXHjjPWlWZ1Rg7UaddZeIDmi9jF3HmqiQ2w==}
    engines: {node: '>=6.0.0'}

  effect@3.5.7:
    resolution: {integrity: sha512-PzEncc0R3ZZhqNTR+fXrSX+anF/4Ai6ftKie1ZrUUWY7WPE7d4KjB6wjpeWoGMOC7xWFPGSkBBUudyJN1mx3+g==}

  elliptic@6.5.4:
    resolution: {integrity: sha512-iLhC6ULemrljPZb+QutR5TQGB+pdW6KGD5RSegS+8sorOZT+rdQFbsQFJgvN3eRqNALqJer4oQ16YvJHlU8hzQ==}

  emoji-regex@10.3.0:
    resolution: {integrity: sha512-QpLs9D9v9kArv4lfDEgg1X/gN5XLnf/A6l9cs8SPZLRZR3ZkY9+kwIQTxm+fsSej5UMYGE8fdoaZVIBlqG0XTw==}

  emoji-regex@8.0.0:
    resolution: {integrity: sha512-MSjYzcWNOA0ewAHpz0MxpYFvwg6yjy1NG3xteoqz644VCo/RPgnr1/GGt+ic3iJTzQ8Eu3TdM14SawnVUmGE6A==}

  enquirer@2.4.1:
    resolution: {integrity: sha512-rRqJg/6gd538VHvR3PSrdRBb/1Vy2YfzHqzvbhGIQpDRKIa4FgV/54b5Q1xYSxOOwKvjXweS26E0Q+nAMwp2pQ==}
    engines: {node: '>=8.6'}

  env-paths@2.2.1:
    resolution: {integrity: sha512-+h1lkLKhZMTYjog1VEpJNG7NZJWcuc2DDk/qsqSTRRCOXiLjeQ1d1/udrUGhqMxUgAlwKNZ0cf2uqan5GLuS2A==}
    engines: {node: '>=6'}

  error-ex@1.3.2:
    resolution: {integrity: sha512-7dFHNmqeFSEt2ZBsCriorKnn3Z2pj+fd9kmI6QoWw4//DL+icEBfc0U7qJCisqrTsKTjw4fNFy2pW9OqStD84g==}

  es-abstract@1.23.3:
    resolution: {integrity: sha512-e+HfNH61Bj1X9/jLc5v1owaLYuHdeHHSQlkhCBiTK8rBvKaULl/beGMxwrMXjpYrv4pz22BlY570vVePA2ho4A==}
    engines: {node: '>= 0.4'}

  es-define-property@1.0.0:
    resolution: {integrity: sha512-jxayLKShrEqqzJ0eumQbVhTYQM27CfT1T35+gCgDFoL82JLsXqTJ76zv6A0YLOgEnLUMvLzsDsGIrl8NFpT2gQ==}
    engines: {node: '>= 0.4'}

  es-errors@1.3.0:
    resolution: {integrity: sha512-Zf5H2Kxt2xjTvbJvP2ZWLEICxA6j+hAmMzIlypy4xcBg1vKVnx89Wy0GbS+kf5cwCVFFzdCFh2XSCFNULS6csw==}
    engines: {node: '>= 0.4'}

  es-object-atoms@1.0.0:
    resolution: {integrity: sha512-MZ4iQ6JwHOBQjahnjwaC1ZtIBH+2ohjamzAO3oaHcXYup7qxjF2fixyH+Q71voWHeOkI2q/TnJao/KfXYIZWbw==}
    engines: {node: '>= 0.4'}

  es-set-tostringtag@2.0.3:
    resolution: {integrity: sha512-3T8uNMC3OQTHkFUsFq8r/BwAXLHvU/9O9mE0fBc/MY5iq/8H7ncvO947LmYA6ldWw9Uh8Yhf25zu6n7nML5QWQ==}
    engines: {node: '>= 0.4'}

  es-shim-unscopables@1.0.2:
    resolution: {integrity: sha512-J3yBRXCzDu4ULnQwxyToo/OjdMx6akgVC7K6few0a7F/0wLtmKKN7I73AH5T2836UuXRqN7Qg+IIUw/+YJksRw==}

  es-to-primitive@1.2.1:
    resolution: {integrity: sha512-QCOllgZJtaUo9miYBcLChTUaHNjJF3PYs1VidD7AwiEj1kYxKeQTctLAezAOH5ZKRH0g2IgPn6KwB4IT8iRpvA==}
    engines: {node: '>= 0.4'}

  esbuild@0.19.12:
    resolution: {integrity: sha512-aARqgq8roFBj054KvQr5f1sFu0D65G+miZRCuJyJ0G13Zwx7vRar5Zhn2tkQNzIXcBrNVsv/8stehpj+GAjgbg==}
    engines: {node: '>=12'}
    hasBin: true

  escalade@3.1.2:
    resolution: {integrity: sha512-ErCHMCae19vR8vQGe50xIsVomy19rg6gFu3+r3jkEO46suLMWBksvVyoGgQV+jOfl84ZSOSlmv6Gxa89PmTGmA==}
    engines: {node: '>=6'}

  escape-string-regexp@1.0.5:
    resolution: {integrity: sha512-vbRorB5FUQWvla16U8R/qgaFIya2qGzwDrNmCZuYKrbdSUMG6I1ZCGQRefkRVhuOkIGVne7BQ35DSfo1qvJqFg==}
    engines: {node: '>=0.8.0'}

  escape-string-regexp@4.0.0:
    resolution: {integrity: sha512-TtpcNJ3XAzx3Gq8sWRzJaVajRs0uVxA2YAkdb1jm2YkPz4G6egUFAyA3n5vtEIZefPk5Wa4UXbKuS5fKkJWdgA==}
    engines: {node: '>=10'}

  eslint-config-prettier@9.1.0:
    resolution: {integrity: sha512-NSWl5BFQWEPi1j4TjVNItzYV7dZXZ+wP6I6ZhrBGpChQhZRUaElihE9uRRkcbRnNb76UMKDF3r+WTmNcGPKsqw==}
    hasBin: true
    peerDependencies:
      eslint: '>=7.0.0'

  eslint-import-resolver-node@0.3.9:
    resolution: {integrity: sha512-WFj2isz22JahUv+B788TlO3N6zL3nNJGU8CcZbPZvVEkBPaJdCV4vy5wyghty5ROFbCRnm132v8BScu5/1BQ8g==}

  eslint-module-utils@2.8.1:
    resolution: {integrity: sha512-rXDXR3h7cs7dy9RNpUlQf80nX31XWJEyGq1tRMo+6GsO5VmTe4UTwtmonAD4ZkAsrfMVDA2wlGJ3790Ys+D49Q==}
    engines: {node: '>=4'}
    peerDependencies:
      '@typescript-eslint/parser': '*'
      eslint: '*'
      eslint-import-resolver-node: '*'
      eslint-import-resolver-typescript: '*'
      eslint-import-resolver-webpack: '*'
    peerDependenciesMeta:
      '@typescript-eslint/parser':
        optional: true
      eslint:
        optional: true
      eslint-import-resolver-node:
        optional: true
      eslint-import-resolver-typescript:
        optional: true
      eslint-import-resolver-webpack:
        optional: true

  eslint-plugin-import@2.27.5:
    resolution: {integrity: sha512-LmEt3GVofgiGuiE+ORpnvP+kAm3h6MLZJ4Q5HCyHADofsb4VzXFsRiWj3c0OFiV+3DWFh0qg3v9gcPlfc3zRow==}
    engines: {node: '>=4'}
    peerDependencies:
      '@typescript-eslint/parser': '*'
      eslint: ^2 || ^3 || ^4 || ^5 || ^6 || ^7.2.0 || ^8
    peerDependenciesMeta:
      '@typescript-eslint/parser':
        optional: true

  eslint-plugin-mocha@10.4.1:
    resolution: {integrity: sha512-G85ALUgKaLzuEuHhoW3HVRgPTmia6njQC3qCG6CEvA8/Ja9PDZnRZOuzekMki+HaViEQXINuYsmhp5WR5/4MfA==}
    engines: {node: '>=14.0.0'}
    peerDependencies:
      eslint: '>=7.0.0'

  eslint-plugin-prettier@5.2.1:
    resolution: {integrity: sha512-gH3iR3g4JfF+yYPaJYkN7jEl9QbweL/YfkoRlNnuIEHEz1vHVlCmWOS+eGGiRuzHQXdJFCOTxRgvju9b8VUmrw==}
    engines: {node: ^14.18.0 || >=16.0.0}
    peerDependencies:
      '@types/eslint': '>=8.0.0'
      eslint: '>=8.0.0'
      eslint-config-prettier: '*'
      prettier: '>=3.0.0'
    peerDependenciesMeta:
      '@types/eslint':
        optional: true
      eslint-config-prettier:
        optional: true

  eslint-scope@5.1.1:
    resolution: {integrity: sha512-2NxwbF/hZ0KpepYN0cNbo+FN6XoK7GaHlQhgx/hIZl6Va0bF45RQOOwhLIy8lQDbuCiadSLCBnH2CFYquit5bw==}
    engines: {node: '>=8.0.0'}

  eslint-scope@7.2.2:
    resolution: {integrity: sha512-dOt21O7lTMhDM+X9mB4GX+DZrZtCUJPL/wlcTqxyrx5IvO0IYtILdtrQGQp+8n5S0gwSVmOf9NQrjMOgfQZlIg==}
    engines: {node: ^12.22.0 || ^14.17.0 || >=16.0.0}

  eslint-utils@3.0.0:
    resolution: {integrity: sha512-uuQC43IGctw68pJA1RgbQS8/NP7rch6Cwd4j3ZBtgo4/8Flj4eGE7ZYSZRN3iq5pVUv6GPdW5Z1RFleo84uLDA==}
    engines: {node: ^10.0.0 || ^12.0.0 || >= 14.0.0}
    peerDependencies:
      eslint: '>=5'

  eslint-visitor-keys@2.1.0:
    resolution: {integrity: sha512-0rSmRBzXgDzIsD6mGdJgevzgezI534Cer5L/vyMX0kHzT/jiB43jRhd9YUlMGYLQy2zprNmoT8qasCGtY+QaKw==}
    engines: {node: '>=10'}

  eslint-visitor-keys@3.4.3:
    resolution: {integrity: sha512-wpc+LXeiyiisxPlEkUzU6svyS1frIO3Mgxj1fdy7Pm8Ygzguax2N3Fa/D/ag1WqbOprdI+uY6wMUl8/a2G+iag==}
    engines: {node: ^12.22.0 || ^14.17.0 || >=16.0.0}

  eslint@8.57.0:
    resolution: {integrity: sha512-dZ6+mexnaTIbSBZWgou51U6OmzIhYM2VcNdtiTtI7qPNZm35Akpr0f6vtw3w1Kmn5PYo+tZVfh13WrhpS6oLqQ==}
    engines: {node: ^12.22.0 || ^14.17.0 || >=16.0.0}
    deprecated: This version is no longer supported. Please see https://eslint.org/version-support for other options.
    hasBin: true

  espree@9.6.1:
    resolution: {integrity: sha512-oruZaFkjorTpF32kDSI5/75ViwGeZginGGy2NoOSg3Q9bnwlnmDm4HLnkl0RE3n+njDXR037aY1+x58Z/zFdwQ==}
    engines: {node: ^12.22.0 || ^14.17.0 || >=16.0.0}

  esprima@4.0.1:
    resolution: {integrity: sha512-eGuFFw7Upda+g4p+QHvnW0RyTX/SVeJBDM/gCtMARO0cLuT2HcEKnTPvhjV6aGeqrCB/sbNop0Kszm0jsaWU4A==}
    engines: {node: '>=4'}
    hasBin: true

  esquery@1.5.0:
    resolution: {integrity: sha512-YQLXUplAwJgCydQ78IMJywZCceoqk1oH01OERdSAJc/7U2AylwjhSCLDEtqwg811idIS/9fIU5GjG73IgjKMVg==}
    engines: {node: '>=0.10'}

  esrecurse@4.3.0:
    resolution: {integrity: sha512-KmfKL3b6G+RXvP8N1vr3Tq1kL/oCFgn2NYXEtqP8/L3pKapUA4G8cFVaoF3SU323CD4XypR/ffioHmkti6/Tag==}
    engines: {node: '>=4.0'}

  estraverse@4.3.0:
    resolution: {integrity: sha512-39nnKffWz8xN1BU/2c79n9nB9HDzo0niYUqx6xyqUnyoAnQyyWpOTdZEeiCch8BBu515t4wp9ZmgVfVhn9EBpw==}
    engines: {node: '>=4.0'}

  estraverse@5.3.0:
    resolution: {integrity: sha512-MMdARuVEQziNTeJD8DgMqmhwR11BRQ/cBP+pLtYdSTnf3MIO8fFeiINEbX36ZdNlfU/7A9f3gUw49B3oQsvwBA==}
    engines: {node: '>=4.0'}

  esutils@2.0.3:
    resolution: {integrity: sha512-kVscqXk4OCp68SZ0dkgEKVi6/8ij300KBWTJq32P/dYeWTSwK41WyTxalN1eRmA5Z9UU/LX9D7FWSmV9SAYx6g==}
    engines: {node: '>=0.10.0'}

  ethereum-cryptography@0.1.3:
    resolution: {integrity: sha512-w8/4x1SGGzc+tO97TASLja6SLd3fRIK2tLVcV2Gx4IB21hE19atll5Cq9o3d0ZmAYC/8aw0ipieTSiekAea4SQ==}

  ethereum-cryptography@1.2.0:
    resolution: {integrity: sha512-6yFQC9b5ug6/17CQpCyE3k9eKBMdhyVjzUy1WkiuY/E4vj/SXDBbCw8QEIaXqf0Mf2SnY6RmpDcwlUmBSS0EJw==}

  ethereumjs-abi@0.6.8:
    resolution: {integrity: sha512-Tx0r/iXI6r+lRsdvkFDlut0N08jWMnKRZ6Gkq+Nmw75lZe4e6o3EkSnkaBP5NF6+m5PTGAr9JP43N3LyeoglsA==}
    deprecated: This library has been deprecated and usage is discouraged.

  ethereumjs-util@6.2.1:
    resolution: {integrity: sha512-W2Ktez4L01Vexijrm5EB6w7dg4n/TgpoYU4avuT5T3Vmnw/eCRtiBrJfQYS/DCSvDIOLn2k57GcHdeBcgVxAqw==}

  ethers@5.7.2:
    resolution: {integrity: sha512-wswUsmWo1aOK8rR7DIKiWSw9DbLWe6x98Jrn8wcTflTVvaXhAMaB5zGAXy0GYQEQp9iO1iSHWVyARQm11zUtyg==}

  ethers@6.12.0:
    resolution: {integrity: sha512-zL5NlOTjML239gIvtVJuaSk0N9GQLi1Hom3ZWUszE5lDTQE/IVB62mrPkQ2W1bGcZwVGSLaetQbWNQSvI4rGDQ==}
    engines: {node: '>=14.0.0'}

  ethjs-util@0.1.6:
    resolution: {integrity: sha512-CUnVOQq7gSpDHZVVrQW8ExxUETWrnrvXYvYz55wOU8Uj4VCgw56XC2B/fVqQN+f7gmrnRHSLVnFAwsCuNwji8w==}
    engines: {node: '>=6.5.0', npm: '>=3'}

  evp_bytestokey@1.0.3:
    resolution: {integrity: sha512-/f2Go4TognH/KvCISP7OUsHn85hT9nUkxxA9BEWxFn+Oj9o8ZNLm/40hdlgSLyuOimsrTKLUMEorQexp/aPQeA==}

  extendable-error@0.1.7:
    resolution: {integrity: sha512-UOiS2in6/Q0FK0R0q6UY9vYpQ21mr/Qn1KOnte7vsACuNJf514WvCCUHSRCPcgjPT2bAhNIJdlE6bVap1GKmeg==}

  external-editor@3.1.0:
    resolution: {integrity: sha512-hMQ4CX1p1izmuLYyZqLMO/qGNw10wSv9QDCPfzXfyFrOaCSSoRfqE1Kf1s5an66J5JZC62NewG+mK49jOCtQew==}
    engines: {node: '>=4'}

  fast-check@3.20.0:
    resolution: {integrity: sha512-pZIjqLpOZgdSLecec4GKC3Zq5702MZ34upMKxojnNVSWA0K64V3pXOBT1Wdsrc3AphLtzRBbsi8bRWF4TUGmUg==}
    engines: {node: '>=8.0.0'}

  fast-deep-equal@3.1.3:
    resolution: {integrity: sha512-f3qQ9oQy9j2AhBe/H9VC91wLmKBCCU/gDOnKNAYG5hswO7BLKj09Hc5HYNz9cGI++xlpDCIgDaitVs03ATR84Q==}

  fast-diff@1.3.0:
    resolution: {integrity: sha512-VxPP4NqbUjj6MaAOafWeUn2cXWLcCtljklUtZf0Ind4XQ+QPtmA0b18zZy0jIQx+ExRVCR/ZQpBmik5lXshNsw==}

  fast-glob@3.3.2:
    resolution: {integrity: sha512-oX2ruAFQwf/Orj8m737Y5adxDQO0LAB7/S5MnxCdTNDd4p6BsyIVsv9JQsATbTSq8KHRpLwIHbVlUNatxd+1Ow==}
    engines: {node: '>=8.6.0'}

  fast-json-stable-stringify@2.1.0:
    resolution: {integrity: sha512-lhd/wF+Lk98HZoTCtlVraHtfh5XYijIjalXck7saUtuanSDyLMxnHhSXEDJqHxD7msR8D0uCmqlkwjCV8xvwHw==}

  fast-levenshtein@2.0.6:
    resolution: {integrity: sha512-DCXu6Ifhqcks7TZKY3Hxp3y6qphY5SJZmrWMDrKcERSOXWQdMhU9Ig/PYrzyw/ul9jOIyh0N4M0tbC5hodg8dw==}

  fastq@1.17.1:
    resolution: {integrity: sha512-sRVD3lWVIXWg6By68ZN7vho9a1pQcN/WBFaAAsDDFzlJjvoGx0P8z7V1t72grFJfJhu3YPZBuu25f7Kaw2jN1w==}

  fdir@6.4.2:
    resolution: {integrity: sha512-KnhMXsKSPZlAhp7+IjUkRZKPb4fUyccpDrdFXbi4QL1qkmFh9kVY09Yox+n4MaOb3lHZ1Tv829C3oaaXoMYPDQ==}
    peerDependencies:
      picomatch: ^3 || ^4
    peerDependenciesMeta:
      picomatch:
        optional: true

  file-entry-cache@6.0.1:
    resolution: {integrity: sha512-7Gps/XWymbLk2QLYK4NzpMOrYjMhdIxXuIvy2QBsLE6ljuodKvdkWs/cpyJJ3CVIVpH0Oi1Hvg1ovbMzLdFBBg==}
    engines: {node: ^10.12.0 || >=12.0.0}

  file-uri-to-path@1.0.0:
    resolution: {integrity: sha512-0Zt+s3L7Vf1biwWZ29aARiVYLx7iMGnEUl9x33fbB/j3jR81u/O2LbqK+Bm1CDSNDKVtJ/YjwY7TUd5SkeLQLw==}

  fill-range@7.0.1:
    resolution: {integrity: sha512-qOo9F+dMUmC2Lcb4BbVvnKJxTPjCm+RRpe4gDuGrzkL7mEVl/djYSu2OdQ2Pa302N4oqkSg9ir6jaLWJ2USVpQ==}
    engines: {node: '>=8'}

  find-up@4.1.0:
    resolution: {integrity: sha512-PpOwAdQ/YlXQ2vj8a3h8IipDuYRi3wceVQQGYWxNINccq40Anw7BlsEXCMbt1Zt+OLA6Fq9suIpIWD0OsnISlw==}
    engines: {node: '>=8'}

  find-up@5.0.0:
    resolution: {integrity: sha512-78/PXT1wlLLDgTzDs7sjq9hzz0vXD+zn+7wypEe4fXQxCmdmqfGsEPQxmiCSQI3ajFV91bVSsvNtrJRiW6nGng==}
    engines: {node: '>=10'}

  find-yarn-workspace-root2@1.2.16:
    resolution: {integrity: sha512-hr6hb1w8ePMpPVUK39S4RlwJzi+xPLuVuG8XlwXU3KD5Yn3qgBWVfy3AzNlDhWvE1EORCE65/Qm26rFQt3VLVA==}

  flat-cache@3.2.0:
    resolution: {integrity: sha512-CYcENa+FtcUKLmhhqyctpclsq7QF38pKjZHsGNiSQF5r4FtoKDWabFDl3hzaEQMvT1LHEysw5twgLvpYYb4vbw==}
    engines: {node: ^10.12.0 || >=12.0.0}

  flat@5.0.2:
    resolution: {integrity: sha512-b6suED+5/3rTpUBdG1gupIl8MPFCAMA0QXwmljLhvCUKcUvdE4gWky9zpuGCcXHOsz4J9wPGNWq6OKpmIzz3hQ==}
    hasBin: true

  flatted@3.3.1:
    resolution: {integrity: sha512-X8cqMLLie7KsNUDSdzeN8FYK9rEt4Dt67OsG/DNGnYTSDBG4uFAJFBnUeiV+zCVAvwFy56IjM9sH51jVaEhNxw==}

  follow-redirects@1.15.5:
    resolution: {integrity: sha512-vSFWUON1B+yAw1VN4xMfxgn5fTUiaOzAJCKBwIIgT/+7CuGy9+r+5gITvP62j3RmaD5Ph65UaERdOSRGUzZtgw==}
    engines: {node: '>=4.0'}
    peerDependencies:
      debug: '*'
    peerDependenciesMeta:
      debug:
        optional: true

  for-each@0.3.3:
    resolution: {integrity: sha512-jqYfLp7mo9vIyQf8ykW2v7A+2N4QjeCeI5+Dz9XraiO1ign81wjiH7Fb9vSOWvQfNtmSa4H2RoQTrrXivdUZmw==}

  forge-std@https://codeload.github.com/foundry-rs/forge-std/tar.gz/b93cf4bc34ff214c099dc970b153f85ade8c9f66:
    resolution: {tarball: https://codeload.github.com/foundry-rs/forge-std/tar.gz/b93cf4bc34ff214c099dc970b153f85ade8c9f66}
    version: 1.9.5

  fp-ts@1.19.3:
    resolution: {integrity: sha512-H5KQDspykdHuztLTg+ajGN0Z2qUjcEf3Ybxc6hLt0k7/zPkn29XnKnxlBPyW2XIddWrGaJBzBl4VLYOtk39yZg==}

  fs-extra@7.0.1:
    resolution: {integrity: sha512-YJDaCJZEnBmcbw13fvdAM9AwNOJwOzrE4pqMqBq5nFiEqXUqHwlK4B+3pUw6JNvfSPtX05xFHtYy/1ni01eGCw==}
    engines: {node: '>=6 <7 || >=8'}

  fs-extra@8.1.0:
    resolution: {integrity: sha512-yhlQgA6mnOJUKOsRUFsgJdQCvkKhcz8tlZG5HBQfReYZy46OwLcY+Zia0mtdHsOo9y/hP+CxMN0TU9QxoOtG4g==}
    engines: {node: '>=6 <7 || >=8'}

  fs.realpath@1.0.0:
    resolution: {integrity: sha512-OO0pH2lK6a0hZnAdau5ItzHPI6pUlvI7jMVnxUQRtw4owF2wk8lOSabtGDCTP4Ggrg2MbGnWO9X8K1t4+fGMDw==}

  fsevents@2.3.3:
    resolution: {integrity: sha512-5xoDfX+fL7faATnagmWPpbFtwh/R77WmMMqqHGS65C3vvB0YHrgF+B1YmZ3441tMj5n63k0212XNoJwzlhffQw==}
    engines: {node: ^8.16.0 || ^10.6.0 || >=11.0.0}
    os: [darwin]

  function-bind@1.1.2:
    resolution: {integrity: sha512-7XHNxH7qX9xG5mIwxkhumTox/MIRNcOgDrxWsMt2pAr23WHp6MrRlN7FBSFpCpr+oVO0F744iUgR82nJMfG2SA==}

  function.prototype.name@1.1.6:
    resolution: {integrity: sha512-Z5kx79swU5P27WEayXM1tBi5Ze/lbIyiNgU3qyXUOf9b2rgXYyF9Dy9Cx+IQv/Lc8WCG6L82zwUPpSS9hGehIg==}
    engines: {node: '>= 0.4'}

  functions-have-names@1.2.3:
    resolution: {integrity: sha512-xckBUXyTIqT97tq2x2AMb+g163b5JFysYk0x4qxNFwbfQkmNZoiRHb6sPzI9/QV33WeuvVYBUIiD4NzNIyqaRQ==}

  get-caller-file@2.0.5:
    resolution: {integrity: sha512-DyFP3BM/3YHTQOCUL/w0OZHR0lpKeGrxotcHWcqNEdnltqFwXVfhEBQ94eIo34AfQpo0rGki4cyIiftY06h2Fg==}
    engines: {node: 6.* || 8.* || >= 10.*}

  get-east-asian-width@1.2.0:
    resolution: {integrity: sha512-2nk+7SIVb14QrgXFHcm84tD4bKQz0RxPuMT8Ag5KPOq7J5fEmAg0UbXdTOSHqNuHSU28k55qnceesxXRZGzKWA==}
    engines: {node: '>=18'}

  get-func-name@2.0.2:
    resolution: {integrity: sha512-8vXOvuE167CtIc3OyItco7N/dpRtBbYOsPsXCz7X/PMnlGjYjSGuZJgM1Y7mmew7BKf9BqvLX2tnOVy1BBUsxQ==}

  get-intrinsic@1.2.4:
    resolution: {integrity: sha512-5uYhsJH8VJBTv7oslg4BznJYhDoRI6waYCxMmCdnTrcCrHA/fCFKoTFz2JKKE0HdDFUF7/oQuhzumXJK7paBRQ==}
    engines: {node: '>= 0.4'}

  get-symbol-description@1.0.2:
    resolution: {integrity: sha512-g0QYk1dZBxGwk+Ngc+ltRH2IBp2f7zBkBMBJZCDerh6EhlhSR6+9irMCuT/09zD6qkarHUSn529sK/yL4S27mg==}
    engines: {node: '>= 0.4'}

  get-tsconfig@4.7.3:
    resolution: {integrity: sha512-ZvkrzoUA0PQZM6fy6+/Hce561s+faD1rsNwhnO5FelNjyy7EMGJ3Rz1AQ8GYDWjhRs/7dBLOEJvhK8MiEJOAFg==}

  glob-parent@5.1.2:
    resolution: {integrity: sha512-AOIgSQCepiJYwP3ARnGx+5VnTu2HBYdzbGP45eLw1vr3zB3vZLeyed1sC9hnbcOc9/SrMyM5RPQrkGz4aS9Zow==}
    engines: {node: '>= 6'}

  glob-parent@6.0.2:
    resolution: {integrity: sha512-XxwI8EOhVQgWp6iDL+3b0r86f4d6AX6zSU55HfB4ydCEuXLXc5FcYeOu+nnGftS4TEju/11rt4KJPTMgbfmv4A==}
    engines: {node: '>=10.13.0'}

  glob@7.2.0:
    resolution: {integrity: sha512-lmLf6gtyrPq8tTjSmrO94wBeQbFR3HbLHbuyD69wuyQkImp2hWqMGB47OX65FBkPffO641IP9jWa1z4ivqG26Q==}
    deprecated: Glob versions prior to v9 are no longer supported

  glob@8.1.0:
    resolution: {integrity: sha512-r8hpEjiQEYlF2QU0df3dS+nxxSIreXQS1qRhMJM0Q5NDdR386C7jb7Hwwod8Fgiuex+k0GFjgft18yvxm5XoCQ==}
    engines: {node: '>=12'}
    deprecated: Glob versions prior to v9 are no longer supported

  globals@13.24.0:
    resolution: {integrity: sha512-AhO5QUcj8llrbG09iWhPU2B204J1xnPeL8kQmVorSsy+Sjj1sk8gIyh6cUocGmH4L0UuhAJy+hJMRA4mgA4mFQ==}
    engines: {node: '>=8'}

  globalthis@1.0.3:
    resolution: {integrity: sha512-sFdI5LyBiNTHjRd7cGPWapiHWMOXKyuBNX/cWJ3NfzrZQVa8GI/8cofCl74AOVqq9W5kNmguTIzJ/1s2gyI9wA==}
    engines: {node: '>= 0.4'}

  globby@11.1.0:
    resolution: {integrity: sha512-jhIXaOzy1sb8IyocaruWSn1TjmnBVs8Ayhcy83rmxNJ8q2uWKCAj3CnJY+KpGSXCueAPc0i05kVvVKtP1t9S3g==}
    engines: {node: '>=10'}

  globby@14.0.2:
    resolution: {integrity: sha512-s3Fq41ZVh7vbbe2PN3nrW7yC7U7MFVc5c98/iTl9c2GawNMKx/J648KQRW6WKkuU8GIbbh2IXfIRQjOZnXcTnw==}
    engines: {node: '>=18'}

  gopd@1.0.1:
    resolution: {integrity: sha512-d65bNlIadxvpb/A2abVdlqKqV563juRnZ1Wtk6s1sIR8uNsXR70xqIzVqxVf1eTqDunwT2MkczEeaezCKTZhwA==}

  graceful-fs@4.2.11:
    resolution: {integrity: sha512-RbJ5/jmFcNNCcDV5o9eTnBLJ/HszWV0P73bc+Ff4nS/rJj+YaS6IGyiOL0VoBYX+l1Wrl3k63h/KrH+nhJ0XvQ==}

  grapheme-splitter@1.0.4:
    resolution: {integrity: sha512-bzh50DW9kTPM00T8y4o8vQg89Di9oLJVLW/KaOGIXJWP/iqCN6WKYkbNOF04vFLJhwcpYUh9ydh/+5vpOqV4YQ==}

  graphemer@1.4.0:
    resolution: {integrity: sha512-EtKwoO6kxCL9WO5xipiHTZlSzBm7WLT627TqC/uVRd0HKmq8NXyebnNYxDoBi7wt8eTWrUrKXCOVaFq9x1kgag==}

  hard-rejection@2.1.0:
    resolution: {integrity: sha512-VIZB+ibDhx7ObhAe7OVtoEbuP4h/MuOTHJ+J8h/eBXotJYl0fBgR72xDFCKgIh22OJZIOVNxBMWuhAr10r8HdA==}
    engines: {node: '>=6'}

  hardhat@2.22.18:
    resolution: {integrity: sha512-2+kUz39gvMo56s75cfLBhiFedkQf+gXdrwCcz4R/5wW0oBdwiyfj2q9BIkMoaA0WIGYYMU2I1Cc4ucTunhfjzw==}
    hasBin: true
    peerDependencies:
      ts-node: '*'
      typescript: '*'
    peerDependenciesMeta:
      ts-node:
        optional: true
      typescript:
        optional: true

  has-bigints@1.0.2:
    resolution: {integrity: sha512-tSvCKtBr9lkF0Ex0aQiP9N+OpV4zi2r/Nee5VkRDbaqv35RLYMzbwQfFSZZH0kR+Rd6302UJZ2p/bJCEoR3VoQ==}

  has-flag@3.0.0:
    resolution: {integrity: sha512-sKJf1+ceQBr4SMkvQnBDNDtf4TXpVhVGateu0t918bl30FnbE2m4vNLX+VWe/dpjlb+HugGYzW7uQXH98HPEYw==}
    engines: {node: '>=4'}

  has-flag@4.0.0:
    resolution: {integrity: sha512-EykJT/Q1KjTWctppgIAgfSO0tKVuZUjhgMr17kqTumMl6Afv3EISleU7qZUzoXDFTAHTDC4NOoG/ZxU3EvlMPQ==}
    engines: {node: '>=8'}

  has-property-descriptors@1.0.2:
    resolution: {integrity: sha512-55JNKuIW+vq4Ke1BjOTjM2YctQIvCT7GFzHwmfZPGo5wnrgkid0YQtnAleFSqumZm4az3n2BS+erby5ipJdgrg==}

  has-proto@1.0.3:
    resolution: {integrity: sha512-SJ1amZAJUiZS+PhsVLf5tGydlaVB8EdFpaSO4gmiUKUOxk8qzn5AIy4ZeJUmh22znIdk/uMAUT2pl3FxzVUH+Q==}
    engines: {node: '>= 0.4'}

  has-symbols@1.0.3:
    resolution: {integrity: sha512-l3LCuF6MgDNwTDKkdYGEihYjt5pRPbEg46rtlmnSPlUbgmB8LOIrKJbYYFBSbnPaJexMKtiPO8hmeRjRz2Td+A==}
    engines: {node: '>= 0.4'}

  has-tostringtag@1.0.2:
    resolution: {integrity: sha512-NqADB8VjPFLM2V0VvHUewwwsw0ZWBaIdgo+ieHtK3hasLz4qeCRjYcqfB6AQrBggRKppKF8L52/VqdVsO47Dlw==}
    engines: {node: '>= 0.4'}

  has@1.0.4:
    resolution: {integrity: sha512-qdSAmqLF6209RFj4VVItywPMbm3vWylknmB3nvNiUIs72xAimcM8nVYxYr7ncvZq5qzk9MKIZR8ijqD/1QuYjQ==}
    engines: {node: '>= 0.4.0'}

  hash-base@3.1.0:
    resolution: {integrity: sha512-1nmYp/rhMDiE7AYkDw+lLwlAzz0AntGIe51F3RfFfEqyQ3feY2eI/NcwC6umIQVOASPMsWJLJScWKSSvzL9IVA==}
    engines: {node: '>=4'}

  hash.js@1.1.7:
    resolution: {integrity: sha512-taOaskGt4z4SOANNseOviYDvjEJinIkRgmp7LbKP2YTTmVxWBl87s/uzK9r+44BclBSp2X7K1hqeNfz9JbBeXA==}

  hasown@2.0.2:
    resolution: {integrity: sha512-0hJU9SCPvmMzIBdZFqNPXWa6dqh7WdH0cII9y+CyS8rG3nL48Bclra9HmKhVVUHyPWNH5Y7xDwAB7bfgSjkUMQ==}
    engines: {node: '>= 0.4'}

  he@1.2.0:
    resolution: {integrity: sha512-F/1DnUGPopORZi0ni+CvrCgHQ5FyEAHRLSApuYWMmrbSwoN2Mn/7k+Gl38gJnR7yyDZk6WLXwiGod1JOWNDKGw==}
    hasBin: true

  hmac-drbg@1.0.1:
    resolution: {integrity: sha512-Tti3gMqLdZfhOQY1Mzf/AanLiqh1WTiJgEj26ZuYQ9fbkLomzGchCws4FyrSd4VkpBfiNhaE1On+lOz894jvXg==}

  hosted-git-info@2.8.9:
    resolution: {integrity: sha512-mxIDAb9Lsm6DoOJ7xH+5+X4y1LU/4Hi50L9C5sIswK3JzULS4bwk1FvjdBgvYR4bzT4tuUQiC15FE2f5HbLvYw==}

  hosted-git-info@7.0.2:
    resolution: {integrity: sha512-puUZAUKT5m8Zzvs72XWy3HtvVbTWljRE66cP60bxJzAqf2DgICo7lYTY2IHUmLnNpjYvw5bvmoHvPc0QO2a62w==}
    engines: {node: ^16.14.0 || >=18.0.0}

  http-errors@2.0.0:
    resolution: {integrity: sha512-FtwrG/euBzaEjYeRqOgly7G0qviiXoJWnvEH2Z1plBdXgbyjv34pHTSb9zoeHMyDy33+DWy5Wt9Wo+TURtOYSQ==}
    engines: {node: '>= 0.8'}

  https-proxy-agent@5.0.1:
    resolution: {integrity: sha512-dFcAjpTQFgoLMzC2VwU+C/CbS7uRL0lWmxDITmqm7C+7F0Odmj6s9l6alZc6AELXhrnggM2CeWSXHGOdX2YtwA==}
    engines: {node: '>= 6'}

  human-id@1.0.2:
    resolution: {integrity: sha512-UNopramDEhHJD+VR+ehk8rOslwSfByxPIZyJRfV739NDhN5LF1fa1MqnzKm2lGTQRjNrjK19Q5fhkgIfjlVUKw==}

  iconv-lite@0.4.24:
    resolution: {integrity: sha512-v3MXnZAcvnywkTUEZomIActle7RXXeedOR31wwl7VlyoXO4Qi9arvSenNQWne1TcRwhCL1HwLI21bEqdpj8/rA==}
    engines: {node: '>=0.10.0'}

  ignore@5.3.1:
    resolution: {integrity: sha512-5Fytz/IraMjqpwfd34ke28PTVMjZjJG2MPn5t7OE4eUCUNf8BAa7b5WUS9/Qvr6mwOQS7Mk6vdsMno5he+T8Xw==}
    engines: {node: '>= 4'}

  immutable@4.3.5:
    resolution: {integrity: sha512-8eabxkth9gZatlwl5TBuJnCsoTADlL6ftEr7A4qgdaTsPyreilDSnUk57SO+jfKcNtxPa22U5KK6DSeAYhpBJw==}

  import-fresh@3.3.0:
    resolution: {integrity: sha512-veYYhQa+D1QBKznvhUHxb8faxlrwUnxseDAbAp457E0wLNio2bOSKnjYDhMj+YiAq61xrMGhQk9iXVk5FzgQMw==}
    engines: {node: '>=6'}

  imurmurhash@0.1.4:
    resolution: {integrity: sha512-JmXMZ6wuvDmLiHEml9ykzqO6lwFbof0GG4IkcGaENdCRDDmMVnny7s5HsIgHCbaq0w2MyPhDqkhTUgS2LU2PHA==}
    engines: {node: '>=0.8.19'}

  indent-string@4.0.0:
    resolution: {integrity: sha512-EdDDZu4A2OyIK7Lr/2zG+w5jmbuk1DVBnEwREQvBzspBJkCEbRa8GxU1lghYcaGJCnRWibjDXlq779X1/y5xwg==}
    engines: {node: '>=8'}

  inflight@1.0.6:
    resolution: {integrity: sha512-k92I/b08q4wvFscXCLvqfsHCrjrF7yiXsQuIVvVE7N82W3+aqpzuUdBbfhWcy/FZR3/4IgflMgKLOsvPDrGCJA==}
    deprecated: This module is not supported, and leaks memory. Do not use it. Check out lru-cache if you want a good and tested way to coalesce async requests by a key value, which is much more comprehensive and powerful.

  inherits@2.0.4:
    resolution: {integrity: sha512-k/vGaX4/Yla3WzyMCvTQOXYeIHvqOKtnqBduzTHpzpQZzAskKMhZ2K+EnBiSM9zGSoIFeMpXKxa4dYeZIQqewQ==}

  internal-slot@1.0.7:
    resolution: {integrity: sha512-NGnrKwXzSms2qUUih/ILZ5JBqNTSa1+ZmP6flaIp6KmSElgE9qdndzS3cqjrDovwFdmwsGsLdeFgB6suw+1e9g==}
    engines: {node: '>= 0.4'}

  io-ts@1.10.4:
    resolution: {integrity: sha512-b23PteSnYXSONJ6JQXRAlvJhuw8KOtkqa87W4wDtvMrud/DTJd5X+NpOOI+O/zZwVq6v0VLAaJ+1EDViKEuN9g==}

  is-array-buffer@3.0.4:
    resolution: {integrity: sha512-wcjaerHw0ydZwfhiKbXJWLDY8A7yV7KhjQOpb83hGgGfId/aQa4TOvwyzn2PuswW2gPCYEL/nEAiSVpdOj1lXw==}
    engines: {node: '>= 0.4'}

  is-arrayish@0.2.1:
    resolution: {integrity: sha512-zz06S8t0ozoDXMG+ube26zeCTNXcKIPJZJi8hBrF4idCLms4CG9QtK7qBl1boi5ODzFpjswb5JPmHCbMpjaYzg==}

  is-bigint@1.0.4:
    resolution: {integrity: sha512-zB9CruMamjym81i2JZ3UMn54PKGsQzsJeo6xvN3HJJ4CAsQNB6iRutp2To77OfCNuoxspsIhzaPoO1zyCEhFOg==}

  is-binary-path@2.1.0:
    resolution: {integrity: sha512-ZMERYes6pDydyuGidse7OsHxtbI7WVeUEozgR/g7rd0xUimYNlvZRE/K2MgZTjWy725IfelLeVcEM97mmtRGXw==}
    engines: {node: '>=8'}

  is-boolean-object@1.1.2:
    resolution: {integrity: sha512-gDYaKHJmnj4aWxyj6YHyXVpdQawtVLHU5cb+eztPGczf6cjuTdwve5ZIEfgXqH4e57An1D1AKf8CZ3kYrQRqYA==}
    engines: {node: '>= 0.4'}

  is-callable@1.2.7:
    resolution: {integrity: sha512-1BC0BVFhS/p0qtw6enp8e+8OD0UrK0oFLztSjNzhcKA3WDuJxxAPXzPuPtKkjEY9UUoEWlX/8fgKeu2S8i9JTA==}
    engines: {node: '>= 0.4'}

  is-core-module@2.13.1:
    resolution: {integrity: sha512-hHrIjvZsftOsvKSn2TRYl63zvxsgE0K+0mYMoH6gD4omR5IWB2KynivBQczo3+wF1cCkjzvptnI9Q0sPU66ilw==}

  is-data-view@1.0.1:
    resolution: {integrity: sha512-AHkaJrsUVW6wq6JS8y3JnM/GJF/9cf+k20+iDzlSaJrinEo5+7vRiteOSwBhHRiAyQATN1AmY4hwzxJKPmYf+w==}
    engines: {node: '>= 0.4'}

  is-date-object@1.0.5:
    resolution: {integrity: sha512-9YQaSxsAiSwcvS33MBk3wTCVnWK+HhF8VZR2jRxehM16QcVOdHqPn4VPHmRK4lSr38n9JriurInLcP90xsYNfQ==}
    engines: {node: '>= 0.4'}

  is-extglob@2.1.1:
    resolution: {integrity: sha512-SbKbANkN603Vi4jEZv49LeVJMn4yGwsbzZworEoyEiutsN3nJYdbO36zfhGJ6QEDpOZIFkDtnq5JRxmvl3jsoQ==}
    engines: {node: '>=0.10.0'}

  is-fullwidth-code-point@3.0.0:
    resolution: {integrity: sha512-zymm5+u+sCsSWyD9qNaejV3DFvhCKclKdizYaJUuHA83RLjb7nSuGnddCHGv0hk+KY7BMAlsWeK4Ueg6EV6XQg==}
    engines: {node: '>=8'}

  is-glob@4.0.3:
    resolution: {integrity: sha512-xelSayHH36ZgE7ZWhli7pW34hNbNl8Ojv5KVmkJD4hBdD3th8Tfk9vYasLM+mXWOZhFkgZfxhLSnrwRr4elSSg==}
    engines: {node: '>=0.10.0'}

  is-hex-prefixed@1.0.0:
    resolution: {integrity: sha512-WvtOiug1VFrE9v1Cydwm+FnXd3+w9GaeVUss5W4v/SLy3UW00vP+6iNF2SdnfiBoLy4bTqVdkftNGTUeOFVsbA==}
    engines: {node: '>=6.5.0', npm: '>=3'}

  is-interactive@2.0.0:
    resolution: {integrity: sha512-qP1vozQRI+BMOPcjFzrjXuQvdak2pHNUMZoeG2eRbiSqyvbEf/wQtEOTOX1guk6E3t36RkaqiSt8A/6YElNxLQ==}
    engines: {node: '>=12'}

  is-negative-zero@2.0.3:
    resolution: {integrity: sha512-5KoIu2Ngpyek75jXodFvnafB6DJgr3u8uuK0LEZJjrU19DrMD3EVERaR8sjz8CCGgpZvxPl9SuE1GMVPFHx1mw==}
    engines: {node: '>= 0.4'}

  is-number-object@1.0.7:
    resolution: {integrity: sha512-k1U0IRzLMo7ZlYIfzRu23Oh6MiIFasgpb9X76eqfFZAqwH44UI4KTBvBYIZ1dSL9ZzChTB9ShHfLkR4pdW5krQ==}
    engines: {node: '>= 0.4'}

  is-number@7.0.0:
    resolution: {integrity: sha512-41Cifkg6e8TylSpdtTpeLVMqvSBEVzTttHvERD741+pnZ8ANv0004MRL43QKPDlK9cGvNp6NZWZUBlbGXYxxng==}
    engines: {node: '>=0.12.0'}

  is-path-inside@3.0.3:
    resolution: {integrity: sha512-Fd4gABb+ycGAmKou8eMftCupSir5lRxqf4aD/vd0cD2qc4HL07OjCeuHMr8Ro4CoMaeCKDB0/ECBOVWjTwUvPQ==}
    engines: {node: '>=8'}

  is-plain-obj@1.1.0:
    resolution: {integrity: sha512-yvkRyxmFKEOQ4pNXCmJG5AEQNlXJS5LaONXo5/cLdTZdWvsZ1ioJEonLGAosKlMWE8lwUy/bJzMjcw8az73+Fg==}
    engines: {node: '>=0.10.0'}

  is-plain-obj@2.1.0:
    resolution: {integrity: sha512-YWnfyRwxL/+SsrWYfOpUtz5b3YD+nyfkHvjbcanzk8zgyO4ASD67uVMRt8k5bM4lLMDnXfriRhOpemw+NfT1eA==}
    engines: {node: '>=8'}

  is-regex@1.1.4:
    resolution: {integrity: sha512-kvRdxDsxZjhzUX07ZnLydzS1TU/TJlTUHHY4YLL87e37oUA49DfkLqgy+VjFocowy29cKvcSiu+kIv728jTTVg==}
    engines: {node: '>= 0.4'}

  is-shared-array-buffer@1.0.3:
    resolution: {integrity: sha512-nA2hv5XIhLR3uVzDDfCIknerhx8XUKnstuOERPNNIinXG7v9u+ohXF67vxm4TPTEPU6lm61ZkwP3c9PCB97rhg==}
    engines: {node: '>= 0.4'}

  is-string@1.0.7:
    resolution: {integrity: sha512-tE2UXzivje6ofPW7l23cjDOMa09gb7xlAqG6jG5ej6uPV32TlWP3NKPigtaGeHNu9fohccRYvIiZMfOOnOYUtg==}
    engines: {node: '>= 0.4'}

  is-subdir@1.2.0:
    resolution: {integrity: sha512-2AT6j+gXe/1ueqbW6fLZJiIw3F8iXGJtt0yDrZaBhAZEG1raiTxKWU+IPqMCzQAXOUCKdA4UDMgacKH25XG2Cw==}
    engines: {node: '>=4'}

  is-symbol@1.0.4:
    resolution: {integrity: sha512-C/CPBqKWnvdcxqIARxyOh4v1UUEOCHpgDa0WYgpKDFMszcrPcffg5uhwSgPCLD2WWxmq6isisz87tzT01tuGhg==}
    engines: {node: '>= 0.4'}

  is-typed-array@1.1.13:
    resolution: {integrity: sha512-uZ25/bUAlUY5fR4OKT4rZQEBrzQWYV9ZJYGGsUmEJ6thodVJ1HX64ePQ6Z0qPWP+m+Uq6e9UugrE38jeYsDSMw==}
    engines: {node: '>= 0.4'}

  is-unicode-supported@0.1.0:
    resolution: {integrity: sha512-knxG2q4UC3u8stRGyAVJCOdxFmv5DZiRcdlIaAQXAbSfJya+OhopNotLQrstBhququ4ZpuKbDc/8S6mgXgPFPw==}
    engines: {node: '>=10'}

  is-unicode-supported@1.3.0:
    resolution: {integrity: sha512-43r2mRvz+8JRIKnWJ+3j8JtjRKZ6GmjzfaE/qiBJnikNnYv/6bagRJ1kUhNk8R5EX/GkobD+r+sfxCPJsiKBLQ==}
    engines: {node: '>=12'}

  is-unicode-supported@2.0.0:
    resolution: {integrity: sha512-FRdAyx5lusK1iHG0TWpVtk9+1i+GjrzRffhDg4ovQ7mcidMQ6mj+MhKPmvh7Xwyv5gIS06ns49CA7Sqg7lC22Q==}
    engines: {node: '>=18'}

  is-weakref@1.0.2:
    resolution: {integrity: sha512-qctsuLZmIQ0+vSSMfoVvyFe2+GSEvnmZ2ezTup1SBse9+twCCeial6EEi3Nc2KFcf6+qz2FBPnjXsk8xhKSaPQ==}

  is-windows@1.0.2:
    resolution: {integrity: sha512-eXK1UInq2bPmjyX6e3VHIzMLobc4J94i4AWn+Hpq3OU5KkrRC96OAcR3PRJ/pGu6m8TRnBHP9dkXQVsT/COVIA==}
    engines: {node: '>=0.10.0'}

  isarray@0.0.1:
    resolution: {integrity: sha512-D2S+3GLxWH+uhrNEcoh/fnmYeP8E8/zHl644d/jdA0g2uyXvy3sb0qxotE+ne0LtccHknQzWwZEzhak7oJ0COQ==}

  isarray@2.0.5:
    resolution: {integrity: sha512-xHjhDr3cNBK0BzdUJSPXZntQUx/mwMS5Rw4A7lPJ90XGAO6ISP/ePDNuo0vhqOZU+UD5JoodwCAAoZQd3FeAKw==}

  isexe@2.0.0:
    resolution: {integrity: sha512-RHxMLp9lnKHGHRng9QFhRCMbYAcVpn69smSGcq3f36xjgVVWThj4qqLbTLlq7Ssj8B+fIQ1EuCEGI2lKsyQeIw==}

  js-sha3@0.8.0:
    resolution: {integrity: sha512-gF1cRrHhIzNfToc802P800N8PpXS+evLLXfsVpowqmAFR9uwbi89WvXg2QspOmXL8QL86J4T1EpFu+yUkwJY3Q==}

  js-tokens@4.0.0:
    resolution: {integrity: sha512-RdJUflcE3cUzKiMqQgsCu06FPu9UdIJO0beYbPhHN4k6apgJtifcoCtT9bcxOpYBtpD2kCM6Sbzg4CausW/PKQ==}

  js-yaml@3.14.1:
    resolution: {integrity: sha512-okMH7OXXJ7YrN9Ok3/SXrnu4iX9yOk+25nqX4imS2npuvTYDmo/QEZoqwZkYaIDk3jVvBOTOIEgEhaLOynBS9g==}
    hasBin: true

  js-yaml@4.1.0:
    resolution: {integrity: sha512-wpxZs9NoxZaJESJGIZTyDEaYpl0FKSA+FB9aJiyemKhMwkxQg63h4T1KJgUGHpTqPDNRcmmYLugrRjJlBtWvRA==}
    hasBin: true

  json-buffer@3.0.1:
    resolution: {integrity: sha512-4bV5BfR2mqfQTJm+V5tPPdf+ZpuhiIvTuAB5g8kcrXOZpTT/QwwVRWBywX1ozr6lEuPdbHxwaJlm9G6mI2sfSQ==}

  json-parse-even-better-errors@2.3.1:
    resolution: {integrity: sha512-xyFwyhro/JEof6Ghe2iz2NcXoj2sloNsWr/XsERDK/oiPCfaNhl5ONfp+jQdAZRQQ0IJWNzH9zIZF7li91kh2w==}

  json-schema-traverse@0.4.1:
    resolution: {integrity: sha512-xbbCH5dCYU5T8LcEhhuh7HJ88HXuW3qsI3Y0zOZFKfZEHcpWiHU/Jxzk629Brsab/mMiHQti9wMP+845RPe3Vg==}

  json-stable-stringify-without-jsonify@1.0.1:
    resolution: {integrity: sha512-Bdboy+l7tA3OGW6FjyFHWkP5LuByj1Tk33Ljyq0axyzdk9//JSi2u3fP1QSmd1KNwq6VOKYGlAu87CisVir6Pw==}

  json-stream-stringify@3.1.4:
    resolution: {integrity: sha512-oGoz05ft577LolnXFQHD2CjnXDxXVA5b8lHwfEZgRXQUZeCMo6sObQQRq+NXuHQ3oTeMZHHmmPY2rjVwyqR62A==}
    engines: {node: '>=7.10.1'}

  json5@1.0.2:
    resolution: {integrity: sha512-g1MWMLBiz8FKi1e4w0UyVL3w+iJceWAFBAaBnnGKOpNa5f8TLktkbre1+s6oICydWAm+HRUGTmI+//xv2hvXYA==}
    hasBin: true

  jsonfile@4.0.0:
    resolution: {integrity: sha512-m6F1R3z8jjlf2imQHS2Qez5sjKWQzbuuhuJ/FKYFRZvPE3PuHcSMVZzfsLhGVOkfd20obL5SWEBew5ShlquNxg==}

  just-extend@4.2.1:
    resolution: {integrity: sha512-g3UB796vUFIY90VIv/WX3L2c8CS2MdWUww3CNrYmqza1Fg0DURc2K/O4YrnklBdQarSJ/y8JnJYDGc+1iumQjg==}

  keccak@3.0.4:
    resolution: {integrity: sha512-3vKuW0jV8J3XNTzvfyicFR5qvxrSAGl7KIhvgOu5cmWwM7tZRj3fMbj/pfIf4be7aznbc+prBWGjywox/g2Y6Q==}
    engines: {node: '>=10.0.0'}

  keyv@4.5.4:
    resolution: {integrity: sha512-oxVHkHR/EJf2CNXnWxRLW6mg7JyCCUcG0DtEGmL2ctUo1PNTin1PUil+r/+4r5MpVgC/fn1kjsx7mjSujKqIpw==}

  kind-of@6.0.3:
    resolution: {integrity: sha512-dcS1ul+9tmeD95T+x28/ehLgd9mENa3LsvDTtzm3vyBEO7RPptvAD+t44WVXaUjTBRcrpFeFlC8WCruUR456hw==}
    engines: {node: '>=0.10.0'}

  kleur@3.0.3:
    resolution: {integrity: sha512-eTIzlVOSUR+JxdDFepEYcBMtZ9Qqdef+rnzWdRZuMbOywu5tO2w2N7rqjoANZ5k9vywhL6Br1VRjUIgTQx4E8w==}
    engines: {node: '>=6'}

  kleur@4.1.5:
    resolution: {integrity: sha512-o+NO+8WrRiQEE4/7nwRJhN1HWpVmJm511pBHUxPLtp0BUISzlBplORYSmTclCnJvQq2tKu/sgl3xVpkc7ZWuQQ==}
    engines: {node: '>=6'}

  levn@0.4.1:
    resolution: {integrity: sha512-+bT2uH4E5LGE7h/n3evcS/sQlJXCpIp6ym8OWJ5eV6+67Dsql/LaaT7qJBAt2rzfoa/5QBGBhxDix1dMt2kQKQ==}
    engines: {node: '>= 0.8.0'}

  lines-and-columns@1.2.4:
    resolution: {integrity: sha512-7ylylesZQ/PV29jhEDl3Ufjo6ZX7gCqJr5F7PKrqc93v7fzSymt1BpwEU8nAUXs8qzzvqhbjhK5QZg6Mt/HkBg==}

  load-yaml-file@0.2.0:
    resolution: {integrity: sha512-OfCBkGEw4nN6JLtgRidPX6QxjBQGQf72q3si2uvqyFEMbycSFFHwAZeXx6cJgFM9wmLrf9zBwCP3Ivqa+LLZPw==}
    engines: {node: '>=6'}

  locate-path@5.0.0:
    resolution: {integrity: sha512-t7hw9pI+WvuwNJXwk5zVHpyhIqzg2qTlklJOf0mVxGSbe3Fp2VieZcduNYjaLDoy6p9uGpQEGWG87WpMKlNq8g==}
    engines: {node: '>=8'}

  locate-path@6.0.0:
    resolution: {integrity: sha512-iPZK6eYjbxRu3uB4/WZ3EsEIMJFMqAoopl3R+zuq0UjcAm/MO6KCweDgPfP3elTztoKP3KtnVHxTn2NHBSDVUw==}
    engines: {node: '>=10'}

  lodash.get@4.4.2:
    resolution: {integrity: sha512-z+Uw/vLuy6gQe8cfaFWD7p0wVv8fJl3mbzXh33RS+0oW2wvUqiRXiQ69gLWSLpgB5/6sU+r6BlQR0MBILadqTQ==}

  lodash.isequal@4.5.0:
    resolution: {integrity: sha512-pDo3lu8Jhfjqls6GkMgpahsF9kCyayhgykjyLMNFTKWrpVdAQtYyB4muAMWozBB4ig/dtWAmsMxLEI8wuz+DYQ==}

  lodash.isequalwith@4.4.0:
    resolution: {integrity: sha512-dcZON0IalGBpRmJBmMkaoV7d3I80R2O+FrzsZyHdNSFrANq/cgDqKQNmAHE8UEj4+QYWwwhkQOVdLHiAopzlsQ==}

  lodash.merge@4.6.2:
    resolution: {integrity: sha512-0KpjqXRVvrYyCsX1swR/XTK0va6VQkQM6MNo7PqW77ByjAhoARA8EfrP1N4+KlKj8YS0ZUCtRT/YUuhyYDujIQ==}

  lodash.startcase@4.4.0:
    resolution: {integrity: sha512-+WKqsK294HMSc2jEbNgpHpd0JfIBhp7rEV4aqXWqFr6AlXov+SlcgB1Fv01y2kGe3Gc8nMW7VA0SrGuSkRfIEg==}

  lodash@4.17.21:
    resolution: {integrity: sha512-v2kDEe57lecTulaDIuNTPy3Ry4gLGJ6Z1O3vE1krgXZNrsQ+LFTGHVxVjcXPs17LhbZVGedAJv8XZ1tvj5FvSg==}

  log-symbols@4.1.0:
    resolution: {integrity: sha512-8XPvpAA8uyhfteu8pIvQxpJZ7SYYdpUivZpGy6sFsBuKRY/7rQGavedeB8aK+Zkyq6upMFVL/9AW6vOYzfRyLg==}
    engines: {node: '>=10'}

  log-symbols@6.0.0:
    resolution: {integrity: sha512-i24m8rpwhmPIS4zscNzK6MSEhk0DUWa/8iYQWxhffV8jkI4Phvs3F+quL5xvS0gdQR0FyTCMMH33Y78dDTzzIw==}
    engines: {node: '>=18'}

  loupe@2.3.7:
    resolution: {integrity: sha512-zSMINGVYkdpYSOBmLi0D1Uo7JU9nVdQKrHxC8eYlV+9YKK9WePqAlL7lSlorG/U2Fw1w0hTBmaa/jrQ3UbPHtA==}

  lru-cache@10.2.1:
    resolution: {integrity: sha512-tS24spDe/zXhWbNPErCHs/AGOzbKGHT+ybSBqmdLm8WZ1xXLWvH8Qn71QPAlqVhd0qUTWjy+Kl9JmISgDdEjsA==}
    engines: {node: 14 || >=16.14}

  lru-cache@4.1.5:
    resolution: {integrity: sha512-sWZlbEP2OsHNkXrMl5GYk/jKk70MBng6UU4YI/qGDYbgf6YbP4EvmqISbXCoJiRKs+1bSpFHVgQxvJ17F2li5g==}

  lru_map@0.3.3:
    resolution: {integrity: sha512-Pn9cox5CsMYngeDbmChANltQl+5pi6XmTrraMSzhPmMBbmgcxmqWry0U3PGapCU1yB4/LqCcom7qhHZiF/jGfQ==}

  make-error@1.3.6:
    resolution: {integrity: sha512-s8UhlNe7vPKomQhC1qFelMokr/Sc3AgNbso3n74mVPA5LTZwkB9NlXf4XPamLxJE8h0gh73rM94xvwRT2CVInw==}

  map-obj@1.0.1:
    resolution: {integrity: sha512-7N/q3lyZ+LVCp7PzuxrJr4KMbBE2hW7BT7YNia330OFxIf4d3r5zVpicP2650l7CPN6RM9zOJRl3NGpqSiw3Eg==}
    engines: {node: '>=0.10.0'}

  map-obj@4.3.0:
    resolution: {integrity: sha512-hdN1wVrZbb29eBGiGjJbeP8JbKjq1urkHJ/LIP/NY48MZ1QVXUsQBV1G1zvYFHn1XE06cwjBsOI2K3Ulnj1YXQ==}
    engines: {node: '>=8'}

  md5.js@1.3.5:
    resolution: {integrity: sha512-xitP+WxNPcTTOgnTJcrhM0xvdPepipPSf3I8EIpGKeFLjt3PlJLIDG3u8EX53ZIubkb+5U2+3rELYpEhHhzdkg==}

  memorystream@0.3.1:
    resolution: {integrity: sha512-S3UwM3yj5mtUSEfP41UZmt/0SCoVYUcU1rkXv+BQ5Ig8ndL4sPoJNBUJERafdPb5jjHJGuMgytgKvKIf58XNBw==}
    engines: {node: '>= 0.10.0'}

  meow@6.1.1:
    resolution: {integrity: sha512-3YffViIt2QWgTy6Pale5QpopX/IvU3LPL03jOTqp6pGj3VjesdO/U8CuHMKpnQr4shCNCM5fd5XFFvIIl6JBHg==}
    engines: {node: '>=8'}

  merge2@1.4.1:
    resolution: {integrity: sha512-8q7VEgMJW4J8tcfVPy8g09NcQwZdbwFEqhe/WZkoIzjn/3TGDwtOCYtXGxA3O8tPzpczCCDgv+P2P5y00ZJOOg==}
    engines: {node: '>= 8'}

  micromatch@4.0.5:
    resolution: {integrity: sha512-DMy+ERcEW2q8Z2Po+WNXuw3c5YaUSFjAO5GsJqfEl7UjvtIuFKO6ZrKvcItdy98dwFI2N1tg3zNIdKaQT+aNdA==}
    engines: {node: '>=8.6'}

  mimic-fn@2.1.0:
    resolution: {integrity: sha512-OqbOk5oEQeAZ8WXWydlu9HJjz9WVdEIvamMCcXmuqUYjTknH/sqsWvhQ3vgwKFRR1HpjvNBKQ37nbJgYzGqGcg==}
    engines: {node: '>=6'}

  min-indent@1.0.1:
    resolution: {integrity: sha512-I9jwMn07Sy/IwOj3zVkVik2JTvgpaykDZEigL6Rx6N9LbMywwUSMtxET+7lVoDLLd3O3IXwJwvuuns8UB/HeAg==}
    engines: {node: '>=4'}

  minimalistic-assert@1.0.1:
    resolution: {integrity: sha512-UtJcAD4yEaGtjPezWuO9wC4nwUnVH/8/Im3yEHQP4b67cXlD/Qr9hdITCU1xDbSEXg2XKNaP8jsReV7vQd00/A==}

  minimalistic-crypto-utils@1.0.1:
    resolution: {integrity: sha512-JIYlbt6g8i5jKfJ3xz7rF0LXmv2TkDxBLUkiBeZ7bAx4GnnNMr8xFpGnOxn6GhTEHx3SjRrZEoU+j04prX1ktg==}

  minimatch@10.0.1:
    resolution: {integrity: sha512-ethXTt3SGGR+95gudmqJ1eNhRO7eGEGIgYA9vnPatK4/etz2MEVDno5GMCibdMTuBMyElzIlgxMna3K94XDIDQ==}
    engines: {node: 20 || >=22}

  minimatch@3.1.2:
    resolution: {integrity: sha512-J7p63hRiAjw1NDEww1W7i37+ByIrOWO5XQQAzZ3VOcL0PNybwpfmV/N05zFAzwQ9USyEcX6t3UO+K5aqBQOIHw==}

  minimatch@5.0.1:
    resolution: {integrity: sha512-nLDxIFRyhDblz3qMuq+SoRZED4+miJ/G+tdDrjkkkRnjAsBexeGpgjLEQ0blJy7rHhR2b93rhQY4SvyWu9v03g==}
    engines: {node: '>=10'}

  minimist-options@4.1.0:
    resolution: {integrity: sha512-Q4r8ghd80yhO/0j1O3B2BjweX3fiHg9cdOwjJd2J76Q135c+NDxGCqdYKQ1SKBuFfgWbAUzBfvYjPUEeNgqN1A==}
    engines: {node: '>= 6'}

  minimist@1.2.8:
    resolution: {integrity: sha512-2yyAR8qBkN3YuheJanUpWC5U3bb5osDywNB8RzDVlDwDHbocAJveqqj1u8+SVD7jkWT4yvsHCpWqqWqAxb0zCA==}

  mixme@0.5.10:
    resolution: {integrity: sha512-5H76ANWinB1H3twpJ6JY8uvAtpmFvHNArpilJAjXRKXSDDLPIMoZArw5SH0q9z+lLs8IrMw7Q2VWpWimFKFT1Q==}
    engines: {node: '>= 8.0.0'}

  mnemonist@0.38.5:
    resolution: {integrity: sha512-bZTFT5rrPKtPJxj8KSV0WkPyNxl72vQepqqVUAW2ARUpUSF2qXMB6jZj7hW5/k7C1rtpzqbD/IIbJwLXUjCHeg==}

  mocha@10.3.0:
    resolution: {integrity: sha512-uF2XJs+7xSLsrmIvn37i/wnc91nw7XjOQB8ccyx5aEgdnohr7n+rEiZP23WkCYHjilR6+EboEnbq/ZQDz4LSbg==}
    engines: {node: '>= 14.0.0'}
    hasBin: true

  ms@2.1.2:
    resolution: {integrity: sha512-sGkPx+VjMtmA6MX27oA4FBFELFCZZ4S4XqeGOXCv68tT+jb3vk/RyaKWP0PTKyWtmLSM0b+adUTEvbs1PEaH2w==}

  ms@2.1.3:
    resolution: {integrity: sha512-6FlzubTLZG3J2a/NVCAleEhjzq5oxgHyaCU9yYXvcLsvoVaHJq/s5xXI6/XXP6tz7R9xAOtHnSO/tXtF3WRTlA==}

  nan@2.22.0:
    resolution: {integrity: sha512-nbajikzWTMwsW+eSsNm3QwlOs7het9gGJU5dDZzRTQGk03vyBOauxgI4VakDzE0PtsGTmXPsXTbbjVhRwR5mpw==}

  natural-compare-lite@1.4.0:
    resolution: {integrity: sha512-Tj+HTDSJJKaZnfiuw+iaF9skdPpTo2GtEly5JHnWV/hfv2Qj/9RKsGISQtLh2ox3l5EAGw487hnBee0sIJ6v2g==}

  natural-compare@1.4.0:
    resolution: {integrity: sha512-OWND8ei3VtNC9h7V60qff3SVobHr996CTwgxubgyQYEpg290h9J0buyECNNJexkFm5sOajh5G116RYA1c8ZMSw==}

  nise@4.1.0:
    resolution: {integrity: sha512-eQMEmGN/8arp0xsvGoQ+B1qvSkR73B1nWSCh7nOt5neMCtwcQVYQGdzQMhcNscktTsWB54xnlSQFzOAPJD8nXA==}

  node-addon-api@2.0.2:
    resolution: {integrity: sha512-Ntyt4AIXyaLIuMHF6IOoTakB3K+RWxwtsHNRxllEoA6vPwP9o4866g6YWDLUdnucilZhmkxiHwHr11gAENw+QA==}

  node-gyp-build@4.8.0:
    resolution: {integrity: sha512-u6fs2AEUljNho3EYTJNBfImO5QTo/J/1Etd+NVdCj7qWKUSN/bSLkZwhDv7I+w/MSC6qJ4cknepkAYykDdK8og==}
    hasBin: true

  normalize-package-data@2.5.0:
    resolution: {integrity: sha512-/5CMN3T0R4XTj4DcGaexo+roZSdSFW/0AOOTROrjxzCG1wrWXEsGbRKevjlIL+ZDE4sZlJr5ED4YW0yqmkK+eA==}

  normalize-path@3.0.0:
    resolution: {integrity: sha512-6eZs5Ls3WtCisHWp9S2GUy8dqkpGi4BVSz3GaqiE6ezub0512ESztXUwUB6C6IKbQkY2Pnb/mD4WYojCRwcwLA==}
    engines: {node: '>=0.10.0'}

  npm-package-arg@11.0.3:
    resolution: {integrity: sha512-sHGJy8sOC1YraBywpzQlIKBE4pBbGbiF95U6Auspzyem956E0+FtDtsx1ZxlOJkQCZ1AFXAY/yuvtFYrOxF+Bw==}
    engines: {node: ^16.14.0 || >=18.0.0}

  object-inspect@1.13.1:
    resolution: {integrity: sha512-5qoj1RUiKOMsCCNLV1CBiPYE10sziTsnmNxkAI/rZhiD63CF7IqdFGC/XzjWjpSgLf0LxXX3bDFIh0E18f6UhQ==}

  object-keys@1.1.1:
    resolution: {integrity: sha512-NuAESUOUMrlIXOfHKzD6bpPu3tYt3xvjNdRIQ+FeT0lNb4K8WR70CaDxhuNguS2XG+GjkyMwOzsN5ZktImfhLA==}
    engines: {node: '>= 0.4'}

  object.assign@4.1.5:
    resolution: {integrity: sha512-byy+U7gp+FVwmyzKPYhW2h5l3crpmGsxl7X2s8y43IgxvG4g3QZ6CffDtsNQy1WsmZpQbO+ybo0AlW7TY6DcBQ==}
    engines: {node: '>= 0.4'}

  object.values@1.2.0:
    resolution: {integrity: sha512-yBYjY9QX2hnRmZHAjG/f13MzmBzxzYgQhFrke06TTyKY5zSTEqkOeukBzIdVA3j3ulu8Qa3MbVFShV7T2RmGtQ==}
    engines: {node: '>= 0.4'}

  obliterator@2.0.4:
    resolution: {integrity: sha512-lgHwxlxV1qIg1Eap7LgIeoBWIMFibOjbrYPIPJZcI1mmGAI2m3lNYpK12Y+GBdPQ0U1hRwSord7GIaawz962qQ==}

  once@1.4.0:
    resolution: {integrity: sha512-lNaJgI+2Q5URQBkccEKHTQOPaXdUxnZZElQTZY0MFUAuaEqe1E+Nyvgdz/aIyNi6Z9MzO5dv1H8n58/GELp3+w==}

  onetime@5.1.2:
    resolution: {integrity: sha512-kbpaSSGJTWdAY5KPVeMOKXSrPtr8C8C7wodJbcsd51jRnmD+GZu8Y0VoU6Dm5Z4vWr0Ig/1NKuWRKf7j5aaYSg==}
    engines: {node: '>=6'}

  optionator@0.9.3:
    resolution: {integrity: sha512-JjCoypp+jKn1ttEFExxhetCKeJt9zhAgAve5FXHixTvFDW/5aEktX9bufBKLRRMdU7bNtpLfcGu94B3cdEJgjg==}
    engines: {node: '>= 0.8.0'}

  ora@8.0.1:
    resolution: {integrity: sha512-ANIvzobt1rls2BDny5fWZ3ZVKyD6nscLvfFRpQgfWsythlcsVUC9kL0zq6j2Z5z9wwp1kd7wpsD/T9qNPVLCaQ==}
    engines: {node: '>=18'}

  os-tmpdir@1.0.2:
    resolution: {integrity: sha512-D2FR03Vir7FIu45XBY20mTb+/ZSWB00sjU9jdQXt83gDrI4Ztz5Fs7/yy74g2N5SVQY4xY1qDr4rNddwYRVX0g==}
    engines: {node: '>=0.10.0'}

  outdent@0.5.0:
    resolution: {integrity: sha512-/jHxFIzoMXdqPzTaCpFzAAWhpkSjZPF4Vsn6jAfNpmbH/ymsmd7Qc6VE9BGn0L6YMj6uwpQLxCECpus4ukKS9Q==}

  p-filter@2.1.0:
    resolution: {integrity: sha512-ZBxxZ5sL2HghephhpGAQdoskxplTwr7ICaehZwLIlfL6acuVgZPm8yBNuRAFBGEqtD/hmUeq9eqLg2ys9Xr/yw==}
    engines: {node: '>=8'}

  p-limit@2.3.0:
    resolution: {integrity: sha512-//88mFWSJx8lxCzwdAABTJL2MyWB12+eIY7MDL2SqLmAkeKU9qxRvWuSyTjm3FUmpBEMuFfckAIqEaVGUDxb6w==}
    engines: {node: '>=6'}

  p-limit@3.1.0:
    resolution: {integrity: sha512-TYOanM3wGwNGsZN2cVTYPArw454xnXj5qmWF1bEoAc4+cU/ol7GVh7odevjp1FNHduHc3KZMcFduxU5Xc6uJRQ==}
    engines: {node: '>=10'}

  p-locate@4.1.0:
    resolution: {integrity: sha512-R79ZZ/0wAxKGu3oYMlz8jy/kbhsNrS7SKZ7PxEHBgJ5+F2mtFW2fK2cOtBh1cHYkQsbzFV7I+EoRKe6Yt0oK7A==}
    engines: {node: '>=8'}

  p-locate@5.0.0:
    resolution: {integrity: sha512-LaNjtRWUBY++zB5nE/NwcaoMylSPk+S+ZHNB1TzdbMJMny6dynpAGt7X/tl/QYq3TIeE6nxHppbo2LGymrG5Pw==}
    engines: {node: '>=10'}

  p-map@2.1.0:
    resolution: {integrity: sha512-y3b8Kpd8OAN444hxfBbFfj1FY/RjtTd8tzYwhUqNYXx0fXx2iX4maP4Qr6qhIKbQXI02wTLAda4fYUbDagTUFw==}
    engines: {node: '>=6'}

  p-map@4.0.0:
    resolution: {integrity: sha512-/bjOqmgETBYB5BoEeGVea8dmvHb2m9GLy1E9W43yeyfP6QQCZGFNa+XRceJEuDB6zqr+gKpIAmlLebMpykw/MQ==}
    engines: {node: '>=10'}

  p-try@2.2.0:
    resolution: {integrity: sha512-R4nPAVTAU0B9D35/Gk3uJf/7XYbQcyohSKdvAxIRSNghFl4e71hVoGnBNQz9cWaXxO2I10KTC+3jMdvvoKw6dQ==}
    engines: {node: '>=6'}

  parent-module@1.0.1:
    resolution: {integrity: sha512-GQ2EWRpQV8/o+Aw8YqtfZZPfNRWZYkbidE9k5rpl/hC3vtHHBfGm2Ifi6qWV+coDGkrUKZAxE3Lot5kcsRlh+g==}
    engines: {node: '>=6'}

  parse-json@5.2.0:
    resolution: {integrity: sha512-ayCKvm/phCGxOkYRSCM82iDwct8/EonSEgCSxWxD7ve6jHggsFl4fZVQBPRNgQoKiuV/odhFrGzQXZwbifC8Rg==}
    engines: {node: '>=8'}

  path-exists@4.0.0:
    resolution: {integrity: sha512-ak9Qy5Q7jYb2Wwcey5Fpvg2KoAc/ZIhLSLOSBmRmygPsGwkVVt0fZa0qrtMz+m6tJTAHfZQ8FnmB4MG4LWy7/w==}
    engines: {node: '>=8'}

  path-is-absolute@1.0.1:
    resolution: {integrity: sha512-AVbw3UJ2e9bq64vSaS9Am0fje1Pa8pbGqTTsmXfaIiMpnr5DlDhfJOuLj9Sf95ZPVDAUerDfEk88MPmPe7UCQg==}
    engines: {node: '>=0.10.0'}

  path-key@3.1.1:
    resolution: {integrity: sha512-ojmeN0qd+y0jszEtoY48r0Peq5dwMEkIlCOu6Q5f41lfkswXuKtYrhgoTpLnyIcHm24Uhqx+5Tqm2InSwLhE6Q==}
    engines: {node: '>=8'}

  path-parse@1.0.7:
    resolution: {integrity: sha512-LDJzPVEEEPR+y48z93A0Ed0yXb8pAByGWo/k5YYdYgpY2/2EsOsksJrq7lOHxryrVOn1ejG6oAp8ahvOIQD8sw==}

  path-to-regexp@1.8.0:
    resolution: {integrity: sha512-n43JRhlUKUAlibEJhPeir1ncUID16QnEjNpwzNdO3Lm4ywrBpBZ5oLD0I6br9evr1Y9JTqwRtAh7JLoOzAQdVA==}

  path-type@4.0.0:
    resolution: {integrity: sha512-gDKb8aZMDeD/tZWs9P6+q0J9Mwkdl6xMV8TjnGP3qJVJ06bdMgkbBlLU8IdfOsIsFz2BW1rNVT3XuNEl8zPAvw==}
    engines: {node: '>=8'}

  path-type@5.0.0:
    resolution: {integrity: sha512-5HviZNaZcfqP95rwpv+1HDgUamezbqdSYTyzjTvwtJSnIH+3vnbmWsItli8OFEndS984VT55M3jduxZbX351gg==}
    engines: {node: '>=12'}

  pathval@1.1.1:
    resolution: {integrity: sha512-Dp6zGqpTdETdR63lehJYPeIOqpiNBNtc7BpWSLrOje7UaIsE5aY92r/AunQA7rsXvet3lrJ3JnZX29UPTKXyKQ==}

  pbkdf2@3.1.2:
    resolution: {integrity: sha512-iuh7L6jA7JEGu2WxDwtQP1ddOpaJNC4KlDEFfdQajSGgGPNi4OyDc2R7QnbY2bR9QjBVGwgvTdNJZoE7RaxUMA==}
    engines: {node: '>=0.12'}

  picocolors@1.0.0:
    resolution: {integrity: sha512-1fygroTLlHu66zi26VoTDv8yRgm0Fccecssto+MhsZ0D/DGW2sm8E8AjW7NU5VVTRt5GxbeZ5qBuJr+HyLYkjQ==}

  picocolors@1.1.1:
    resolution: {integrity: sha512-xceH2snhtb5M9liqDsmEw56le376mTZkEX/jEb/RxNFyegNul7eNslCXP9FDj/Lcu0X8KEyMceP2ntpaHrDEVA==}

  picomatch@2.3.1:
    resolution: {integrity: sha512-JU3teHTNjmE2VCGFzuY8EXzCDVwEqB2a8fsIvwaStHhAWJEeVd1o1QD80CU6+ZdEXXSLbSsuLwJjkCBWqRQUVA==}
    engines: {node: '>=8.6'}

  picomatch@4.0.2:
    resolution: {integrity: sha512-M7BAV6Rlcy5u+m6oPhAPFgJTzAioX/6B0DxyvDlo9l8+T3nLKbrczg2WLUyzd45L8RqfUMyGPzekbMvX2Ldkwg==}
    engines: {node: '>=12'}

  pify@4.0.1:
    resolution: {integrity: sha512-uB80kBFb/tfd68bVleG9T5GGsGPjJrLAUpR5PZIrhBnIaRTQRjqdJSsIKkOP6OAIFbj7GOrcudc5pNjZ+geV2g==}
    engines: {node: '>=6'}

  pkg-dir@4.2.0:
    resolution: {integrity: sha512-HRDzbaKjC+AOWVXxAU/x54COGeIv9eb+6CkDSQoNTt4XyWoIJvuPsXizxu/Fr23EiekbtZwmh1IcIG/l/a10GQ==}
    engines: {node: '>=8'}

  possible-typed-array-names@1.0.0:
    resolution: {integrity: sha512-d7Uw+eZoloe0EHDIYoe+bQ5WXnGMOpmiZFTuMWCwpjzzkL2nTjcKiAk4hh8TjnGye2TwWOk3UXucZ+3rbmBa8Q==}
    engines: {node: '>= 0.4'}

  preferred-pm@3.1.3:
    resolution: {integrity: sha512-MkXsENfftWSRpzCzImcp4FRsCc3y1opwB73CfCNWyzMqArju2CrlMHlqB7VexKiPEOjGMbttv1r9fSCn5S610w==}
    engines: {node: '>=10'}

  prelude-ls@1.2.1:
    resolution: {integrity: sha512-vkcDPrRZo1QZLbn5RLGPpg/WmIQ65qoWWhcGKf/b5eplkkarX0m9z8ppCat4mlOqUsWpyNuYgO3VRyrYHSzX5g==}
    engines: {node: '>= 0.8.0'}

  prettier-linter-helpers@1.0.0:
    resolution: {integrity: sha512-GbK2cP9nraSSUF9N2XwUwqfzlAFlMNYYl+ShE/V+H8a9uNl/oUqB1w2EL54Jh0OlyRSd8RfWYJ3coVS4TROP2w==}
    engines: {node: '>=6.0.0'}

  prettier@2.8.8:
    resolution: {integrity: sha512-tdN8qQGvNjw4CHbY+XXk0JgCXn9QiF21a55rBe5LJAU+kDyC4WQn4+awm2Xfk2lQMk5fKup9XgzTZtGkjBdP9Q==}
    engines: {node: '>=10.13.0'}
    hasBin: true

  prettier@3.2.5:
    resolution: {integrity: sha512-3/GWa9aOC0YeD7LUfvOG2NiDyhOWRvt1k+rcKhOuYnMY24iiCphgneUfJDyFXd6rZCAnuLBv6UeAULtrhT/F4A==}
    engines: {node: '>=14'}
    hasBin: true

  proc-log@4.2.0:
    resolution: {integrity: sha512-g8+OnU/L2v+wyiVK+D5fA34J7EH8jZ8DDlvwhRCMxmMj7UCBvxiO1mGeN+36JXIKF4zevU4kRBd8lVgG9vLelA==}
    engines: {node: ^14.17.0 || ^16.13.0 || >=18.0.0}

  prompts@2.4.2:
    resolution: {integrity: sha512-NxNv/kLguCA7p3jE8oL2aEBsrJWgAakBpgmgK6lpPWV+WuOmY6r2/zbAVnP+T8bQlA0nzHXSJSJW0Hq7ylaD2Q==}
    engines: {node: '>= 6'}

  pseudomap@1.0.2:
    resolution: {integrity: sha512-b/YwNhb8lk1Zz2+bXXpS/LK9OisiZZ1SNsSLxN1x2OXVEhW2Ckr/7mWE5vrC1ZTiJlD9g19jWszTmJsB+oEpFQ==}

  punycode@2.3.1:
    resolution: {integrity: sha512-vYt7UD1U9Wg6138shLtLOvdAu+8DsC/ilFtEVHcH+wydcSpNE20AfSOduf6MkRFahL5FY7X1oU7nKVZFtfq8Fg==}
    engines: {node: '>=6'}

  pure-rand@6.1.0:
    resolution: {integrity: sha512-bVWawvoZoBYpp6yIoQtQXHZjmz35RSVHnUOTefl8Vcjr8snTPY1wnpSPMWekcFwbxI6gtmT7rSYPFvz71ldiOA==}

  queue-microtask@1.2.3:
    resolution: {integrity: sha512-NuaNSa6flKT5JaSYQzJok04JzTL1CA6aGhv5rfLW3PgqA+M2ChpZQnAC8h8i4ZFkBS8X5RqkDBHA7r4hej3K9A==}

  quick-lru@4.0.1:
    resolution: {integrity: sha512-ARhCpm70fzdcvNQfPoy49IaanKkTlRWF2JMzqhcJbhSFRZv7nPTvZJdcY7301IPmvW+/p0RgIWnQDLJxifsQ7g==}
    engines: {node: '>=8'}

  rambda@7.5.0:
    resolution: {integrity: sha512-y/M9weqWAH4iopRd7EHDEQQvpFPHj1AA3oHozE9tfITHUtTR7Z9PSlIRRG2l1GuW7sefC1cXFfIcF+cgnShdBA==}

  randombytes@2.1.0:
    resolution: {integrity: sha512-vYl3iOX+4CKUWuxGi9Ukhie6fsqXqS9FE2Zaic4tNFD2N2QQaXOMFbuKK4QmDHC0JO6B1Zp41J0LpT0oR68amQ==}

  raw-body@2.5.2:
    resolution: {integrity: sha512-8zGqypfENjCIqGhgXToC8aB2r7YrBX+AQAfIPs/Mlk+BtPTztOvTS01NRW/3Eh60J+a48lt8qsCzirQ6loCVfA==}
    engines: {node: '>= 0.8'}

  read-pkg-up@7.0.1:
    resolution: {integrity: sha512-zK0TB7Xd6JpCLmlLmufqykGE+/TlOePD6qKClNW7hHDKFh/J7/7gCWGR7joEQEW1bKq3a3yUZSObOoWLFQ4ohg==}
    engines: {node: '>=8'}

  read-pkg@5.2.0:
    resolution: {integrity: sha512-Ug69mNOpfvKDAc2Q8DRpMjjzdtrnv9HcSMX+4VsZxD1aZ6ZzrIE7rlzXBtWTyhULSMKg076AW6WR5iZpD0JiOg==}
    engines: {node: '>=8'}

  read-yaml-file@1.1.0:
    resolution: {integrity: sha512-VIMnQi/Z4HT2Fxuwg5KrY174U1VdUIASQVWXXyqtNRtxSr9IYkn1rsI6Tb6HsrHCmB7gVpNwX6JxPTHcH6IoTA==}
    engines: {node: '>=6'}

  read-yaml-file@2.1.0:
    resolution: {integrity: sha512-UkRNRIwnhG+y7hpqnycCL/xbTk7+ia9VuVTC0S+zVbwd65DI9eUpRMfsWIGrCWxTU/mi+JW8cHQCrv+zfCbEPQ==}
    engines: {node: '>=10.13'}

  readable-stream@3.6.2:
    resolution: {integrity: sha512-9u/sniCrY3D5WdsERHzHE4G2YCXqoG5FTHUiCC4SIbr6XcLZBY05ya9EKjYek9O5xOAwjGq+1JdGBAS7Q9ScoA==}
    engines: {node: '>= 6'}

  readdirp@3.6.0:
    resolution: {integrity: sha512-hOS089on8RduqdbhvQ5Z37A0ESjsqz6qnRcffsMU3495FuTdqSm+7bhJ29JvIOsBDEEnan5DPu9t3To9VRlMzA==}
    engines: {node: '>=8.10.0'}

  readdirp@4.0.1:
    resolution: {integrity: sha512-GkMg9uOTpIWWKbSsgwb5fA4EavTR+SG/PMPoAY8hkhHfEEY0/vqljY+XHqtDf2cr2IJtoNRDbrrEpZUiZCkYRw==}
    engines: {node: '>= 14.16.0'}

  redent@3.0.0:
    resolution: {integrity: sha512-6tDA8g98We0zd0GvVeMT9arEOnTw9qM03L9cJXaCjrip1OO764RDBLBfrB4cwzNGDj5OA5ioymC9GkizgWJDUg==}
    engines: {node: '>=8'}

  regenerator-runtime@0.14.1:
    resolution: {integrity: sha512-dYnhHh0nJoMfnkZs6GmmhFknAGRrLznOu5nc9ML+EJxGvrx6H7teuevqVqCuPcPK//3eDrrjQhehXVx9cnkGdw==}

  regexp.prototype.flags@1.5.2:
    resolution: {integrity: sha512-NcDiDkTLuPR+++OCKB0nWafEmhg/Da8aUPLPMQbK+bxKKCm1/S5he+AqYa4PlMCVBalb4/yxIRub6qkEx5yJbw==}
    engines: {node: '>= 0.4'}

  require-directory@2.1.1:
    resolution: {integrity: sha512-fGxEI7+wsG9xrvdjsrlmL22OMTTiHRwAMroiEeMgq8gzoLC/PQr7RsRDSTLUg/bZAZtF+TVIkHc6/4RIKrui+Q==}
    engines: {node: '>=0.10.0'}

  require-main-filename@2.0.0:
    resolution: {integrity: sha512-NKN5kMDylKuldxYLSUfrbo5Tuzh4hd+2E8NPPX02mZtn1VuREQToYe/ZdlJy+J3uCpfaiGF05e7B8W0iXbQHmg==}

  resolve-from@4.0.0:
    resolution: {integrity: sha512-pb/MYmXstAkysRFx8piNI1tGFNQIFA3vkE3Gq4EuA1dF6gHp/+vgZqsCGJapvy8N3Q+4o7FwvquPJcnZ7RYy4g==}
    engines: {node: '>=4'}

  resolve-from@5.0.0:
    resolution: {integrity: sha512-qYg9KP24dD5qka9J47d0aVky0N+b4fTU89LN9iDnjB5waksiC49rvMB0PrUJQGoTmH50XPiqOvAjDfaijGxYZw==}
    engines: {node: '>=8'}

  resolve-pkg-maps@1.0.0:
    resolution: {integrity: sha512-seS2Tj26TBVOC2NIc2rOe2y2ZO7efxITtLZcGSOnHHNOQ7CkiUBfw0Iw2ck6xkIhPwLhKNLS8BO+hEpngQlqzw==}

  resolve@1.17.0:
    resolution: {integrity: sha512-ic+7JYiV8Vi2yzQGFWOkiZD5Z9z7O2Zhm9XMaTxdJExKasieFCr+yXZ/WmXsckHiKl12ar0y6XiXDx3m4RHn1w==}

  resolve@1.22.8:
    resolution: {integrity: sha512-oKWePCxqpd6FlLvGV1VU0x7bkPmmCNolxzjMf4NczoDnQcIWrAF+cPtZn5i6n+RfD2d9i0tzpKnG6Yk168yIyw==}
    hasBin: true

  restore-cursor@4.0.0:
    resolution: {integrity: sha512-I9fPXU9geO9bHOt9pHHOhOkYerIMsmVaWB0rA2AI9ERh/+x/i7MV5HKBNrg+ljO5eoPVgCcnFuRjJ9uH6I/3eg==}
    engines: {node: ^12.20.0 || ^14.13.1 || >=16.0.0}

  reusify@1.0.4:
    resolution: {integrity: sha512-U9nH88a3fc/ekCF1l0/UP1IosiuIjyTh7hBvXVMHYgVcfGvt897Xguj2UOLDeI5BG2m7/uwyaLVT6fbtCwTyzw==}
    engines: {iojs: '>=1.0.0', node: '>=0.10.0'}

  rimraf@3.0.2:
    resolution: {integrity: sha512-JZkJMZkAGFFPP2YqXZXPbMlMBgsxzE8ILs4lMIX/2o0L9UBw9O/Y3o6wFw/i9YLapcUJWwqbi3kdxIPdC62TIA==}
    deprecated: Rimraf versions prior to v4 are no longer supported
    hasBin: true

  ripemd160@2.0.2:
    resolution: {integrity: sha512-ii4iagi25WusVoiC4B4lq7pbXfAp3D9v5CwfkY33vffw2+pkDjY1D8GaN7spsxvCSx8dkPqOZCEZyfxcmJG2IA==}

  rlp@2.2.7:
    resolution: {integrity: sha512-d5gdPmgQ0Z+AklL2NVXr/IoSjNZFfTVvQWzL/AM2AOcSzYP2xjlb0AC8YyCLc41MSNf6P6QVtjgPdmVtzb+4lQ==}
    hasBin: true

  run-parallel@1.2.0:
    resolution: {integrity: sha512-5l4VyZR86LZ/lDxZTR6jqL8AFE2S0IFLMP26AbjsLVADxHdhB/c0GUsH+y39UfCi3dzz8OlQuPmnaJOMoDHQBA==}

  rxjs@7.8.1:
    resolution: {integrity: sha512-AA3TVj+0A2iuIoQkWEK/tqFjBq2j+6PO6Y0zJcvzLAFhEFIO3HL0vls9hWLncZbAAbK0mar7oZ4V079I/qPMxg==}

  safe-array-concat@1.1.2:
    resolution: {integrity: sha512-vj6RsCsWBCf19jIeHEfkRMw8DPiBb+DMXklQ/1SGDHOMlHdPUkZXFQ2YdplS23zESTijAcurb1aSgJA3AgMu1Q==}
    engines: {node: '>=0.4'}

  safe-buffer@5.1.2:
    resolution: {integrity: sha512-Gd2UZBJDkXlY7GbJxfsE8/nvKkUEU1G38c1siN6QP6a9PT9MmHB8GnpscSmMJSoF8LOIrt8ud/wPtojys4G6+g==}

  safe-buffer@5.2.1:
    resolution: {integrity: sha512-rp3So07KcdmmKbGvgaNxQSJr7bGVSVk5S9Eq1F+ppbRo70+YeaDxkw5Dd8NPN+GD6bjnYm2VuPuCXmpuYvmCXQ==}

  safe-regex-test@1.0.3:
    resolution: {integrity: sha512-CdASjNJPvRa7roO6Ra/gLYBTzYzzPyyBXxIMdGW3USQLyjWEls2RgW5UBTXaQVp+OrpeCK3bLem8smtmheoRuw==}
    engines: {node: '>= 0.4'}

  safer-buffer@2.1.2:
    resolution: {integrity: sha512-YZo3K82SD7Riyi0E1EQPojLz7kpepnSQI9IyPbHHg1XXXevb5dJI7tpyN2ADxGcQbHG7vcyRHk0cbwqcQriUtg==}

  scrypt-js@3.0.1:
    resolution: {integrity: sha512-cdwTTnqPu0Hyvf5in5asVdZocVDTNRmR7XEcJuIzMjJeSHybHl7vpB66AzwTaIg6CLSbtjcxc8fqcySfnTkccA==}

  secp256k1@4.0.3:
    resolution: {integrity: sha512-NLZVf+ROMxwtEj3Xa562qgv2BK5e2WNmXPiOdVIPLgs6lyTzMvBq0aWTYMI5XCP9jZMVKOcqZLw/Wc4vDkuxhA==}
    engines: {node: '>=10.0.0'}

  segfault-handler@1.3.0:
    resolution: {integrity: sha512-p7kVHo+4uoYkr0jmIiTBthwV5L2qmWtben/KDunDZ834mbos+tY+iO0//HpAJpOFSQZZ+wxKWuRo4DxV02B7Lg==}

  semver@5.7.2:
    resolution: {integrity: sha512-cBznnQ9KjJqU67B52RMC65CMarK2600WFnbkcaiwWq3xy/5haFJlshgnpjovMVJ+Hff49d8GEn0b87C5pDQ10g==}
    hasBin: true

  semver@6.3.1:
    resolution: {integrity: sha512-BR7VvDCVHO+q2xBEWskxS6DJE1qRnb7DxzUrogb71CWoSficBxYsiAGd+Kl0mmq/MprG9yArRkyrQxTO6XjMzA==}
    hasBin: true

  semver@7.6.3:
    resolution: {integrity: sha512-oVekP1cKtI+CTDvHWYFUcMtsK/00wmAEfyqKfNdARm8u1wNVhSgaX7A8d4UuIlUI5e84iEwOhs7ZPYRmzU9U6A==}
    engines: {node: '>=10'}
    hasBin: true

  serialize-javascript@6.0.0:
    resolution: {integrity: sha512-Qr3TosvguFt8ePWqsvRfrKyQXIiW+nGbYpy8XK24NQHE83caxWt+mIymTT19DGFbNWNLfEwsrkSmN64lVWB9ag==}

  set-blocking@2.0.0:
    resolution: {integrity: sha512-KiKBS8AnWGEyLzofFfmvKwpdPzqiy16LvQfK3yv/fVH7Bj13/wl3JSR1J+rfgRE9q7xUJK4qvgS8raSOeLUehw==}

  set-function-length@1.2.2:
    resolution: {integrity: sha512-pgRc4hJ4/sNjWCSS9AmnS40x3bNMDTknHgL5UaMBTMyJnU90EgWh1Rz+MC9eFu4BuN/UwZjKQuY/1v3rM7HMfg==}
    engines: {node: '>= 0.4'}

  set-function-name@2.0.2:
    resolution: {integrity: sha512-7PGFlmtwsEADb0WYyvCMa1t+yke6daIG4Wirafur5kcf+MhUnPms1UeR0CKQdTZD81yESwMHbtn+TR+dMviakQ==}
    engines: {node: '>= 0.4'}

  setimmediate@1.0.5:
    resolution: {integrity: sha512-MATJdZp8sLqDl/68LfQmbP8zKPLQNV6BIZoIgrscFDQ+RsvK/BxeDQOgyxKKoh0y/8h3BqVFnCqQ/gd+reiIXA==}

  setprototypeof@1.2.0:
    resolution: {integrity: sha512-E5LDX7Wrp85Kil5bhZv46j8jOeboKq5JMmYM3gVGdGH8xFpPWXUMsNrlODCrkoxMEeNi/XZIwuRvY4XNwYMJpw==}

  sha.js@2.4.11:
    resolution: {integrity: sha512-QMEp5B7cftE7APOjk5Y6xgrbWu+WkLVQwk8JNjZ8nKRciZaByEW6MubieAiToS7+dwvrjGhH8jRXz3MVd0AYqQ==}
    hasBin: true

  shebang-command@1.2.0:
    resolution: {integrity: sha512-EV3L1+UQWGor21OmnvojK36mhg+TyIKDh3iFBKBohr5xeXIhNBcx8oWdgkTEEQ+BEFFYdLRuqMfd5L84N1V5Vg==}
    engines: {node: '>=0.10.0'}

  shebang-command@2.0.0:
    resolution: {integrity: sha512-kHxr2zZpYtdmrN1qDjrrX/Z1rR1kG8Dx+gkpK1G4eXmvXswmcE1hTWBWYUzlraYw1/yZp6YuDY77YtvbN0dmDA==}
    engines: {node: '>=8'}

  shebang-regex@1.0.0:
    resolution: {integrity: sha512-wpoSFAxys6b2a2wHZ1XpDSgD7N9iVjg29Ph9uV/uaP9Ex/KXlkTZTeddxDPSYQpgvzKLGJke2UU0AzoGCjNIvQ==}
    engines: {node: '>=0.10.0'}

  shebang-regex@3.0.0:
    resolution: {integrity: sha512-7++dFhtcx3353uBaq8DDR4NuxBetBzC7ZQOhmTQInHEd6bSrXdiEyzCvG07Z44UYdLShWUyXt5M/yhz8ekcb1A==}
    engines: {node: '>=8'}

  side-channel@1.0.6:
    resolution: {integrity: sha512-fDW/EZ6Q9RiO8eFG8Hj+7u/oW+XrPTIChwCOM2+th2A6OblDtYYIpve9m+KvI9Z4C9qSEXlaGR6bTEYHReuglA==}
    engines: {node: '>= 0.4'}

  signal-exit@3.0.7:
    resolution: {integrity: sha512-wnD2ZE+l+SPC/uoS0vXeE9L1+0wuaMqKlfz9AMUo38JsyLSBWSFcHR1Rri62LZc12vLr1gb3jl7iwQhgwpAbGQ==}

  simple-git@3.27.0:
    resolution: {integrity: sha512-ivHoFS9Yi9GY49ogc6/YAi3Fl9ROnF4VyubNylgCkA+RVqLaKWnDSzXOVzya8csELIaWaYNutsEuAhZrtOjozA==}

  sinon@9.2.4:
    resolution: {integrity: sha512-zljcULZQsJxVra28qIAL6ow1Z9tpattkCTEJR4RBP3TGc00FcttsP5pK284Nas5WjMZU5Yzy3kAIp3B3KRf5Yg==}
    deprecated: 16.1.1

  sisteransi@1.0.5:
    resolution: {integrity: sha512-bLGGlR1QxBcynn2d5YmDX4MGjlZvy2MRBDRNHLJ8VI6l6+9FUiyTFNJ0IveOSP0bcXgVDPRcfGqA0pjaqUpfVg==}

  slash@3.0.0:
    resolution: {integrity: sha512-g9Q1haeby36OSStwb4ntCGGGaKsaVSjQ68fBxoQcutl5fS1vuY18H3wSt3jFyFtrkx+Kz0V1G85A4MyAdDMi2Q==}
    engines: {node: '>=8'}

  slash@5.1.0:
    resolution: {integrity: sha512-ZA6oR3T/pEyuqwMgAKT0/hAv8oAXckzbkmR0UkUosQ+Mc4RxGoJkRmwHgHufaenlyAgE1Mxgpdcrf75y6XcnDg==}
    engines: {node: '>=14.16'}

  smartwrap@2.0.2:
    resolution: {integrity: sha512-vCsKNQxb7PnCNd2wY1WClWifAc2lwqsG8OaswpJkVJsvMGcnEntdTCDajZCkk93Ay1U3t/9puJmb525Rg5MZBA==}
    engines: {node: '>=6'}
    hasBin: true

  smol-toml@1.3.1:
    resolution: {integrity: sha512-tEYNll18pPKHroYSmLLrksq233j021G0giwW7P3D24jC54pQ5W5BXMsQ/Mvw1OJCmEYDgY+lrzT+3nNUtoNfXQ==}
    engines: {node: '>= 18'}

  solc@0.8.26:
    resolution: {integrity: sha512-yiPQNVf5rBFHwN6SIf3TUUvVAFKcQqmSUFeq+fb6pNRCo0ZCgpYOZDi3BVoezCPIAcKrVYd/qXlBLUP9wVrZ9g==}
    engines: {node: '>=10.0.0'}
    hasBin: true

  source-map-support@0.5.21:
    resolution: {integrity: sha512-uBHU3L3czsIyYXKX88fdrGovxdSCoTGDRZ6SYXtSRxLZUzHg5P/66Ht6uoUlHu9EZod+inXhKo3qQgwXUT/y1w==}

  source-map@0.6.1:
    resolution: {integrity: sha512-UjgapumWlbMhkBgzT7Ykc5YXUT46F0iKu8SGXq0bcwP5dz/h0Plj6enJqjz1Zbq2l5WaqYnrVbwWOWMyF3F47g==}
    engines: {node: '>=0.10.0'}

  spawndamnit@2.0.0:
    resolution: {integrity: sha512-j4JKEcncSjFlqIwU5L/rp2N5SIPsdxaRsIv678+TZxZ0SRDJTm8JrxJMjE/XuiEZNEir3S8l0Fa3Ke339WI4qA==}

  spdx-correct@3.2.0:
    resolution: {integrity: sha512-kN9dJbvnySHULIluDHy32WHRUu3Og7B9sbY7tsFLctQkIqnMh3hErYgdMjTYuqmcXX+lK5T1lnUt3G7zNswmZA==}

  spdx-exceptions@2.5.0:
    resolution: {integrity: sha512-PiU42r+xO4UbUS1buo3LPJkjlO7430Xn5SVAhdpzzsPHsjbYVflnnFdATgabnLude+Cqu25p6N+g2lw/PFsa4w==}

  spdx-expression-parse@3.0.1:
    resolution: {integrity: sha512-cbqHunsQWnJNE6KhVSMsMeH5H/L9EpymbzqTQ3uLwNCLZ1Q481oWaofqH7nO6V07xlXwY6PhQdQ2IedWx/ZK4Q==}

  spdx-license-ids@3.0.17:
    resolution: {integrity: sha512-sh8PWc/ftMqAAdFiBu6Fy6JUOYjqDJBJvIhpfDMyHrr0Rbp5liZqd4TjtQ/RgfLjKFZb+LMx5hpml5qOWy0qvg==}

  sprintf-js@1.0.3:
    resolution: {integrity: sha512-D9cPgkvLlV3t3IzL0D0YLvGA9Ahk4PcvVwUbN0dSGr1aP0Nrt4AEnTUbuGvquEC0mA64Gqt1fzirlRs5ibXx8g==}

  stacktrace-parser@0.1.10:
    resolution: {integrity: sha512-KJP1OCML99+8fhOHxwwzyWrlUuVX5GQ0ZpJTd1DFXhdkrvg1szxfHhawXUZ3g9TkXORQd4/WG68jMlQZ2p8wlg==}
    engines: {node: '>=6'}

  statuses@2.0.1:
    resolution: {integrity: sha512-RwNA9Z/7PrK06rYLIzFMlaF+l73iwpzsqRIFgbMLbTcLD6cOao82TaWefPXQvB2fOC4AjuYSEndS7N/mTCbkdQ==}
    engines: {node: '>= 0.8'}

  stdin-discarder@0.2.2:
    resolution: {integrity: sha512-UhDfHmA92YAlNnCfhmq0VeNL5bDbiZGg7sZ2IvPsXubGkiNa9EC+tUTsjBRsYUAz87btI6/1wf4XoVvQ3uRnmQ==}
    engines: {node: '>=18'}

  stream-transform@2.1.3:
    resolution: {integrity: sha512-9GHUiM5hMiCi6Y03jD2ARC1ettBXkQBoQAe7nJsPknnI0ow10aXjTnew8QtYQmLjzn974BnmWEAJgCY6ZP1DeQ==}

  string-width@4.2.3:
    resolution: {integrity: sha512-wKyQRQpjJ0sIp62ErSZdGsjMJWsap5oRNihHhu6G7JVO/9jIB6UyevL+tXuOqrng8j/cxKTWyWUwvSTriiZz/g==}
    engines: {node: '>=8'}

  string-width@7.2.0:
    resolution: {integrity: sha512-tsaTIkKW9b4N+AEj+SVA+WhJzV7/zMhcSu78mLKWSk7cXMOSHsBKFWUs0fWwq8QyK3MgJBQRX6Gbi4kYbdvGkQ==}
    engines: {node: '>=18'}

  string.prototype.trim@1.2.9:
    resolution: {integrity: sha512-klHuCNxiMZ8MlsOihJhJEBJAiMVqU3Z2nEXWfWnIqjN0gEFS9J9+IxKozWWtQGcgoa1WUZzLjKPTr4ZHNFTFxw==}
    engines: {node: '>= 0.4'}

  string.prototype.trimend@1.0.8:
    resolution: {integrity: sha512-p73uL5VCHCO2BZZ6krwwQE3kCzM7NKmis8S//xEC6fQonchbum4eP6kR4DLEjQFO3Wnj3Fuo8NM0kOSjVdHjZQ==}

  string.prototype.trimstart@1.0.8:
    resolution: {integrity: sha512-UXSH262CSZY1tfu3G3Secr6uGLCFVPMhIqHjlgCUtCCcgihYc/xKs9djMTMUOb2j1mVSeU8EU6NWc/iQKU6Gfg==}
    engines: {node: '>= 0.4'}

  string_decoder@1.3.0:
    resolution: {integrity: sha512-hkRX8U1WjJFd8LsDJ2yQ/wWWxaopEsABU1XfkM8A+j0+85JAGppt16cr1Whg6KIbb4okU6Mql6BOj+uup/wKeA==}

  strip-ansi@6.0.1:
    resolution: {integrity: sha512-Y38VPSHcqkFrCpFnQ9vuSXmquuv5oXOKpGeT6aGrr3o3Gc9AlVa6JBfUSOCnbxGGZF+/0ooI7KrPuUSztUdU5A==}
    engines: {node: '>=8'}

  strip-ansi@7.1.0:
    resolution: {integrity: sha512-iq6eVVI64nQQTRYq2KtEg2d2uU7LElhTJwsH4YzIHZshxlgZms/wIc4VoDQTlG/IvVIrBKG06CrZnp0qv7hkcQ==}
    engines: {node: '>=12'}

  strip-bom@3.0.0:
    resolution: {integrity: sha512-vavAMRXOgBVNF6nyEEmL3DBK19iRpDcoIwW+swQ+CbGiu7lju6t+JklA1MHweoWtadgt4ISVUsXLyDq34ddcwA==}
    engines: {node: '>=4'}

  strip-bom@4.0.0:
    resolution: {integrity: sha512-3xurFv5tEgii33Zi8Jtp55wEIILR9eh34FAW00PZf+JnSsTmV/ioewSgQl97JHvgjoRGwPShsWm+IdrxB35d0w==}
    engines: {node: '>=8'}

  strip-hex-prefix@1.0.0:
    resolution: {integrity: sha512-q8d4ue7JGEiVcypji1bALTos+0pWtyGlivAWyPuTkHzuTCJqrK9sWxYQZUq6Nq3cuyv3bm734IhHvHtGGURU6A==}
    engines: {node: '>=6.5.0', npm: '>=3'}

  strip-indent@3.0.0:
    resolution: {integrity: sha512-laJTa3Jb+VQpaC6DseHhF7dXVqHTfJPCRDaEbid/drOhgitgYku/letMUqOXFoWV0zIIUbjpdH2t+tYj4bQMRQ==}
    engines: {node: '>=8'}

  strip-json-comments@3.1.1:
    resolution: {integrity: sha512-6fPc+R4ihwqP6N/aIv2f1gMH8lOVtWQHoqC4yK6oSDVVocumAsfCqjkXnqiYMhmMwS/mEHLp7Vehlt3ql6lEig==}
    engines: {node: '>=8'}

  supports-color@5.5.0:
    resolution: {integrity: sha512-QjVjwdXIt408MIiAqCX4oUKsgU2EqAGzs2Ppkm4aQYbjm+ZEWEcW4SfFNTr4uMNZma0ey4f5lgLrkB0aX0QMow==}
    engines: {node: '>=4'}

  supports-color@7.2.0:
    resolution: {integrity: sha512-qpCAvRl9stuOHveKsn7HncJRvv501qIacKzQlO/+Lwxc9+0q2wLyv4Dfvt80/DPn2pqOBsJdDiogXGR9+OvwRw==}
    engines: {node: '>=8'}

  supports-color@8.1.1:
    resolution: {integrity: sha512-MpUEN2OodtUzxvKQl72cUF7RQ5EiHsGvSsVG0ia9c5RbWGL2CI4C7EpPS8UTBIplnlzZiNuV56w+FuNxy3ty2Q==}
    engines: {node: '>=10'}

  supports-preserve-symlinks-flag@1.0.0:
    resolution: {integrity: sha512-ot0WnXS9fgdkgIcePe6RHNk1WA8+muPa6cSjeR3V8K27q9BB1rTE3R1p7Hv0z1ZyAc8s6Vvv8DIyWf681MAt0w==}
    engines: {node: '>= 0.4'}

  synckit@0.9.1:
    resolution: {integrity: sha512-7gr8p9TQP6RAHusBOSLs46F4564ZrjV8xFmw5zCmgmhGUcw2hxsShhJ6CEiHQMgPDwAQ1fWHPM0ypc4RMAig4A==}
    engines: {node: ^14.18.0 || >=16.0.0}

  syncpack@12.4.0:
    resolution: {integrity: sha512-iVDbuxW1zpjC8IuGLLgTjfgnAjr1iTd+In//RGUi49nKT8f6BWYSEAt496fj4eGNmYeajUiGngBHl15Jb++RBg==}
    engines: {node: '>=16'}
    hasBin: true

  term-size@2.2.1:
    resolution: {integrity: sha512-wK0Ri4fOGjv/XPy8SBHZChl8CM7uMc5VML7SqiQ0zG7+J5Vr+RMQDoHa2CNT6KHUnTGIXH34UDMkPzAUyapBZg==}
    engines: {node: '>=8'}

  text-table@0.2.0:
    resolution: {integrity: sha512-N+8UisAXDGk8PFXP4HAzVR9nbfmVJ3zYLAWiTIoqC5v5isinhr+r5uaO8+7r3BMfuNIufIsA7RdpVgacC2cSpw==}

  tightrope@0.2.0:
    resolution: {integrity: sha512-Kw36UHxJEELq2VUqdaSGR2/8cAsPgMtvX8uGVU6Jk26O66PhXec0A5ZnRYs47btbtwPDpXXF66+Fo3vimCM9aQ==}
    engines: {node: '>=16'}

  tinyglobby@0.2.10:
    resolution: {integrity: sha512-Zc+8eJlFMvgatPZTl6A9L/yht8QqdmUNtURHaKZLmKBE12hNPSrqNkUp2cs3M/UKmNVVAMFQYSjYIVHDjW5zew==}
    engines: {node: '>=12.0.0'}

  tmp@0.0.33:
    resolution: {integrity: sha512-jRCJlojKnZ3addtTOjdIqoRuPEKBvNXcGYqzO6zWZX8KfKEpnGY5jfggJQ3EjKuu8D4bJRr0y+cYJFmYbImXGw==}
    engines: {node: '>=0.6.0'}

  to-regex-range@5.0.1:
    resolution: {integrity: sha512-65P7iz6X5yEr1cwcgvQxbbIw7Uk3gOy5dIdtZ4rDveLqhrdJP+Li/Hx6tyK0NEb+2GCyneCMJiGqrADCSNk8sQ==}
    engines: {node: '>=8.0'}

  toidentifier@1.0.1:
    resolution: {integrity: sha512-o5sSPKEkg/DIQNmH43V0/uerLrpzVedkUh8tGNvaeXpfpuwjKenlSox/2O/BTlZUtEe+JG7s5YhEz608PlAHRA==}
    engines: {node: '>=0.6'}

  trim-newlines@3.0.1:
    resolution: {integrity: sha512-c1PTsA3tYrIsLGkJkzHF+w9F2EyxfXGo4UyJc4pFL++FMjnq0HJS69T3M7d//gKrFKwy429bouPescbjecU+Zw==}
    engines: {node: '>=8'}

  ts-node@10.9.2:
    resolution: {integrity: sha512-f0FFpIdcHgn8zcPSbf1dRevwt047YMnaiJM3u2w2RewrB+fob/zePZcrOyQoLMMO7aBIddLcQIEK5dYjkLnGrQ==}
    hasBin: true
    peerDependencies:
      '@swc/core': '>=1.2.50'
      '@swc/wasm': '>=1.2.50'
      '@types/node': '*'
      typescript: '>=2.7'
    peerDependenciesMeta:
      '@swc/core':
        optional: true
      '@swc/wasm':
        optional: true

  ts-toolbelt@9.6.0:
    resolution: {integrity: sha512-nsZd8ZeNUzukXPlJmTBwUAuABDe/9qtVDelJeT/qW0ow3ZS3BsQJtNkan1802aM9Uf68/Y8ljw86Hu0h5IUW3w==}

  tsconfig-paths@3.15.0:
    resolution: {integrity: sha512-2Ac2RgzDe/cn48GvOe3M+o82pEFewD3UPbyoUHHdKasHwJKjds4fLXWf/Ux5kATBKN20oaFGu+jbElp1pos0mg==}

  tslib@1.14.1:
    resolution: {integrity: sha512-Xni35NKzjgMrwevysHTCArtLDpPvye8zV/0E4EyYn43P7/7qvQwPh9BGkHewbMulVntbigmcT7rdX3BNo9wRJg==}

  tslib@2.4.0:
    resolution: {integrity: sha512-d6xOpEDfsi2CZVlPQzGeux8XMwLT9hssAsaPYExaQMuYskwb+x1x7J371tWlbBdWHroy99KnVB6qIkUbs5X3UQ==}

  tslib@2.6.3:
    resolution: {integrity: sha512-xNvxJEOUiWPGhUuUdQgAJPKOOJfGnIyKySOc09XkKsgdUV/3E2zvwZYdejjmRgPCgcym1juLH3226yA7sEFJKQ==}

  tsort@0.0.1:
    resolution: {integrity: sha512-Tyrf5mxF8Ofs1tNoxA13lFeZ2Zrbd6cKbuH3V+MQ5sb6DtBj5FjrXVsRWT8YvNAQTqNoz66dz1WsbigI22aEnw==}

  tsutils@3.21.0:
    resolution: {integrity: sha512-mHKK3iUXL+3UF6xL5k0PEhKRUBKPBCv/+RkEOpjRWxxx27KKRBmmA60A9pgOUvMi8GKhRMPEmjBRPzs2W7O1OA==}
    engines: {node: '>= 6'}
    peerDependencies:
      typescript: '>=2.8.0 || >= 3.2.0-dev || >= 3.3.0-dev || >= 3.4.0-dev || >= 3.5.0-dev || >= 3.6.0-dev || >= 3.6.0-beta || >= 3.7.0-dev || >= 3.7.0-beta'

  tsx@4.7.1:
    resolution: {integrity: sha512-8d6VuibXHtlN5E3zFkgY8u4DX7Y3Z27zvvPKVmLon/D4AjuKzarkUBTLDBgj9iTQ0hg5xM7c/mYiRVM+HETf0g==}
    engines: {node: '>=18.0.0'}
    hasBin: true

  tty-table@4.2.3:
    resolution: {integrity: sha512-Fs15mu0vGzCrj8fmJNP7Ynxt5J7praPXqFN0leZeZBXJwkMxv9cb2D454k1ltrtUSJbZ4yH4e0CynsHLxmUfFA==}
    engines: {node: '>=8.0.0'}
    hasBin: true

  tweetnacl-util@0.15.1:
    resolution: {integrity: sha512-RKJBIj8lySrShN4w6i/BonWp2Z/uxwC3h4y7xsRrpP59ZboCd0GpEVsOnMDYLMmKBpYhb5TgHzZXy7wTfYFBRw==}

  tweetnacl@1.0.3:
    resolution: {integrity: sha512-6rt+RN7aOi1nGMyC4Xa5DdYiukl2UWCbcJft7YhxReBGQD7OAM8Pbxw6YMo4r2diNEA8FEmu32YOn9rhaiE5yw==}

  type-check@0.4.0:
    resolution: {integrity: sha512-XleUoc9uwGXqjWwXaUTZAmzMcFZ5858QA2vvx1Ur5xIcixXIP+8LnFDgRplU30us6teqdlskFfu+ae4K79Ooew==}
    engines: {node: '>= 0.8.0'}

  type-detect@4.0.8:
    resolution: {integrity: sha512-0fr/mIH1dlO+x7TlcMy+bIDqKPsw/70tVyeHW787goQjhmqaZe10uwLujubK9q9Lg6Fiho1KUKDYz0Z7k7g5/g==}
    engines: {node: '>=4'}

  type-fest@0.13.1:
    resolution: {integrity: sha512-34R7HTnG0XIJcBSn5XhDd7nNFPRcXYRZrBB2O2jdKqYODldSzBAqzsWoZYYvduky73toYS/ESqxPvkDf/F0XMg==}
    engines: {node: '>=10'}

  type-fest@0.20.2:
    resolution: {integrity: sha512-Ne+eE4r0/iWnpAxD852z3A+N0Bt5RN//NjJwRd2VFHEmrywxf5vsZlh4R6lixl6B+wz/8d+maTSAkN1FIkI3LQ==}
    engines: {node: '>=10'}

  type-fest@0.21.3:
    resolution: {integrity: sha512-t0rzBq87m3fVcduHDUFhKmyyX+9eo6WQjZvf51Ea/M0Q7+T374Jp1aUiyUl0GKxp8M/OETVHSDvmkyPgvX+X2w==}
    engines: {node: '>=10'}

  type-fest@0.6.0:
    resolution: {integrity: sha512-q+MB8nYR1KDLrgr4G5yemftpMC7/QLqVndBmEEdqzmNj5dcFOO4Oo8qlwZE3ULT3+Zim1F8Kq4cBnikNhlCMlg==}
    engines: {node: '>=8'}

  type-fest@0.7.1:
    resolution: {integrity: sha512-Ne2YiiGN8bmrmJJEuTWTLJR32nh/JdL1+PSicowtNb0WFpn59GK8/lfD61bVtzguz7b3PBt74nxpv/Pw5po5Rg==}
    engines: {node: '>=8'}

  type-fest@0.8.1:
    resolution: {integrity: sha512-4dbzIzqvjtgiM5rw1k5rEHtBANKmdudhGyBEajN01fEyhaAIhsoKNy6y7+IN93IfpFtwY9iqi7kD+xwKhQsNJA==}
    engines: {node: '>=8'}

  typed-array-buffer@1.0.2:
    resolution: {integrity: sha512-gEymJYKZtKXzzBzM4jqa9w6Q1Jjm7x2d+sh19AdsD4wqnMPDYyvwpsIc2Q/835kHuo3BEQ7CjelGhfTsoBb2MQ==}
    engines: {node: '>= 0.4'}

  typed-array-byte-length@1.0.1:
    resolution: {integrity: sha512-3iMJ9q0ao7WE9tWcaYKIptkNBuOIcZCCT0d4MRvuuH88fEoEH62IuQe0OtraD3ebQEoTRk8XCBoknUNc1Y67pw==}
    engines: {node: '>= 0.4'}

  typed-array-byte-offset@1.0.2:
    resolution: {integrity: sha512-Ous0vodHa56FviZucS2E63zkgtgrACj7omjwd/8lTEMEPFFyjfixMZ1ZXenpgCFBBt4EC1J2XsyVS2gkG0eTFA==}
    engines: {node: '>= 0.4'}

  typed-array-length@1.0.6:
    resolution: {integrity: sha512-/OxDN6OtAk5KBpGb28T+HZc2M+ADtvRxXrKKbUwtsLgdoxgX13hyy7ek6bFRl5+aBs2yZzB0c4CnQfAtVypW/g==}
    engines: {node: '>= 0.4'}

  typescript@5.5.4:
    resolution: {integrity: sha512-Mtq29sKDAEYP7aljRgtPOpTvOfbwRWlS6dPRzwjdE+C0R4brX/GUyhHSecbHMFLNBLcJIPt9nl9yG5TZ1weH+Q==}
    engines: {node: '>=14.17'}
    hasBin: true

  unbox-primitive@1.0.2:
    resolution: {integrity: sha512-61pPlCD9h51VoreyJ0BReideM3MDKMKnh6+V9L08331ipq6Q8OFXZYiqP6n/tbHx4s5I9uRhcye6BrbkizkBDw==}

  undici-types@6.19.8:
    resolution: {integrity: sha512-ve2KP6f/JnbPBFyobGHuerC9g1FYGn/F8n1LWTwNxCEzd6IfqTwUQcNXgEtmmQ6DlRrC1hrSrBnCZPokRrDHjw==}

  undici@5.28.3:
    resolution: {integrity: sha512-3ItfzbrhDlINjaP0duwnNsKpDQk3acHI3gVJ1z4fmwMK31k5G9OVIAMLSIaP6w4FaGkaAkN6zaQO9LUvZ1t7VA==}
    engines: {node: '>=14.0'}

  unicorn-magic@0.1.0:
    resolution: {integrity: sha512-lRfVq8fE8gz6QMBuDM6a+LO3IAzTi05H6gCVaUpir2E1Rwpo4ZUog45KpNXKC/Mn3Yb9UDuHumeFTo9iV/D9FQ==}
    engines: {node: '>=18'}

  universalify@0.1.2:
    resolution: {integrity: sha512-rBJeI5CXAlmy1pV+617WB9J63U6XcazHHF2f2dbJix4XzpUF0RS3Zbj0FGIOCAva5P/d/GBOYaACQ1w+0azUkg==}
    engines: {node: '>= 4.0.0'}

  unpipe@1.0.0:
    resolution: {integrity: sha512-pjy2bYhSsufwWlKwPc+l3cN7+wuJlK6uz0YdJEOlQDbl6jo/YlPi4mb8agUkVC8BF7V8NuzeyPNqRksA3hztKQ==}
    engines: {node: '>= 0.8'}

  uri-js@4.4.1:
    resolution: {integrity: sha512-7rKUyy33Q1yc98pQ1DAmLtwX109F7TIfWlW1Ydo8Wl1ii1SeHieeh0HHfPeL2fMXK6z0s8ecKs9frCuLJvndBg==}

  util-deprecate@1.0.2:
    resolution: {integrity: sha512-EPD5q1uXyFxJpCrLnCc1nHnq3gOa6DZBocAIiI2TaSCA7VCJ1UJDMagCzIkXNsUYfD1daK//LTEQ8xiIbrHtcw==}

  uuid@8.3.2:
    resolution: {integrity: sha512-+NYs2QeMWy+GWFOEm9xnn6HCDp0l7QBD7ml8zLUmJ+93Q5NF0NocErnwkTkXVFNiX3/fpC6afS8Dhb/gz7R7eg==}
    hasBin: true

  v8-compile-cache-lib@3.0.1:
    resolution: {integrity: sha512-wa7YjyUGfNZngI/vtK0UHAN+lgDCxBPCylVXGp0zu59Fz5aiGtNXaq3DhIov063MorB+VfufLh3JlF2KdTK3xg==}

  validate-npm-package-license@3.0.4:
    resolution: {integrity: sha512-DpKm2Ui/xN7/HQKCtpZxoRWBhZ9Z0kqtygG8XCgNQ8ZlDnxuQmWhj566j8fN4Cu3/JmbhsDo7fcAJq4s9h27Ew==}

  validate-npm-package-name@5.0.1:
    resolution: {integrity: sha512-OljLrQ9SQdOUqTaQxqL5dEfZWrXExyyWsozYlAWFawPVNuD83igl7uJD2RTkNMbniIYgt8l81eCJGIdQF7avLQ==}
    engines: {node: ^14.17.0 || ^16.13.0 || >=18.0.0}

  wcwidth@1.0.1:
    resolution: {integrity: sha512-XHPEwS0q6TaxcvG85+8EYkbiCux2XtWG2mkc47Ng2A77BQu9+DqIOJldST4HgPkuea7dvKSj5VgX3P1d4rW8Tg==}

  which-boxed-primitive@1.0.2:
    resolution: {integrity: sha512-bwZdv0AKLpplFY2KZRX6TvyuN7ojjr7lwkg6ml0roIy9YeuSr7JS372qlNW18UQYzgYK9ziGcerWqZOmEn9VNg==}

  which-module@2.0.1:
    resolution: {integrity: sha512-iBdZ57RDvnOR9AGBhML2vFZf7h8vmBjhoaZqODJBFWHVtKkDmKuHai3cx5PgVMrX5YDNp27AofYbAwctSS+vhQ==}

  which-pm@2.0.0:
    resolution: {integrity: sha512-Lhs9Pmyph0p5n5Z3mVnN0yWcbQYUAD7rbQUiMsQxOJ3T57k7RFe35SUwWMf7dsbDZks1uOmw4AecB/JMDj3v/w==}
    engines: {node: '>=8.15'}

  which-typed-array@1.1.15:
    resolution: {integrity: sha512-oV0jmFtUky6CXfkqehVvBP/LSWJ2sy4vWMioiENyJLePrBO/yKyV9OyJySfAKosh+RYkIl5zJCNZ8/4JncrpdA==}
    engines: {node: '>= 0.4'}

  which@1.3.1:
    resolution: {integrity: sha512-HxJdYWq1MTIQbJ3nw0cqssHoTNU267KlrDuGZ1WYlxDStUtKUhOaJmh112/TZmHxxUfuJqPXSOm7tDyas0OSIQ==}
    hasBin: true

  which@2.0.2:
    resolution: {integrity: sha512-BLI3Tl1TW3Pvl70l3yq3Y64i+awpwXqsGBYWkkqMtnbXgrMD+yj7rhW0kuEDxzJaYXGjEW5ogapKNMEKNMjibA==}
    engines: {node: '>= 8'}
    hasBin: true

  widest-line@3.1.0:
    resolution: {integrity: sha512-NsmoXalsWVDMGupxZ5R08ka9flZjjiLvHVAWYOKtiKM8ujtZWr9cRffak+uSE48+Ob8ObalXpwyeUiyDD6QFgg==}
    engines: {node: '>=8'}

  workerpool@6.2.1:
    resolution: {integrity: sha512-ILEIE97kDZvF9Wb9f6h5aXK4swSlKGUcOEGiIYb2OOu/IrDU9iwj0fD//SsA6E5ibwJxpEvhullJY4Sl4GcpAw==}

  wrap-ansi@6.2.0:
    resolution: {integrity: sha512-r6lPcBGxZXlIcymEu7InxDMhdW0KDxpLgoFLcguasxCaJ/SOIZwINatK9KY/tf+ZrlywOKU0UDj3ATXUBfxJXA==}
    engines: {node: '>=8'}

  wrap-ansi@7.0.0:
    resolution: {integrity: sha512-YVGIj2kamLSTxw6NsZjoBxfSwsn0ycdesmc4p+Q21c5zPuZ1pl+NfxVdxPtdHvmNVOQ6XSYG4AUtyt/Fi7D16Q==}
    engines: {node: '>=10'}

  wrappy@1.0.2:
    resolution: {integrity: sha512-l4Sp/DRseor9wL6EvV2+TuQn63dMkPjZ/sp9XkghTEbV9KlPS1xUsZ3u7/IQO4wxtcFB4bgpQPRcR3QCvezPcQ==}

  ws@7.4.6:
    resolution: {integrity: sha512-YmhHDO4MzaDLB+M9ym/mDA5z0naX8j7SIlT8f8z+I0VtzsRbekxEutHSme7NPS2qE8StCYQNUnfWdXta/Yu85A==}
    engines: {node: '>=8.3.0'}
    peerDependencies:
      bufferutil: ^4.0.1
      utf-8-validate: ^5.0.2
    peerDependenciesMeta:
      bufferutil:
        optional: true
      utf-8-validate:
        optional: true

  ws@7.5.9:
    resolution: {integrity: sha512-F+P9Jil7UiSKSkppIiD94dN07AwvFixvLIj1Og1Rl9GGMuNipJnV9JzjD6XuqmAeiswGvUmNLjr5cFuXwNS77Q==}
    engines: {node: '>=8.3.0'}
    peerDependencies:
      bufferutil: ^4.0.1
      utf-8-validate: ^5.0.2
    peerDependenciesMeta:
      bufferutil:
        optional: true
      utf-8-validate:
        optional: true

  ws@8.5.0:
    resolution: {integrity: sha512-BWX0SWVgLPzYwF8lTzEy1egjhS4S4OEAHfsO8o65WOVsrnSRGaSiUaa9e0ggGlkMTtBlmOpEXiie9RUcBO86qg==}
    engines: {node: '>=10.0.0'}
    peerDependencies:
      bufferutil: ^4.0.1
      utf-8-validate: ^5.0.2
    peerDependenciesMeta:
      bufferutil:
        optional: true
      utf-8-validate:
        optional: true

  y18n@4.0.3:
    resolution: {integrity: sha512-JKhqTOwSrqNA1NY5lSztJ1GrBiUodLMmIZuLiDaMRJ+itFd+ABVE8XBjOvIWL+rSqNDC74LCSFmlb/U4UZ4hJQ==}

  y18n@5.0.8:
    resolution: {integrity: sha512-0pfFzegeDWJHJIAmTLRP2DwHjdF5s7jo9tuztdQxAhINCdvS+3nGINqPd00AphqJR/0LhANUS6/+7SCb98YOfA==}
    engines: {node: '>=10'}

  yallist@2.1.2:
    resolution: {integrity: sha512-ncTzHV7NvsQZkYe1DW7cbDLm0YpzHmZF5r/iyP3ZnQtMiJ+pjzisCiMNI+Sj+xQF5pXhSHxSB3uDbsBTzY/c2A==}

  yargs-parser@18.1.3:
    resolution: {integrity: sha512-o50j0JeToy/4K6OZcaQmW6lyXXKhq7csREXcDwk2omFPJEwUNOVtJKvmDr9EI1fAJZUyZcRF7kxGBWmRXudrCQ==}
    engines: {node: '>=6'}

  yargs-parser@20.2.4:
    resolution: {integrity: sha512-WOkpgNhPTlE73h4VFAFsOnomJVaovO8VqLDzy5saChRBFQFBoMYirowyW+Q9HB4HFF4Z7VZTiG3iSzJJA29yRA==}
    engines: {node: '>=10'}

  yargs-parser@21.1.1:
    resolution: {integrity: sha512-tVpsJW7DdjecAiFpbIB1e3qxIQsE6NoPc5/eTdrbbIC4h0LVsWhnoa3g+m2HclBIujHzsxZ4VJVA+GUuc2/LBw==}
    engines: {node: '>=12'}

  yargs-unparser@2.0.0:
    resolution: {integrity: sha512-7pRTIA9Qc1caZ0bZ6RYRGbHJthJWuakf+WmHK0rVeLkNrrGhfoabBNdue6kdINI6r4if7ocq9aD/n7xwKOdzOA==}
    engines: {node: '>=10'}

  yargs@15.4.1:
    resolution: {integrity: sha512-aePbxDmcYW++PaqBsJ+HYUFwCdv4LVvdnhBy78E57PIor8/OVvhMrADFFEDh8DHDFRv/O9i3lPhsENjO7QX0+A==}
    engines: {node: '>=8'}

  yargs@16.2.0:
    resolution: {integrity: sha512-D1mvvtDG0L5ft/jGWkLpG1+m0eQxOfaBvTNELraWj22wSVUMWxZUvYgJYcKh6jGGIkJFhH4IZPQhR4TKpc8mBw==}
    engines: {node: '>=10'}

  yargs@17.7.2:
    resolution: {integrity: sha512-7dSzzRQ++CKnNI/krKnYRV7JKKPUXMEh61soaHKg9mrWEhzFWhFnxPxGl+69cD1Ou63C13NUPCnmIcrvqCuM6w==}
    engines: {node: '>=12'}

  yn@3.1.1:
    resolution: {integrity: sha512-Ux4ygGWsu2c7isFWe8Yu1YluJmqVhxqK2cLXNQA5AcC3QfbGNpM7fu0Y8b/z16pXLnFxZYvWhd3fhBY9DLmC6Q==}
    engines: {node: '>=6'}

  yocto-queue@0.1.0:
    resolution: {integrity: sha512-rVksvsnNCdJ/ohGc6xgPwyN8eheCxsiLM8mxuE/t/mOVqJewPuO1miLpTHQiRgTKCLexL4MeAFVagts7HmNZ2Q==}
    engines: {node: '>=10'}

snapshots:

  '@aashutoshrathi/word-wrap@1.2.6': {}

  '@adraffy/ens-normalize@1.10.1': {}

  '@babel/code-frame@7.24.2':
    dependencies:
      '@babel/highlight': 7.24.2
      picocolors: 1.0.0

  '@babel/helper-validator-identifier@7.22.20': {}

  '@babel/highlight@7.24.2':
    dependencies:
      '@babel/helper-validator-identifier': 7.22.20
      chalk: 2.4.2
      js-tokens: 4.0.0
      picocolors: 1.0.0

  '@babel/runtime@7.24.4':
    dependencies:
      regenerator-runtime: 0.14.1

  '@changesets/apply-release-plan@7.0.0':
    dependencies:
      '@babel/runtime': 7.24.4
      '@changesets/config': 3.0.0
      '@changesets/get-version-range-type': 0.4.0
      '@changesets/git': 3.0.0
      '@changesets/types': 6.0.0
      '@manypkg/get-packages': 1.1.3
      detect-indent: 6.1.0
      fs-extra: 7.0.1
      lodash.startcase: 4.4.0
      outdent: 0.5.0
      prettier: 2.8.8
      resolve-from: 5.0.0
      semver: 7.6.3

  '@changesets/assemble-release-plan@6.0.0':
    dependencies:
      '@babel/runtime': 7.24.4
      '@changesets/errors': 0.2.0
      '@changesets/get-dependents-graph': 2.0.0
      '@changesets/types': 6.0.0
      '@manypkg/get-packages': 1.1.3
      semver: 7.6.3

  '@changesets/changelog-git@0.2.0':
    dependencies:
      '@changesets/types': 6.0.0

  '@changesets/cli@2.27.1':
    dependencies:
      '@babel/runtime': 7.24.4
      '@changesets/apply-release-plan': 7.0.0
      '@changesets/assemble-release-plan': 6.0.0
      '@changesets/changelog-git': 0.2.0
      '@changesets/config': 3.0.0
      '@changesets/errors': 0.2.0
      '@changesets/get-dependents-graph': 2.0.0
      '@changesets/get-release-plan': 4.0.0
      '@changesets/git': 3.0.0
      '@changesets/logger': 0.1.0
      '@changesets/pre': 2.0.0
      '@changesets/read': 0.6.0
      '@changesets/types': 6.0.0
      '@changesets/write': 0.3.0
      '@manypkg/get-packages': 1.1.3
      '@types/semver': 7.5.8
      ansi-colors: 4.1.3
      chalk: 2.4.2
      ci-info: 3.9.0
      enquirer: 2.4.1
      external-editor: 3.1.0
      fs-extra: 7.0.1
      human-id: 1.0.2
      meow: 6.1.1
      outdent: 0.5.0
      p-limit: 2.3.0
      preferred-pm: 3.1.3
      resolve-from: 5.0.0
      semver: 7.6.3
      spawndamnit: 2.0.0
      term-size: 2.2.1
      tty-table: 4.2.3

  '@changesets/config@3.0.0':
    dependencies:
      '@changesets/errors': 0.2.0
      '@changesets/get-dependents-graph': 2.0.0
      '@changesets/logger': 0.1.0
      '@changesets/types': 6.0.0
      '@manypkg/get-packages': 1.1.3
      fs-extra: 7.0.1
      micromatch: 4.0.5

  '@changesets/errors@0.2.0':
    dependencies:
      extendable-error: 0.1.7

  '@changesets/get-dependents-graph@2.0.0':
    dependencies:
      '@changesets/types': 6.0.0
      '@manypkg/get-packages': 1.1.3
      chalk: 2.4.2
      fs-extra: 7.0.1
      semver: 7.6.3

  '@changesets/get-release-plan@4.0.0':
    dependencies:
      '@babel/runtime': 7.24.4
      '@changesets/assemble-release-plan': 6.0.0
      '@changesets/config': 3.0.0
      '@changesets/pre': 2.0.0
      '@changesets/read': 0.6.0
      '@changesets/types': 6.0.0
      '@manypkg/get-packages': 1.1.3

  '@changesets/get-version-range-type@0.4.0': {}

  '@changesets/git@3.0.0':
    dependencies:
      '@babel/runtime': 7.24.4
      '@changesets/errors': 0.2.0
      '@changesets/types': 6.0.0
      '@manypkg/get-packages': 1.1.3
      is-subdir: 1.2.0
      micromatch: 4.0.5
      spawndamnit: 2.0.0

  '@changesets/logger@0.1.0':
    dependencies:
      chalk: 2.4.2

  '@changesets/parse@0.4.0':
    dependencies:
      '@changesets/types': 6.0.0
      js-yaml: 3.14.1

  '@changesets/pre@2.0.0':
    dependencies:
      '@babel/runtime': 7.24.4
      '@changesets/errors': 0.2.0
      '@changesets/types': 6.0.0
      '@manypkg/get-packages': 1.1.3
      fs-extra: 7.0.1

  '@changesets/read@0.6.0':
    dependencies:
      '@babel/runtime': 7.24.4
      '@changesets/git': 3.0.0
      '@changesets/logger': 0.1.0
      '@changesets/parse': 0.4.0
      '@changesets/types': 6.0.0
      chalk: 2.4.2
      fs-extra: 7.0.1
      p-filter: 2.1.0

  '@changesets/types@4.1.0': {}

  '@changesets/types@6.0.0': {}

  '@changesets/write@0.3.0':
    dependencies:
      '@babel/runtime': 7.24.4
      '@changesets/types': 6.0.0
      fs-extra: 7.0.1
      human-id: 1.0.2
      prettier: 2.8.8

  '@cspotcode/source-map-support@0.8.1':
    dependencies:
      '@jridgewell/trace-mapping': 0.3.9

  '@defi-wonderland/smock@2.4.0(@ethersproject/abi@5.7.0)(@ethersproject/abstract-provider@5.7.0)(@ethersproject/abstract-signer@5.7.0)(@nomiclabs/hardhat-ethers@2.2.3(ethers@5.7.2)(hardhat@2.22.18(patch_hash=nokgagpzpldos6zqjhxdh4djpm)(ts-node@10.9.2(@types/node@20.16.1)(typescript@5.5.4))(typescript@5.5.4)))(ethers@5.7.2)(hardhat@2.22.18(patch_hash=nokgagpzpldos6zqjhxdh4djpm)(ts-node@10.9.2(@types/node@20.16.1)(typescript@5.5.4))(typescript@5.5.4))':
    dependencies:
      '@ethersproject/abi': 5.7.0
      '@ethersproject/abstract-provider': 5.7.0
      '@ethersproject/abstract-signer': 5.7.0
      '@nomicfoundation/ethereumjs-util': 9.0.4
      '@nomiclabs/hardhat-ethers': 2.2.3(ethers@5.7.2)(hardhat@2.22.18(patch_hash=nokgagpzpldos6zqjhxdh4djpm)(ts-node@10.9.2(@types/node@20.16.1)(typescript@5.5.4))(typescript@5.5.4))
      diff: 5.0.0
      ethers: 5.7.2
      hardhat: 2.22.18(patch_hash=nokgagpzpldos6zqjhxdh4djpm)(ts-node@10.9.2(@types/node@20.16.1)(typescript@5.5.4))(typescript@5.5.4)
      lodash.isequal: 4.5.0
      lodash.isequalwith: 4.4.0
      rxjs: 7.8.1
      semver: 7.6.3
    transitivePeerDependencies:
      - c-kzg

  '@effect/schema@0.69.0(effect@3.5.7)':
    dependencies:
      effect: 3.5.7
      fast-check: 3.20.0

  '@esbuild/aix-ppc64@0.19.12':
    optional: true

  '@esbuild/android-arm64@0.19.12':
    optional: true

  '@esbuild/android-arm@0.19.12':
    optional: true

  '@esbuild/android-x64@0.19.12':
    optional: true

  '@esbuild/darwin-arm64@0.19.12':
    optional: true

  '@esbuild/darwin-x64@0.19.12':
    optional: true

  '@esbuild/freebsd-arm64@0.19.12':
    optional: true

  '@esbuild/freebsd-x64@0.19.12':
    optional: true

  '@esbuild/linux-arm64@0.19.12':
    optional: true

  '@esbuild/linux-arm@0.19.12':
    optional: true

  '@esbuild/linux-ia32@0.19.12':
    optional: true

  '@esbuild/linux-loong64@0.19.12':
    optional: true

  '@esbuild/linux-mips64el@0.19.12':
    optional: true

  '@esbuild/linux-ppc64@0.19.12':
    optional: true

  '@esbuild/linux-riscv64@0.19.12':
    optional: true

  '@esbuild/linux-s390x@0.19.12':
    optional: true

  '@esbuild/linux-x64@0.19.12':
    optional: true

  '@esbuild/netbsd-x64@0.19.12':
    optional: true

  '@esbuild/openbsd-x64@0.19.12':
    optional: true

  '@esbuild/sunos-x64@0.19.12':
    optional: true

  '@esbuild/win32-arm64@0.19.12':
    optional: true

  '@esbuild/win32-ia32@0.19.12':
    optional: true

  '@esbuild/win32-x64@0.19.12':
    optional: true

  '@eslint-community/eslint-utils@4.4.0(eslint@8.57.0)':
    dependencies:
      eslint: 8.57.0
      eslint-visitor-keys: 3.4.3

  '@eslint-community/regexpp@4.10.0': {}

  '@eslint/eslintrc@2.1.4':
    dependencies:
      ajv: 6.12.6
      debug: 4.3.4(supports-color@8.1.1)
      espree: 9.6.1
      globals: 13.24.0
      ignore: 5.3.1
      import-fresh: 3.3.0
      js-yaml: 4.1.0
      minimatch: 3.1.2
      strip-json-comments: 3.1.1
    transitivePeerDependencies:
      - supports-color

  '@eslint/js@8.57.0': {}

  '@ethersproject/abi@5.7.0':
    dependencies:
      '@ethersproject/address': 5.7.0
      '@ethersproject/bignumber': 5.7.0
      '@ethersproject/bytes': 5.7.0
      '@ethersproject/constants': 5.7.0
      '@ethersproject/hash': 5.7.0
      '@ethersproject/keccak256': 5.7.0
      '@ethersproject/logger': 5.7.0
      '@ethersproject/properties': 5.7.0
      '@ethersproject/strings': 5.7.0

  '@ethersproject/abstract-provider@5.7.0':
    dependencies:
      '@ethersproject/bignumber': 5.7.0
      '@ethersproject/bytes': 5.7.0
      '@ethersproject/logger': 5.7.0
      '@ethersproject/networks': 5.7.1
      '@ethersproject/properties': 5.7.0
      '@ethersproject/transactions': 5.7.0
      '@ethersproject/web': 5.7.1

  '@ethersproject/abstract-signer@5.7.0':
    dependencies:
      '@ethersproject/abstract-provider': 5.7.0
      '@ethersproject/bignumber': 5.7.0
      '@ethersproject/bytes': 5.7.0
      '@ethersproject/logger': 5.7.0
      '@ethersproject/properties': 5.7.0

  '@ethersproject/address@5.7.0':
    dependencies:
      '@ethersproject/bignumber': 5.7.0
      '@ethersproject/bytes': 5.7.0
      '@ethersproject/keccak256': 5.7.0
      '@ethersproject/logger': 5.7.0
      '@ethersproject/rlp': 5.7.0

  '@ethersproject/base64@5.7.0':
    dependencies:
      '@ethersproject/bytes': 5.7.0

  '@ethersproject/basex@5.7.0':
    dependencies:
      '@ethersproject/bytes': 5.7.0
      '@ethersproject/properties': 5.7.0

  '@ethersproject/bignumber@5.7.0':
    dependencies:
      '@ethersproject/bytes': 5.7.0
      '@ethersproject/logger': 5.7.0
      bn.js: 5.2.1

  '@ethersproject/bytes@5.7.0':
    dependencies:
      '@ethersproject/logger': 5.7.0

  '@ethersproject/constants@5.7.0':
    dependencies:
      '@ethersproject/bignumber': 5.7.0

  '@ethersproject/contracts@5.7.0':
    dependencies:
      '@ethersproject/abi': 5.7.0
      '@ethersproject/abstract-provider': 5.7.0
      '@ethersproject/abstract-signer': 5.7.0
      '@ethersproject/address': 5.7.0
      '@ethersproject/bignumber': 5.7.0
      '@ethersproject/bytes': 5.7.0
      '@ethersproject/constants': 5.7.0
      '@ethersproject/logger': 5.7.0
      '@ethersproject/properties': 5.7.0
      '@ethersproject/transactions': 5.7.0

  '@ethersproject/hash@5.7.0':
    dependencies:
      '@ethersproject/abstract-signer': 5.7.0
      '@ethersproject/address': 5.7.0
      '@ethersproject/base64': 5.7.0
      '@ethersproject/bignumber': 5.7.0
      '@ethersproject/bytes': 5.7.0
      '@ethersproject/keccak256': 5.7.0
      '@ethersproject/logger': 5.7.0
      '@ethersproject/properties': 5.7.0
      '@ethersproject/strings': 5.7.0

  '@ethersproject/hdnode@5.7.0':
    dependencies:
      '@ethersproject/abstract-signer': 5.7.0
      '@ethersproject/basex': 5.7.0
      '@ethersproject/bignumber': 5.7.0
      '@ethersproject/bytes': 5.7.0
      '@ethersproject/logger': 5.7.0
      '@ethersproject/pbkdf2': 5.7.0
      '@ethersproject/properties': 5.7.0
      '@ethersproject/sha2': 5.7.0
      '@ethersproject/signing-key': 5.7.0
      '@ethersproject/strings': 5.7.0
      '@ethersproject/transactions': 5.7.0
      '@ethersproject/wordlists': 5.7.0

  '@ethersproject/json-wallets@5.7.0':
    dependencies:
      '@ethersproject/abstract-signer': 5.7.0
      '@ethersproject/address': 5.7.0
      '@ethersproject/bytes': 5.7.0
      '@ethersproject/hdnode': 5.7.0
      '@ethersproject/keccak256': 5.7.0
      '@ethersproject/logger': 5.7.0
      '@ethersproject/pbkdf2': 5.7.0
      '@ethersproject/properties': 5.7.0
      '@ethersproject/random': 5.7.0
      '@ethersproject/strings': 5.7.0
      '@ethersproject/transactions': 5.7.0
      aes-js: 3.0.0
      scrypt-js: 3.0.1

  '@ethersproject/keccak256@5.7.0':
    dependencies:
      '@ethersproject/bytes': 5.7.0
      js-sha3: 0.8.0

  '@ethersproject/logger@5.7.0': {}

  '@ethersproject/networks@5.7.1':
    dependencies:
      '@ethersproject/logger': 5.7.0

  '@ethersproject/pbkdf2@5.7.0':
    dependencies:
      '@ethersproject/bytes': 5.7.0
      '@ethersproject/sha2': 5.7.0

  '@ethersproject/properties@5.7.0':
    dependencies:
      '@ethersproject/logger': 5.7.0

  '@ethersproject/providers@5.7.2':
    dependencies:
      '@ethersproject/abstract-provider': 5.7.0
      '@ethersproject/abstract-signer': 5.7.0
      '@ethersproject/address': 5.7.0
      '@ethersproject/base64': 5.7.0
      '@ethersproject/basex': 5.7.0
      '@ethersproject/bignumber': 5.7.0
      '@ethersproject/bytes': 5.7.0
      '@ethersproject/constants': 5.7.0
      '@ethersproject/hash': 5.7.0
      '@ethersproject/logger': 5.7.0
      '@ethersproject/networks': 5.7.1
      '@ethersproject/properties': 5.7.0
      '@ethersproject/random': 5.7.0
      '@ethersproject/rlp': 5.7.0
      '@ethersproject/sha2': 5.7.0
      '@ethersproject/strings': 5.7.0
      '@ethersproject/transactions': 5.7.0
      '@ethersproject/web': 5.7.1
      bech32: 1.1.4
      ws: 7.4.6
    transitivePeerDependencies:
      - bufferutil
      - utf-8-validate

  '@ethersproject/random@5.7.0':
    dependencies:
      '@ethersproject/bytes': 5.7.0
      '@ethersproject/logger': 5.7.0

  '@ethersproject/rlp@5.7.0':
    dependencies:
      '@ethersproject/bytes': 5.7.0
      '@ethersproject/logger': 5.7.0

  '@ethersproject/sha2@5.7.0':
    dependencies:
      '@ethersproject/bytes': 5.7.0
      '@ethersproject/logger': 5.7.0
      hash.js: 1.1.7

  '@ethersproject/signing-key@5.7.0':
    dependencies:
      '@ethersproject/bytes': 5.7.0
      '@ethersproject/logger': 5.7.0
      '@ethersproject/properties': 5.7.0
      bn.js: 5.2.1
      elliptic: 6.5.4
      hash.js: 1.1.7

  '@ethersproject/solidity@5.7.0':
    dependencies:
      '@ethersproject/bignumber': 5.7.0
      '@ethersproject/bytes': 5.7.0
      '@ethersproject/keccak256': 5.7.0
      '@ethersproject/logger': 5.7.0
      '@ethersproject/sha2': 5.7.0
      '@ethersproject/strings': 5.7.0

  '@ethersproject/strings@5.7.0':
    dependencies:
      '@ethersproject/bytes': 5.7.0
      '@ethersproject/constants': 5.7.0
      '@ethersproject/logger': 5.7.0

  '@ethersproject/transactions@5.7.0':
    dependencies:
      '@ethersproject/address': 5.7.0
      '@ethersproject/bignumber': 5.7.0
      '@ethersproject/bytes': 5.7.0
      '@ethersproject/constants': 5.7.0
      '@ethersproject/keccak256': 5.7.0
      '@ethersproject/logger': 5.7.0
      '@ethersproject/properties': 5.7.0
      '@ethersproject/rlp': 5.7.0
      '@ethersproject/signing-key': 5.7.0

  '@ethersproject/units@5.7.0':
    dependencies:
      '@ethersproject/bignumber': 5.7.0
      '@ethersproject/constants': 5.7.0
      '@ethersproject/logger': 5.7.0

  '@ethersproject/wallet@5.7.0':
    dependencies:
      '@ethersproject/abstract-provider': 5.7.0
      '@ethersproject/abstract-signer': 5.7.0
      '@ethersproject/address': 5.7.0
      '@ethersproject/bignumber': 5.7.0
      '@ethersproject/bytes': 5.7.0
      '@ethersproject/hash': 5.7.0
      '@ethersproject/hdnode': 5.7.0
      '@ethersproject/json-wallets': 5.7.0
      '@ethersproject/keccak256': 5.7.0
      '@ethersproject/logger': 5.7.0
      '@ethersproject/properties': 5.7.0
      '@ethersproject/random': 5.7.0
      '@ethersproject/signing-key': 5.7.0
      '@ethersproject/transactions': 5.7.0
      '@ethersproject/wordlists': 5.7.0

  '@ethersproject/web@5.7.1':
    dependencies:
      '@ethersproject/base64': 5.7.0
      '@ethersproject/bytes': 5.7.0
      '@ethersproject/logger': 5.7.0
      '@ethersproject/properties': 5.7.0
      '@ethersproject/strings': 5.7.0

  '@ethersproject/wordlists@5.7.0':
    dependencies:
      '@ethersproject/bytes': 5.7.0
      '@ethersproject/hash': 5.7.0
      '@ethersproject/logger': 5.7.0
      '@ethersproject/properties': 5.7.0
      '@ethersproject/strings': 5.7.0

  '@fastify/busboy@2.1.0': {}

  '@humanwhocodes/config-array@0.11.14':
    dependencies:
      '@humanwhocodes/object-schema': 2.0.3
      debug: 4.3.4(supports-color@8.1.1)
      minimatch: 3.1.2
    transitivePeerDependencies:
      - supports-color

  '@humanwhocodes/module-importer@1.0.1': {}

  '@humanwhocodes/object-schema@2.0.3': {}

  '@jridgewell/resolve-uri@3.1.2': {}

  '@jridgewell/sourcemap-codec@1.4.15': {}

  '@jridgewell/trace-mapping@0.3.9':
    dependencies:
      '@jridgewell/resolve-uri': 3.1.2
      '@jridgewell/sourcemap-codec': 1.4.15

  '@kwsites/file-exists@1.1.1':
    dependencies:
      debug: 4.4.0
    transitivePeerDependencies:
      - supports-color

  '@kwsites/promise-deferred@1.1.1': {}

  '@manypkg/find-root@1.1.0':
    dependencies:
      '@babel/runtime': 7.24.4
      '@types/node': 12.20.55
      find-up: 4.1.0
      fs-extra: 8.1.0

  '@manypkg/get-packages@1.1.3':
    dependencies:
      '@babel/runtime': 7.24.4
      '@changesets/types': 4.1.0
      '@manypkg/find-root': 1.1.0
      fs-extra: 8.1.0
      globby: 11.1.0
      read-yaml-file: 1.1.0

  '@metamask/eth-sig-util@4.0.1':
    dependencies:
      ethereumjs-abi: 0.6.8
      ethereumjs-util: 6.2.1
      ethjs-util: 0.1.6
      tweetnacl: 1.0.3
      tweetnacl-util: 0.15.1

  '@napi-rs/cli@2.18.4': {}

  '@noble/curves@1.2.0':
    dependencies:
      '@noble/hashes': 1.3.2

  '@noble/hashes@1.2.0': {}

  '@noble/hashes@1.3.2': {}

  '@noble/secp256k1@1.7.1': {}

  '@nodelib/fs.scandir@2.1.5':
    dependencies:
      '@nodelib/fs.stat': 2.0.5
      run-parallel: 1.2.0

  '@nodelib/fs.stat@2.0.5': {}

  '@nodelib/fs.walk@1.2.8':
    dependencies:
      '@nodelib/fs.scandir': 2.1.5
      fastq: 1.17.1

  '@nomicfoundation/edr-darwin-arm64@0.7.0': {}

  '@nomicfoundation/edr-darwin-x64@0.7.0': {}

  '@nomicfoundation/edr-linux-arm64-gnu@0.7.0': {}

  '@nomicfoundation/edr-linux-arm64-musl@0.7.0': {}

  '@nomicfoundation/edr-linux-x64-gnu@0.7.0': {}

  '@nomicfoundation/edr-linux-x64-musl@0.7.0': {}

  '@nomicfoundation/edr-win32-x64-msvc@0.7.0': {}

  '@nomicfoundation/edr@0.7.0':
    dependencies:
      '@nomicfoundation/edr-darwin-arm64': 0.7.0
      '@nomicfoundation/edr-darwin-x64': 0.7.0
      '@nomicfoundation/edr-linux-arm64-gnu': 0.7.0
      '@nomicfoundation/edr-linux-arm64-musl': 0.7.0
      '@nomicfoundation/edr-linux-x64-gnu': 0.7.0
      '@nomicfoundation/edr-linux-x64-musl': 0.7.0
      '@nomicfoundation/edr-win32-x64-msvc': 0.7.0

  '@nomicfoundation/ethereumjs-block@5.0.4':
    dependencies:
      '@nomicfoundation/ethereumjs-common': 4.0.4
      '@nomicfoundation/ethereumjs-rlp': 5.0.4
      '@nomicfoundation/ethereumjs-trie': 6.0.4
      '@nomicfoundation/ethereumjs-tx': 5.0.4
      '@nomicfoundation/ethereumjs-util': 9.0.4
      ethereum-cryptography: 0.1.3
    transitivePeerDependencies:
      - c-kzg

  '@nomicfoundation/ethereumjs-common@4.0.4':
    dependencies:
      '@nomicfoundation/ethereumjs-util': 9.0.4
    transitivePeerDependencies:
      - c-kzg

  '@nomicfoundation/ethereumjs-rlp@5.0.4': {}

  '@nomicfoundation/ethereumjs-trie@6.0.4':
    dependencies:
      '@nomicfoundation/ethereumjs-rlp': 5.0.4
      '@nomicfoundation/ethereumjs-util': 9.0.4
      '@types/readable-stream': 2.3.15
      ethereum-cryptography: 0.1.3
      lru-cache: 10.2.1
      readable-stream: 3.6.2
    transitivePeerDependencies:
      - c-kzg

  '@nomicfoundation/ethereumjs-tx@5.0.4':
    dependencies:
      '@nomicfoundation/ethereumjs-common': 4.0.4
      '@nomicfoundation/ethereumjs-rlp': 5.0.4
      '@nomicfoundation/ethereumjs-util': 9.0.4
      ethereum-cryptography: 0.1.3

  '@nomicfoundation/ethereumjs-util@9.0.4':
    dependencies:
      '@nomicfoundation/ethereumjs-rlp': 5.0.4
      ethereum-cryptography: 0.1.3

  '@nomicfoundation/solidity-analyzer-darwin-arm64@0.1.1':
    optional: true

  '@nomicfoundation/solidity-analyzer-darwin-x64@0.1.1':
    optional: true

  '@nomicfoundation/solidity-analyzer-freebsd-x64@0.1.1':
    optional: true

  '@nomicfoundation/solidity-analyzer-linux-arm64-gnu@0.1.1':
    optional: true

  '@nomicfoundation/solidity-analyzer-linux-arm64-musl@0.1.1':
    optional: true

  '@nomicfoundation/solidity-analyzer-linux-x64-gnu@0.1.1':
    optional: true

  '@nomicfoundation/solidity-analyzer-linux-x64-musl@0.1.1':
    optional: true

  '@nomicfoundation/solidity-analyzer-win32-arm64-msvc@0.1.1':
    optional: true

  '@nomicfoundation/solidity-analyzer-win32-ia32-msvc@0.1.1':
    optional: true

  '@nomicfoundation/solidity-analyzer-win32-x64-msvc@0.1.1':
    optional: true

  '@nomicfoundation/solidity-analyzer@0.1.1':
    optionalDependencies:
      '@nomicfoundation/solidity-analyzer-darwin-arm64': 0.1.1
      '@nomicfoundation/solidity-analyzer-darwin-x64': 0.1.1
      '@nomicfoundation/solidity-analyzer-freebsd-x64': 0.1.1
      '@nomicfoundation/solidity-analyzer-linux-arm64-gnu': 0.1.1
      '@nomicfoundation/solidity-analyzer-linux-arm64-musl': 0.1.1
      '@nomicfoundation/solidity-analyzer-linux-x64-gnu': 0.1.1
      '@nomicfoundation/solidity-analyzer-linux-x64-musl': 0.1.1
      '@nomicfoundation/solidity-analyzer-win32-arm64-msvc': 0.1.1
      '@nomicfoundation/solidity-analyzer-win32-ia32-msvc': 0.1.1
      '@nomicfoundation/solidity-analyzer-win32-x64-msvc': 0.1.1

  '@nomiclabs/hardhat-ethers@2.2.3(ethers@5.7.2)(hardhat@2.22.18(patch_hash=nokgagpzpldos6zqjhxdh4djpm)(ts-node@10.9.2(@types/node@20.16.1)(typescript@5.5.4))(typescript@5.5.4))':
    dependencies:
      ethers: 5.7.2
      hardhat: 2.22.18(patch_hash=nokgagpzpldos6zqjhxdh4djpm)(ts-node@10.9.2(@types/node@20.16.1)(typescript@5.5.4))(typescript@5.5.4)

  '@pkgr/core@0.1.1': {}

  '@scure/base@1.1.5': {}

  '@scure/bip32@1.1.5':
    dependencies:
      '@noble/hashes': 1.2.0
      '@noble/secp256k1': 1.7.1
      '@scure/base': 1.1.5

  '@scure/bip39@1.1.1':
    dependencies:
      '@noble/hashes': 1.2.0
      '@scure/base': 1.1.5

  '@sentry/core@5.30.0':
    dependencies:
      '@sentry/hub': 5.30.0
      '@sentry/minimal': 5.30.0
      '@sentry/types': 5.30.0
      '@sentry/utils': 5.30.0
      tslib: 1.14.1

  '@sentry/hub@5.30.0':
    dependencies:
      '@sentry/types': 5.30.0
      '@sentry/utils': 5.30.0
      tslib: 1.14.1

  '@sentry/minimal@5.30.0':
    dependencies:
      '@sentry/hub': 5.30.0
      '@sentry/types': 5.30.0
      tslib: 1.14.1

  '@sentry/node@5.30.0':
    dependencies:
      '@sentry/core': 5.30.0
      '@sentry/hub': 5.30.0
      '@sentry/tracing': 5.30.0
      '@sentry/types': 5.30.0
      '@sentry/utils': 5.30.0
      cookie: 0.4.2
      https-proxy-agent: 5.0.1
      lru_map: 0.3.3
      tslib: 1.14.1
    transitivePeerDependencies:
      - supports-color

  '@sentry/tracing@5.30.0':
    dependencies:
      '@sentry/hub': 5.30.0
      '@sentry/minimal': 5.30.0
      '@sentry/types': 5.30.0
      '@sentry/utils': 5.30.0
      tslib: 1.14.1

  '@sentry/types@5.30.0': {}

  '@sentry/utils@5.30.0':
    dependencies:
      '@sentry/types': 5.30.0
      tslib: 1.14.1

  '@sindresorhus/merge-streams@2.3.0': {}

  '@sinonjs/commons@1.8.6':
    dependencies:
      type-detect: 4.0.8

  '@sinonjs/fake-timers@6.0.1':
    dependencies:
      '@sinonjs/commons': 1.8.6

  '@sinonjs/samsam@5.3.1':
    dependencies:
      '@sinonjs/commons': 1.8.6
      lodash.get: 4.4.2
      type-detect: 4.0.8

  '@sinonjs/text-encoding@0.7.2': {}

  '@tsconfig/node10@1.0.11': {}

  '@tsconfig/node12@1.0.11': {}

  '@tsconfig/node14@1.0.3': {}

  '@tsconfig/node16@1.0.4': {}

  '@tsconfig/node20@20.1.4': {}

  '@types/argparse@2.0.16': {}

  '@types/async-eventemitter@0.2.4':
    dependencies:
      '@types/events': 3.0.3

  '@types/bn.js@4.11.6':
    dependencies:
      '@types/node': 20.16.1

  '@types/bn.js@5.1.5':
    dependencies:
      '@types/node': 20.16.1

  '@types/chai-as-promised@7.1.8':
    dependencies:
      '@types/chai': 4.3.12

  '@types/chai@4.3.12': {}

  '@types/ci-info@2.0.0': {}

  '@types/debug@4.1.12':
    dependencies:
      '@types/ms': 0.7.34

  '@types/events@3.0.3': {}

  '@types/find-up@2.1.1': {}

  '@types/fs-extra@5.1.0':
    dependencies:
      '@types/node': 20.16.1

  '@types/glob@7.2.0':
    dependencies:
      '@types/minimatch': 5.1.2
      '@types/node': 20.16.1

  '@types/json-schema@7.0.15': {}

  '@types/json5@0.0.29': {}

  '@types/keccak@3.0.4':
    dependencies:
      '@types/node': 20.16.1

  '@types/lodash@4.17.0': {}

  '@types/lru-cache@5.1.1': {}

  '@types/minimatch@5.1.2': {}

  '@types/minimist@1.2.5': {}

  '@types/mocha@10.0.6': {}

  '@types/ms@0.7.34': {}

  '@types/node@12.20.55': {}

  '@types/node@18.15.13': {}

  '@types/node@20.16.1':
    dependencies:
      undici-types: 6.19.8

  '@types/normalize-package-data@2.4.4': {}

  '@types/pbkdf2@3.1.2':
    dependencies:
      '@types/node': 20.16.1

  '@types/readable-stream@2.3.15':
    dependencies:
      '@types/node': 20.16.1
      safe-buffer: 5.1.2

  '@types/resolve@1.20.6': {}

  '@types/secp256k1@4.0.6':
    dependencies:
      '@types/node': 20.16.1

  '@types/semver@6.2.7': {}

  '@types/semver@7.5.8': {}

  '@types/sinon@9.0.11':
    dependencies:
      '@types/sinonjs__fake-timers': 8.1.5

  '@types/sinonjs__fake-timers@8.1.5': {}

  '@types/uuid@8.3.4': {}

  '@types/ws@7.4.7':
    dependencies:
      '@types/node': 20.16.1

  '@typescript-eslint/eslint-plugin@5.61.0(@typescript-eslint/parser@5.61.0(eslint@8.57.0)(typescript@5.5.4))(eslint@8.57.0)(typescript@5.5.4)':
    dependencies:
      '@eslint-community/regexpp': 4.10.0
      '@typescript-eslint/parser': 5.61.0(eslint@8.57.0)(typescript@5.5.4)
      '@typescript-eslint/scope-manager': 5.61.0
      '@typescript-eslint/type-utils': 5.61.0(eslint@8.57.0)(typescript@5.5.4)
      '@typescript-eslint/utils': 5.61.0(eslint@8.57.0)(typescript@5.5.4)
      debug: 4.3.4(supports-color@8.1.1)
      eslint: 8.57.0
      graphemer: 1.4.0
      ignore: 5.3.1
      natural-compare-lite: 1.4.0
      semver: 7.6.3
      tsutils: 3.21.0(typescript@5.5.4)
    optionalDependencies:
      typescript: 5.5.4
    transitivePeerDependencies:
      - supports-color

  '@typescript-eslint/parser@5.61.0(eslint@8.57.0)(typescript@5.5.4)':
    dependencies:
      '@typescript-eslint/scope-manager': 5.61.0
      '@typescript-eslint/types': 5.61.0
      '@typescript-eslint/typescript-estree': 5.61.0(typescript@5.5.4)
      debug: 4.3.4(supports-color@8.1.1)
      eslint: 8.57.0
    optionalDependencies:
      typescript: 5.5.4
    transitivePeerDependencies:
      - supports-color

  '@typescript-eslint/scope-manager@5.61.0':
    dependencies:
      '@typescript-eslint/types': 5.61.0
      '@typescript-eslint/visitor-keys': 5.61.0

  '@typescript-eslint/type-utils@5.61.0(eslint@8.57.0)(typescript@5.5.4)':
    dependencies:
      '@typescript-eslint/typescript-estree': 5.61.0(typescript@5.5.4)
      '@typescript-eslint/utils': 5.61.0(eslint@8.57.0)(typescript@5.5.4)
      debug: 4.3.4(supports-color@8.1.1)
      eslint: 8.57.0
      tsutils: 3.21.0(typescript@5.5.4)
    optionalDependencies:
      typescript: 5.5.4
    transitivePeerDependencies:
      - supports-color

  '@typescript-eslint/types@5.61.0': {}

  '@typescript-eslint/typescript-estree@5.61.0(typescript@5.5.4)':
    dependencies:
      '@typescript-eslint/types': 5.61.0
      '@typescript-eslint/visitor-keys': 5.61.0
      debug: 4.3.4(supports-color@8.1.1)
      globby: 11.1.0
      is-glob: 4.0.3
      semver: 7.6.3
      tsutils: 3.21.0(typescript@5.5.4)
    optionalDependencies:
      typescript: 5.5.4
    transitivePeerDependencies:
      - supports-color

  '@typescript-eslint/utils@5.61.0(eslint@8.57.0)(typescript@5.5.4)':
    dependencies:
      '@eslint-community/eslint-utils': 4.4.0(eslint@8.57.0)
      '@types/json-schema': 7.0.15
      '@types/semver': 7.5.8
      '@typescript-eslint/scope-manager': 5.61.0
      '@typescript-eslint/types': 5.61.0
      '@typescript-eslint/typescript-estree': 5.61.0(typescript@5.5.4)
      eslint: 8.57.0
      eslint-scope: 5.1.1
      semver: 7.6.3
    transitivePeerDependencies:
      - supports-color
      - typescript

  '@typescript-eslint/visitor-keys@5.61.0':
    dependencies:
      '@typescript-eslint/types': 5.61.0
      eslint-visitor-keys: 3.4.3

  '@ungap/structured-clone@1.2.0': {}

  acorn-jsx@5.3.2(acorn@8.11.3):
    dependencies:
      acorn: 8.11.3

  acorn-walk@8.3.2: {}

  acorn@8.11.3: {}

  adm-zip@0.4.16: {}

  aes-js@3.0.0: {}

  aes-js@4.0.0-beta.5: {}

  agent-base@6.0.2:
    dependencies:
      debug: 4.3.4(supports-color@8.1.1)
    transitivePeerDependencies:
      - supports-color

  aggregate-error@3.1.0:
    dependencies:
      clean-stack: 2.2.0
      indent-string: 4.0.0

  ajv@6.12.6:
    dependencies:
      fast-deep-equal: 3.1.3
      fast-json-stable-stringify: 2.1.0
      json-schema-traverse: 0.4.1
      uri-js: 4.4.1

  ansi-align@3.0.1:
    dependencies:
      string-width: 4.2.3

  ansi-colors@4.1.1: {}

  ansi-colors@4.1.3: {}

  ansi-escapes@4.3.2:
    dependencies:
      type-fest: 0.21.3

  ansi-regex@5.0.1: {}

  ansi-regex@6.0.1: {}

  ansi-styles@3.2.1:
    dependencies:
      color-convert: 1.9.3

  ansi-styles@4.3.0:
    dependencies:
      color-convert: 2.0.1

  anymatch@3.1.3:
    dependencies:
      normalize-path: 3.0.0
      picomatch: 2.3.1

  arg@4.1.3: {}

  argparse@1.0.10:
    dependencies:
      sprintf-js: 1.0.3

  argparse@2.0.1: {}

  array-buffer-byte-length@1.0.1:
    dependencies:
      call-bind: 1.0.7
      is-array-buffer: 3.0.4

  array-includes@3.1.8:
    dependencies:
      call-bind: 1.0.7
      define-properties: 1.2.1
      es-abstract: 1.23.3
      es-object-atoms: 1.0.0
      get-intrinsic: 1.2.4
      is-string: 1.0.7

  array-union@2.1.0: {}

  array.prototype.flat@1.3.2:
    dependencies:
      call-bind: 1.0.7
      define-properties: 1.2.1
      es-abstract: 1.23.3
      es-shim-unscopables: 1.0.2

  array.prototype.flatmap@1.3.2:
    dependencies:
      call-bind: 1.0.7
      define-properties: 1.2.1
      es-abstract: 1.23.3
      es-shim-unscopables: 1.0.2

  arraybuffer.prototype.slice@1.0.3:
    dependencies:
      array-buffer-byte-length: 1.0.1
      call-bind: 1.0.7
      define-properties: 1.2.1
      es-abstract: 1.23.3
      es-errors: 1.3.0
      get-intrinsic: 1.2.4
      is-array-buffer: 3.0.4
      is-shared-array-buffer: 1.0.3

  arrify@1.0.1: {}

  assertion-error@1.1.0: {}

  available-typed-arrays@1.0.7:
    dependencies:
      possible-typed-array-names: 1.0.0

  balanced-match@1.0.2: {}

  base-x@3.0.9:
    dependencies:
      safe-buffer: 5.2.1

  bech32@1.1.4: {}

  better-path-resolve@1.0.0:
    dependencies:
      is-windows: 1.0.2

  binary-extensions@2.2.0: {}

  bindings@1.5.0:
    dependencies:
      file-uri-to-path: 1.0.0

  blakejs@1.2.1: {}

  bn.js@4.12.0: {}

  bn.js@5.2.1: {}

  boxen@5.1.2:
    dependencies:
      ansi-align: 3.0.1
      camelcase: 6.3.0
      chalk: 4.1.2
      cli-boxes: 2.2.1
      string-width: 4.2.3
      type-fest: 0.20.2
      widest-line: 3.1.0
      wrap-ansi: 7.0.0

  brace-expansion@1.1.11:
    dependencies:
      balanced-match: 1.0.2
      concat-map: 0.0.1

  brace-expansion@2.0.1:
    dependencies:
      balanced-match: 1.0.2

  braces@3.0.2:
    dependencies:
      fill-range: 7.0.1

  breakword@1.0.6:
    dependencies:
      wcwidth: 1.0.1

  brorand@1.1.0: {}

  browser-stdout@1.3.1: {}

  browserify-aes@1.2.0:
    dependencies:
      buffer-xor: 1.0.3
      cipher-base: 1.0.4
      create-hash: 1.2.0
      evp_bytestokey: 1.0.3
      inherits: 2.0.4
      safe-buffer: 5.2.1

  bs58@4.0.1:
    dependencies:
      base-x: 3.0.9

  bs58check@2.1.2:
    dependencies:
      bs58: 4.0.1
      create-hash: 1.2.0
      safe-buffer: 5.2.1

  buffer-from@1.1.2: {}

  buffer-xor@1.0.3: {}

  bytes@3.1.2: {}

  call-bind@1.0.7:
    dependencies:
      es-define-property: 1.0.0
      es-errors: 1.3.0
      function-bind: 1.1.2
      get-intrinsic: 1.2.4
      set-function-length: 1.2.2

  callsites@3.1.0: {}

  camelcase-keys@6.2.2:
    dependencies:
      camelcase: 5.3.1
      map-obj: 4.3.0
      quick-lru: 4.0.1

  camelcase@5.3.1: {}

  camelcase@6.3.0: {}

  chai-as-promised@7.1.1(chai@4.4.1):
    dependencies:
      chai: 4.4.1
      check-error: 1.0.3

  chai@4.4.1:
    dependencies:
      assertion-error: 1.1.0
      check-error: 1.0.3
      deep-eql: 4.1.3
      get-func-name: 2.0.2
      loupe: 2.3.7
      pathval: 1.1.1
      type-detect: 4.0.8

  chalk-template@1.1.0:
    dependencies:
      chalk: 5.3.0

  chalk@2.4.2:
    dependencies:
      ansi-styles: 3.2.1
      escape-string-regexp: 1.0.5
      supports-color: 5.5.0

  chalk@4.1.2:
    dependencies:
      ansi-styles: 4.3.0
      supports-color: 7.2.0

  chalk@5.3.0: {}

  chardet@0.7.0: {}

  check-error@1.0.3:
    dependencies:
      get-func-name: 2.0.2

  chokidar@3.5.3:
    dependencies:
      anymatch: 3.1.3
      braces: 3.0.2
      glob-parent: 5.1.2
      is-binary-path: 2.1.0
      is-glob: 4.0.3
      normalize-path: 3.0.0
      readdirp: 3.6.0
    optionalDependencies:
      fsevents: 2.3.3

  chokidar@4.0.1:
    dependencies:
      readdirp: 4.0.1

  ci-info@2.0.0: {}

  ci-info@3.9.0: {}

  cipher-base@1.0.4:
    dependencies:
      inherits: 2.0.4
      safe-buffer: 5.2.1

  clean-stack@2.2.0: {}

  cli-boxes@2.2.1: {}

  cli-cursor@4.0.0:
    dependencies:
      restore-cursor: 4.0.0

  cli-spinners@2.9.2: {}

  cliui@6.0.0:
    dependencies:
      string-width: 4.2.3
      strip-ansi: 6.0.1
      wrap-ansi: 6.2.0

  cliui@7.0.4:
    dependencies:
      string-width: 4.2.3
      strip-ansi: 6.0.1
      wrap-ansi: 7.0.0

  cliui@8.0.1:
    dependencies:
      string-width: 4.2.3
      strip-ansi: 6.0.1
      wrap-ansi: 7.0.0

  clone@1.0.4: {}

  color-convert@1.9.3:
    dependencies:
      color-name: 1.1.3

  color-convert@2.0.1:
    dependencies:
      color-name: 1.1.4

  color-name@1.1.3: {}

  color-name@1.1.4: {}

  command-exists@1.2.9: {}

  commander@12.1.0: {}

  commander@8.3.0: {}

  concat-map@0.0.1: {}

  cookie@0.4.2: {}

  cosmiconfig@9.0.0(typescript@5.5.4):
    dependencies:
      env-paths: 2.2.1
      import-fresh: 3.3.0
      js-yaml: 4.1.0
      parse-json: 5.2.0
    optionalDependencies:
      typescript: 5.5.4

  create-hash@1.2.0:
    dependencies:
      cipher-base: 1.0.4
      inherits: 2.0.4
      md5.js: 1.3.5
      ripemd160: 2.0.2
      sha.js: 2.4.11

  create-hmac@1.1.7:
    dependencies:
      cipher-base: 1.0.4
      create-hash: 1.2.0
      inherits: 2.0.4
      ripemd160: 2.0.2
      safe-buffer: 5.2.1
      sha.js: 2.4.11

  create-require@1.1.1: {}

  cross-spawn@5.1.0:
    dependencies:
      lru-cache: 4.1.5
      shebang-command: 1.2.0
      which: 1.3.1

  cross-spawn@7.0.3:
    dependencies:
      path-key: 3.1.1
      shebang-command: 2.0.0
      which: 2.0.2

  csv-generate@3.4.3: {}

  csv-parse@4.16.3: {}

  csv-stringify@5.6.5: {}

  csv@5.5.3:
    dependencies:
      csv-generate: 3.4.3
      csv-parse: 4.16.3
      csv-stringify: 5.6.5
      stream-transform: 2.1.3

  data-view-buffer@1.0.1:
    dependencies:
      call-bind: 1.0.7
      es-errors: 1.3.0
      is-data-view: 1.0.1

  data-view-byte-length@1.0.1:
    dependencies:
      call-bind: 1.0.7
      es-errors: 1.3.0
      is-data-view: 1.0.1

  data-view-byte-offset@1.0.0:
    dependencies:
      call-bind: 1.0.7
      es-errors: 1.3.0
      is-data-view: 1.0.1

  debug@3.2.7:
    dependencies:
      ms: 2.1.3

  debug@4.3.4(supports-color@8.1.1):
    dependencies:
      ms: 2.1.2
    optionalDependencies:
      supports-color: 8.1.1

  debug@4.4.0:
    dependencies:
      ms: 2.1.3

  decamelize-keys@1.1.1:
    dependencies:
      decamelize: 1.2.0
      map-obj: 1.0.1

  decamelize@1.2.0: {}

  decamelize@4.0.0: {}

  deep-eql@4.1.3:
    dependencies:
      type-detect: 4.0.8

  deep-is@0.1.4: {}

  defaults@1.0.4:
    dependencies:
      clone: 1.0.4

  define-data-property@1.1.4:
    dependencies:
      es-define-property: 1.0.0
      es-errors: 1.3.0
      gopd: 1.0.1

  define-properties@1.2.1:
    dependencies:
      define-data-property: 1.1.4
      has-property-descriptors: 1.0.2
      object-keys: 1.1.1

  depd@2.0.0: {}

  detect-indent@6.1.0: {}

  diff@4.0.2: {}

  diff@5.0.0: {}

  dir-glob@3.0.1:
    dependencies:
      path-type: 4.0.0

  doctrine@2.1.0:
    dependencies:
      esutils: 2.0.3

  doctrine@3.0.0:
    dependencies:
      esutils: 2.0.3

  effect@3.5.7: {}

  elliptic@6.5.4:
    dependencies:
      bn.js: 4.12.0
      brorand: 1.1.0
      hash.js: 1.1.7
      hmac-drbg: 1.0.1
      inherits: 2.0.4
      minimalistic-assert: 1.0.1
      minimalistic-crypto-utils: 1.0.1

  emoji-regex@10.3.0: {}

  emoji-regex@8.0.0: {}

  enquirer@2.4.1:
    dependencies:
      ansi-colors: 4.1.3
      strip-ansi: 6.0.1

  env-paths@2.2.1: {}

  error-ex@1.3.2:
    dependencies:
      is-arrayish: 0.2.1

  es-abstract@1.23.3:
    dependencies:
      array-buffer-byte-length: 1.0.1
      arraybuffer.prototype.slice: 1.0.3
      available-typed-arrays: 1.0.7
      call-bind: 1.0.7
      data-view-buffer: 1.0.1
      data-view-byte-length: 1.0.1
      data-view-byte-offset: 1.0.0
      es-define-property: 1.0.0
      es-errors: 1.3.0
      es-object-atoms: 1.0.0
      es-set-tostringtag: 2.0.3
      es-to-primitive: 1.2.1
      function.prototype.name: 1.1.6
      get-intrinsic: 1.2.4
      get-symbol-description: 1.0.2
      globalthis: 1.0.3
      gopd: 1.0.1
      has-property-descriptors: 1.0.2
      has-proto: 1.0.3
      has-symbols: 1.0.3
      hasown: 2.0.2
      internal-slot: 1.0.7
      is-array-buffer: 3.0.4
      is-callable: 1.2.7
      is-data-view: 1.0.1
      is-negative-zero: 2.0.3
      is-regex: 1.1.4
      is-shared-array-buffer: 1.0.3
      is-string: 1.0.7
      is-typed-array: 1.1.13
      is-weakref: 1.0.2
      object-inspect: 1.13.1
      object-keys: 1.1.1
      object.assign: 4.1.5
      regexp.prototype.flags: 1.5.2
      safe-array-concat: 1.1.2
      safe-regex-test: 1.0.3
      string.prototype.trim: 1.2.9
      string.prototype.trimend: 1.0.8
      string.prototype.trimstart: 1.0.8
      typed-array-buffer: 1.0.2
      typed-array-byte-length: 1.0.1
      typed-array-byte-offset: 1.0.2
      typed-array-length: 1.0.6
      unbox-primitive: 1.0.2
      which-typed-array: 1.1.15

  es-define-property@1.0.0:
    dependencies:
      get-intrinsic: 1.2.4

  es-errors@1.3.0: {}

  es-object-atoms@1.0.0:
    dependencies:
      es-errors: 1.3.0

  es-set-tostringtag@2.0.3:
    dependencies:
      get-intrinsic: 1.2.4
      has-tostringtag: 1.0.2
      hasown: 2.0.2

  es-shim-unscopables@1.0.2:
    dependencies:
      hasown: 2.0.2

  es-to-primitive@1.2.1:
    dependencies:
      is-callable: 1.2.7
      is-date-object: 1.0.5
      is-symbol: 1.0.4

  esbuild@0.19.12:
    optionalDependencies:
      '@esbuild/aix-ppc64': 0.19.12
      '@esbuild/android-arm': 0.19.12
      '@esbuild/android-arm64': 0.19.12
      '@esbuild/android-x64': 0.19.12
      '@esbuild/darwin-arm64': 0.19.12
      '@esbuild/darwin-x64': 0.19.12
      '@esbuild/freebsd-arm64': 0.19.12
      '@esbuild/freebsd-x64': 0.19.12
      '@esbuild/linux-arm': 0.19.12
      '@esbuild/linux-arm64': 0.19.12
      '@esbuild/linux-ia32': 0.19.12
      '@esbuild/linux-loong64': 0.19.12
      '@esbuild/linux-mips64el': 0.19.12
      '@esbuild/linux-ppc64': 0.19.12
      '@esbuild/linux-riscv64': 0.19.12
      '@esbuild/linux-s390x': 0.19.12
      '@esbuild/linux-x64': 0.19.12
      '@esbuild/netbsd-x64': 0.19.12
      '@esbuild/openbsd-x64': 0.19.12
      '@esbuild/sunos-x64': 0.19.12
      '@esbuild/win32-arm64': 0.19.12
      '@esbuild/win32-ia32': 0.19.12
      '@esbuild/win32-x64': 0.19.12

  escalade@3.1.2: {}

  escape-string-regexp@1.0.5: {}

  escape-string-regexp@4.0.0: {}

  eslint-config-prettier@9.1.0(eslint@8.57.0):
    dependencies:
      eslint: 8.57.0

  eslint-import-resolver-node@0.3.9:
    dependencies:
      debug: 3.2.7
      is-core-module: 2.13.1
      resolve: 1.22.8
    transitivePeerDependencies:
      - supports-color

  eslint-module-utils@2.8.1(@typescript-eslint/parser@5.61.0(eslint@8.57.0)(typescript@5.5.4))(eslint-import-resolver-node@0.3.9)(eslint@8.57.0):
    dependencies:
      debug: 3.2.7
    optionalDependencies:
      '@typescript-eslint/parser': 5.61.0(eslint@8.57.0)(typescript@5.5.4)
      eslint: 8.57.0
      eslint-import-resolver-node: 0.3.9
    transitivePeerDependencies:
      - supports-color

  eslint-plugin-import@2.27.5(@typescript-eslint/parser@5.61.0(eslint@8.57.0)(typescript@5.5.4))(eslint@8.57.0):
    dependencies:
      array-includes: 3.1.8
      array.prototype.flat: 1.3.2
      array.prototype.flatmap: 1.3.2
      debug: 3.2.7
      doctrine: 2.1.0
      eslint: 8.57.0
      eslint-import-resolver-node: 0.3.9
      eslint-module-utils: 2.8.1(@typescript-eslint/parser@5.61.0(eslint@8.57.0)(typescript@5.5.4))(eslint-import-resolver-node@0.3.9)(eslint@8.57.0)
      has: 1.0.4
      is-core-module: 2.13.1
      is-glob: 4.0.3
      minimatch: 3.1.2
      object.values: 1.2.0
      resolve: 1.22.8
      semver: 6.3.1
      tsconfig-paths: 3.15.0
    optionalDependencies:
      '@typescript-eslint/parser': 5.61.0(eslint@8.57.0)(typescript@5.5.4)
    transitivePeerDependencies:
      - eslint-import-resolver-typescript
      - eslint-import-resolver-webpack
      - supports-color

  eslint-plugin-mocha@10.4.1(eslint@8.57.0):
    dependencies:
      eslint: 8.57.0
      eslint-utils: 3.0.0(eslint@8.57.0)
      globals: 13.24.0
      rambda: 7.5.0

  eslint-plugin-prettier@5.2.1(eslint-config-prettier@9.1.0(eslint@8.57.0))(eslint@8.57.0)(prettier@3.2.5):
    dependencies:
      eslint: 8.57.0
      prettier: 3.2.5
      prettier-linter-helpers: 1.0.0
      synckit: 0.9.1
    optionalDependencies:
      eslint-config-prettier: 9.1.0(eslint@8.57.0)

  eslint-scope@5.1.1:
    dependencies:
      esrecurse: 4.3.0
      estraverse: 4.3.0

  eslint-scope@7.2.2:
    dependencies:
      esrecurse: 4.3.0
      estraverse: 5.3.0

  eslint-utils@3.0.0(eslint@8.57.0):
    dependencies:
      eslint: 8.57.0
      eslint-visitor-keys: 2.1.0

  eslint-visitor-keys@2.1.0: {}

  eslint-visitor-keys@3.4.3: {}

  eslint@8.57.0:
    dependencies:
      '@eslint-community/eslint-utils': 4.4.0(eslint@8.57.0)
      '@eslint-community/regexpp': 4.10.0
      '@eslint/eslintrc': 2.1.4
      '@eslint/js': 8.57.0
      '@humanwhocodes/config-array': 0.11.14
      '@humanwhocodes/module-importer': 1.0.1
      '@nodelib/fs.walk': 1.2.8
      '@ungap/structured-clone': 1.2.0
      ajv: 6.12.6
      chalk: 4.1.2
      cross-spawn: 7.0.3
      debug: 4.3.4(supports-color@8.1.1)
      doctrine: 3.0.0
      escape-string-regexp: 4.0.0
      eslint-scope: 7.2.2
      eslint-visitor-keys: 3.4.3
      espree: 9.6.1
      esquery: 1.5.0
      esutils: 2.0.3
      fast-deep-equal: 3.1.3
      file-entry-cache: 6.0.1
      find-up: 5.0.0
      glob-parent: 6.0.2
      globals: 13.24.0
      graphemer: 1.4.0
      ignore: 5.3.1
      imurmurhash: 0.1.4
      is-glob: 4.0.3
      is-path-inside: 3.0.3
      js-yaml: 4.1.0
      json-stable-stringify-without-jsonify: 1.0.1
      levn: 0.4.1
      lodash.merge: 4.6.2
      minimatch: 3.1.2
      natural-compare: 1.4.0
      optionator: 0.9.3
      strip-ansi: 6.0.1
      text-table: 0.2.0
    transitivePeerDependencies:
      - supports-color

  espree@9.6.1:
    dependencies:
      acorn: 8.11.3
      acorn-jsx: 5.3.2(acorn@8.11.3)
      eslint-visitor-keys: 3.4.3

  esprima@4.0.1: {}

  esquery@1.5.0:
    dependencies:
      estraverse: 5.3.0

  esrecurse@4.3.0:
    dependencies:
      estraverse: 5.3.0

  estraverse@4.3.0: {}

  estraverse@5.3.0: {}

  esutils@2.0.3: {}

  ethereum-cryptography@0.1.3:
    dependencies:
      '@types/pbkdf2': 3.1.2
      '@types/secp256k1': 4.0.6
      blakejs: 1.2.1
      browserify-aes: 1.2.0
      bs58check: 2.1.2
      create-hash: 1.2.0
      create-hmac: 1.1.7
      hash.js: 1.1.7
      keccak: 3.0.4
      pbkdf2: 3.1.2
      randombytes: 2.1.0
      safe-buffer: 5.2.1
      scrypt-js: 3.0.1
      secp256k1: 4.0.3
      setimmediate: 1.0.5

  ethereum-cryptography@1.2.0:
    dependencies:
      '@noble/hashes': 1.2.0
      '@noble/secp256k1': 1.7.1
      '@scure/bip32': 1.1.5
      '@scure/bip39': 1.1.1

  ethereumjs-abi@0.6.8:
    dependencies:
      bn.js: 4.12.0
      ethereumjs-util: 6.2.1

  ethereumjs-util@6.2.1:
    dependencies:
      '@types/bn.js': 4.11.6
      bn.js: 4.12.0
      create-hash: 1.2.0
      elliptic: 6.5.4
      ethereum-cryptography: 0.1.3
      ethjs-util: 0.1.6
      rlp: 2.2.7

  ethers@5.7.2:
    dependencies:
      '@ethersproject/abi': 5.7.0
      '@ethersproject/abstract-provider': 5.7.0
      '@ethersproject/abstract-signer': 5.7.0
      '@ethersproject/address': 5.7.0
      '@ethersproject/base64': 5.7.0
      '@ethersproject/basex': 5.7.0
      '@ethersproject/bignumber': 5.7.0
      '@ethersproject/bytes': 5.7.0
      '@ethersproject/constants': 5.7.0
      '@ethersproject/contracts': 5.7.0
      '@ethersproject/hash': 5.7.0
      '@ethersproject/hdnode': 5.7.0
      '@ethersproject/json-wallets': 5.7.0
      '@ethersproject/keccak256': 5.7.0
      '@ethersproject/logger': 5.7.0
      '@ethersproject/networks': 5.7.1
      '@ethersproject/pbkdf2': 5.7.0
      '@ethersproject/properties': 5.7.0
      '@ethersproject/providers': 5.7.2
      '@ethersproject/random': 5.7.0
      '@ethersproject/rlp': 5.7.0
      '@ethersproject/sha2': 5.7.0
      '@ethersproject/signing-key': 5.7.0
      '@ethersproject/solidity': 5.7.0
      '@ethersproject/strings': 5.7.0
      '@ethersproject/transactions': 5.7.0
      '@ethersproject/units': 5.7.0
      '@ethersproject/wallet': 5.7.0
      '@ethersproject/web': 5.7.1
      '@ethersproject/wordlists': 5.7.0
    transitivePeerDependencies:
      - bufferutil
      - utf-8-validate

  ethers@6.12.0:
    dependencies:
      '@adraffy/ens-normalize': 1.10.1
      '@noble/curves': 1.2.0
      '@noble/hashes': 1.3.2
      '@types/node': 18.15.13
      aes-js: 4.0.0-beta.5
      tslib: 2.4.0
      ws: 8.5.0
    transitivePeerDependencies:
      - bufferutil
      - utf-8-validate

  ethjs-util@0.1.6:
    dependencies:
      is-hex-prefixed: 1.0.0
      strip-hex-prefix: 1.0.0

  evp_bytestokey@1.0.3:
    dependencies:
      md5.js: 1.3.5
      safe-buffer: 5.2.1

  extendable-error@0.1.7: {}

  external-editor@3.1.0:
    dependencies:
      chardet: 0.7.0
      iconv-lite: 0.4.24
      tmp: 0.0.33

  fast-check@3.20.0:
    dependencies:
      pure-rand: 6.1.0

  fast-deep-equal@3.1.3: {}

  fast-diff@1.3.0: {}

  fast-glob@3.3.2:
    dependencies:
      '@nodelib/fs.stat': 2.0.5
      '@nodelib/fs.walk': 1.2.8
      glob-parent: 5.1.2
      merge2: 1.4.1
      micromatch: 4.0.5

  fast-json-stable-stringify@2.1.0: {}

  fast-levenshtein@2.0.6: {}

  fastq@1.17.1:
    dependencies:
      reusify: 1.0.4

  fdir@6.4.2(picomatch@4.0.2):
    optionalDependencies:
      picomatch: 4.0.2

  file-entry-cache@6.0.1:
    dependencies:
      flat-cache: 3.2.0

  file-uri-to-path@1.0.0: {}

  fill-range@7.0.1:
    dependencies:
      to-regex-range: 5.0.1

  find-up@4.1.0:
    dependencies:
      locate-path: 5.0.0
      path-exists: 4.0.0

  find-up@5.0.0:
    dependencies:
      locate-path: 6.0.0
      path-exists: 4.0.0

  find-yarn-workspace-root2@1.2.16:
    dependencies:
      micromatch: 4.0.5
      pkg-dir: 4.2.0

  flat-cache@3.2.0:
    dependencies:
      flatted: 3.3.1
      keyv: 4.5.4
      rimraf: 3.0.2

  flat@5.0.2: {}

  flatted@3.3.1: {}

  follow-redirects@1.15.5(debug@4.3.4):
    optionalDependencies:
      debug: 4.3.4(supports-color@8.1.1)

  for-each@0.3.3:
    dependencies:
      is-callable: 1.2.7

  forge-std@https://codeload.github.com/foundry-rs/forge-std/tar.gz/b93cf4bc34ff214c099dc970b153f85ade8c9f66: {}

  fp-ts@1.19.3: {}

  fs-extra@7.0.1:
    dependencies:
      graceful-fs: 4.2.11
      jsonfile: 4.0.0
      universalify: 0.1.2

  fs-extra@8.1.0:
    dependencies:
      graceful-fs: 4.2.11
      jsonfile: 4.0.0
      universalify: 0.1.2

  fs.realpath@1.0.0: {}

  fsevents@2.3.3:
    optional: true

  function-bind@1.1.2: {}

  function.prototype.name@1.1.6:
    dependencies:
      call-bind: 1.0.7
      define-properties: 1.2.1
      es-abstract: 1.23.3
      functions-have-names: 1.2.3

  functions-have-names@1.2.3: {}

  get-caller-file@2.0.5: {}

  get-east-asian-width@1.2.0: {}

  get-func-name@2.0.2: {}

  get-intrinsic@1.2.4:
    dependencies:
      es-errors: 1.3.0
      function-bind: 1.1.2
      has-proto: 1.0.3
      has-symbols: 1.0.3
      hasown: 2.0.2

  get-symbol-description@1.0.2:
    dependencies:
      call-bind: 1.0.7
      es-errors: 1.3.0
      get-intrinsic: 1.2.4

  get-tsconfig@4.7.3:
    dependencies:
      resolve-pkg-maps: 1.0.0

  glob-parent@5.1.2:
    dependencies:
      is-glob: 4.0.3

  glob-parent@6.0.2:
    dependencies:
      is-glob: 4.0.3

  glob@7.2.0:
    dependencies:
      fs.realpath: 1.0.0
      inflight: 1.0.6
      inherits: 2.0.4
      minimatch: 3.1.2
      once: 1.4.0
      path-is-absolute: 1.0.1

  glob@8.1.0:
    dependencies:
      fs.realpath: 1.0.0
      inflight: 1.0.6
      inherits: 2.0.4
      minimatch: 5.0.1
      once: 1.4.0

  globals@13.24.0:
    dependencies:
      type-fest: 0.20.2

  globalthis@1.0.3:
    dependencies:
      define-properties: 1.2.1

  globby@11.1.0:
    dependencies:
      array-union: 2.1.0
      dir-glob: 3.0.1
      fast-glob: 3.3.2
      ignore: 5.3.1
      merge2: 1.4.1
      slash: 3.0.0

  globby@14.0.2:
    dependencies:
      '@sindresorhus/merge-streams': 2.3.0
      fast-glob: 3.3.2
      ignore: 5.3.1
      path-type: 5.0.0
      slash: 5.1.0
      unicorn-magic: 0.1.0

  gopd@1.0.1:
    dependencies:
      get-intrinsic: 1.2.4

  graceful-fs@4.2.11: {}

  grapheme-splitter@1.0.4: {}

  graphemer@1.4.0: {}

  hard-rejection@2.1.0: {}

  hardhat@2.22.18(patch_hash=nokgagpzpldos6zqjhxdh4djpm)(ts-node@10.9.2(@types/node@20.16.1)(typescript@5.5.4))(typescript@5.5.4):
    dependencies:
      '@ethersproject/abi': 5.7.0
      '@metamask/eth-sig-util': 4.0.1
      '@nomicfoundation/edr': 0.7.0
      '@nomicfoundation/ethereumjs-common': 4.0.4
      '@nomicfoundation/ethereumjs-tx': 5.0.4
      '@nomicfoundation/ethereumjs-util': 9.0.4
      '@nomicfoundation/solidity-analyzer': 0.1.1
      '@sentry/node': 5.30.0
      '@types/bn.js': 5.1.5
      '@types/lru-cache': 5.1.1
      adm-zip: 0.4.16
      aggregate-error: 3.1.0
      ansi-escapes: 4.3.2
      boxen: 5.1.2
      chokidar: 4.0.1
      ci-info: 2.0.0
      debug: 4.3.4(supports-color@8.1.1)
      enquirer: 2.4.1
      env-paths: 2.2.1
      ethereum-cryptography: 1.2.0
      ethereumjs-abi: 0.6.8
      find-up: 5.0.0
      fp-ts: 1.19.3
      fs-extra: 7.0.1
      immutable: 4.3.5
      io-ts: 1.10.4
      json-stream-stringify: 3.1.4
      keccak: 3.0.4
      lodash: 4.17.21
      mnemonist: 0.38.5
      mocha: 10.3.0
      p-map: 4.0.0
      picocolors: 1.1.1
      raw-body: 2.5.2
      resolve: 1.17.0
      semver: 6.3.1
      solc: 0.8.26(debug@4.3.4)
      source-map-support: 0.5.21
      stacktrace-parser: 0.1.10
      tinyglobby: 0.2.10
      tsort: 0.0.1
      undici: 5.28.3
      uuid: 8.3.2
      ws: 7.5.9
    optionalDependencies:
      ts-node: 10.9.2(@types/node@20.16.1)(typescript@5.5.4)
      typescript: 5.5.4
    transitivePeerDependencies:
      - bufferutil
      - c-kzg
      - supports-color
      - utf-8-validate

  has-bigints@1.0.2: {}

  has-flag@3.0.0: {}

  has-flag@4.0.0: {}

  has-property-descriptors@1.0.2:
    dependencies:
      es-define-property: 1.0.0

  has-proto@1.0.3: {}

  has-symbols@1.0.3: {}

  has-tostringtag@1.0.2:
    dependencies:
      has-symbols: 1.0.3

  has@1.0.4: {}

  hash-base@3.1.0:
    dependencies:
      inherits: 2.0.4
      readable-stream: 3.6.2
      safe-buffer: 5.2.1

  hash.js@1.1.7:
    dependencies:
      inherits: 2.0.4
      minimalistic-assert: 1.0.1

  hasown@2.0.2:
    dependencies:
      function-bind: 1.1.2

  he@1.2.0: {}

  hmac-drbg@1.0.1:
    dependencies:
      hash.js: 1.1.7
      minimalistic-assert: 1.0.1
      minimalistic-crypto-utils: 1.0.1

  hosted-git-info@2.8.9: {}

  hosted-git-info@7.0.2:
    dependencies:
      lru-cache: 10.2.1

  http-errors@2.0.0:
    dependencies:
      depd: 2.0.0
      inherits: 2.0.4
      setprototypeof: 1.2.0
      statuses: 2.0.1
      toidentifier: 1.0.1

  https-proxy-agent@5.0.1:
    dependencies:
      agent-base: 6.0.2
      debug: 4.3.4(supports-color@8.1.1)
    transitivePeerDependencies:
      - supports-color

  human-id@1.0.2: {}

  iconv-lite@0.4.24:
    dependencies:
      safer-buffer: 2.1.2

  ignore@5.3.1: {}

  immutable@4.3.5: {}

  import-fresh@3.3.0:
    dependencies:
      parent-module: 1.0.1
      resolve-from: 4.0.0

  imurmurhash@0.1.4: {}

  indent-string@4.0.0: {}

  inflight@1.0.6:
    dependencies:
      once: 1.4.0
      wrappy: 1.0.2

  inherits@2.0.4: {}

  internal-slot@1.0.7:
    dependencies:
      es-errors: 1.3.0
      hasown: 2.0.2
      side-channel: 1.0.6

  io-ts@1.10.4:
    dependencies:
      fp-ts: 1.19.3

  is-array-buffer@3.0.4:
    dependencies:
      call-bind: 1.0.7
      get-intrinsic: 1.2.4

  is-arrayish@0.2.1: {}

  is-bigint@1.0.4:
    dependencies:
      has-bigints: 1.0.2

  is-binary-path@2.1.0:
    dependencies:
      binary-extensions: 2.2.0

  is-boolean-object@1.1.2:
    dependencies:
      call-bind: 1.0.7
      has-tostringtag: 1.0.2

  is-callable@1.2.7: {}

  is-core-module@2.13.1:
    dependencies:
      hasown: 2.0.2

  is-data-view@1.0.1:
    dependencies:
      is-typed-array: 1.1.13

  is-date-object@1.0.5:
    dependencies:
      has-tostringtag: 1.0.2

  is-extglob@2.1.1: {}

  is-fullwidth-code-point@3.0.0: {}

  is-glob@4.0.3:
    dependencies:
      is-extglob: 2.1.1

  is-hex-prefixed@1.0.0: {}

  is-interactive@2.0.0: {}

  is-negative-zero@2.0.3: {}

  is-number-object@1.0.7:
    dependencies:
      has-tostringtag: 1.0.2

  is-number@7.0.0: {}

  is-path-inside@3.0.3: {}

  is-plain-obj@1.1.0: {}

  is-plain-obj@2.1.0: {}

  is-regex@1.1.4:
    dependencies:
      call-bind: 1.0.7
      has-tostringtag: 1.0.2

  is-shared-array-buffer@1.0.3:
    dependencies:
      call-bind: 1.0.7

  is-string@1.0.7:
    dependencies:
      has-tostringtag: 1.0.2

  is-subdir@1.2.0:
    dependencies:
      better-path-resolve: 1.0.0

  is-symbol@1.0.4:
    dependencies:
      has-symbols: 1.0.3

  is-typed-array@1.1.13:
    dependencies:
      which-typed-array: 1.1.15

  is-unicode-supported@0.1.0: {}

  is-unicode-supported@1.3.0: {}

  is-unicode-supported@2.0.0: {}

  is-weakref@1.0.2:
    dependencies:
      call-bind: 1.0.7

  is-windows@1.0.2: {}

  isarray@0.0.1: {}

  isarray@2.0.5: {}

  isexe@2.0.0: {}

  js-sha3@0.8.0: {}

  js-tokens@4.0.0: {}

  js-yaml@3.14.1:
    dependencies:
      argparse: 1.0.10
      esprima: 4.0.1

  js-yaml@4.1.0:
    dependencies:
      argparse: 2.0.1

  json-buffer@3.0.1: {}

  json-parse-even-better-errors@2.3.1: {}

  json-schema-traverse@0.4.1: {}

  json-stable-stringify-without-jsonify@1.0.1: {}

  json-stream-stringify@3.1.4: {}

  json5@1.0.2:
    dependencies:
      minimist: 1.2.8

  jsonfile@4.0.0:
    optionalDependencies:
      graceful-fs: 4.2.11

  just-extend@4.2.1: {}

  keccak@3.0.4:
    dependencies:
      node-addon-api: 2.0.2
      node-gyp-build: 4.8.0
      readable-stream: 3.6.2

  keyv@4.5.4:
    dependencies:
      json-buffer: 3.0.1

  kind-of@6.0.3: {}

  kleur@3.0.3: {}

  kleur@4.1.5: {}

  levn@0.4.1:
    dependencies:
      prelude-ls: 1.2.1
      type-check: 0.4.0

  lines-and-columns@1.2.4: {}

  load-yaml-file@0.2.0:
    dependencies:
      graceful-fs: 4.2.11
      js-yaml: 3.14.1
      pify: 4.0.1
      strip-bom: 3.0.0

  locate-path@5.0.0:
    dependencies:
      p-locate: 4.1.0

  locate-path@6.0.0:
    dependencies:
      p-locate: 5.0.0

  lodash.get@4.4.2: {}

  lodash.isequal@4.5.0: {}

  lodash.isequalwith@4.4.0: {}

  lodash.merge@4.6.2: {}

  lodash.startcase@4.4.0: {}

  lodash@4.17.21: {}

  log-symbols@4.1.0:
    dependencies:
      chalk: 4.1.2
      is-unicode-supported: 0.1.0

  log-symbols@6.0.0:
    dependencies:
      chalk: 5.3.0
      is-unicode-supported: 1.3.0

  loupe@2.3.7:
    dependencies:
      get-func-name: 2.0.2

  lru-cache@10.2.1: {}

  lru-cache@4.1.5:
    dependencies:
      pseudomap: 1.0.2
      yallist: 2.1.2

  lru_map@0.3.3: {}

  make-error@1.3.6: {}

  map-obj@1.0.1: {}

  map-obj@4.3.0: {}

  md5.js@1.3.5:
    dependencies:
      hash-base: 3.1.0
      inherits: 2.0.4
      safe-buffer: 5.2.1

  memorystream@0.3.1: {}

  meow@6.1.1:
    dependencies:
      '@types/minimist': 1.2.5
      camelcase-keys: 6.2.2
      decamelize-keys: 1.1.1
      hard-rejection: 2.1.0
      minimist-options: 4.1.0
      normalize-package-data: 2.5.0
      read-pkg-up: 7.0.1
      redent: 3.0.0
      trim-newlines: 3.0.1
      type-fest: 0.13.1
      yargs-parser: 18.1.3

  merge2@1.4.1: {}

  micromatch@4.0.5:
    dependencies:
      braces: 3.0.2
      picomatch: 2.3.1

  mimic-fn@2.1.0: {}

  min-indent@1.0.1: {}

  minimalistic-assert@1.0.1: {}

  minimalistic-crypto-utils@1.0.1: {}

  minimatch@10.0.1:
    dependencies:
      brace-expansion: 2.0.1

  minimatch@3.1.2:
    dependencies:
      brace-expansion: 1.1.11

  minimatch@5.0.1:
    dependencies:
      brace-expansion: 2.0.1

  minimist-options@4.1.0:
    dependencies:
      arrify: 1.0.1
      is-plain-obj: 1.1.0
      kind-of: 6.0.3

  minimist@1.2.8: {}

  mixme@0.5.10: {}

  mnemonist@0.38.5:
    dependencies:
      obliterator: 2.0.4

  mocha@10.3.0:
    dependencies:
      ansi-colors: 4.1.1
      browser-stdout: 1.3.1
      chokidar: 3.5.3
      debug: 4.3.4(supports-color@8.1.1)
      diff: 5.0.0
      escape-string-regexp: 4.0.0
      find-up: 5.0.0
      glob: 8.1.0
      he: 1.2.0
      js-yaml: 4.1.0
      log-symbols: 4.1.0
      minimatch: 5.0.1
      ms: 2.1.3
      serialize-javascript: 6.0.0
      strip-json-comments: 3.1.1
      supports-color: 8.1.1
      workerpool: 6.2.1
      yargs: 16.2.0
      yargs-parser: 20.2.4
      yargs-unparser: 2.0.0

  ms@2.1.2: {}

  ms@2.1.3: {}

  nan@2.22.0: {}

  natural-compare-lite@1.4.0: {}

  natural-compare@1.4.0: {}

  nise@4.1.0:
    dependencies:
      '@sinonjs/commons': 1.8.6
      '@sinonjs/fake-timers': 6.0.1
      '@sinonjs/text-encoding': 0.7.2
      just-extend: 4.2.1
      path-to-regexp: 1.8.0

  node-addon-api@2.0.2: {}

  node-gyp-build@4.8.0: {}

  normalize-package-data@2.5.0:
    dependencies:
      hosted-git-info: 2.8.9
      resolve: 1.17.0
      semver: 5.7.2
      validate-npm-package-license: 3.0.4

  normalize-path@3.0.0: {}

  npm-package-arg@11.0.3:
    dependencies:
      hosted-git-info: 7.0.2
      proc-log: 4.2.0
      semver: 7.6.3
      validate-npm-package-name: 5.0.1

  object-inspect@1.13.1: {}

  object-keys@1.1.1: {}

  object.assign@4.1.5:
    dependencies:
      call-bind: 1.0.7
      define-properties: 1.2.1
      has-symbols: 1.0.3
      object-keys: 1.1.1

  object.values@1.2.0:
    dependencies:
      call-bind: 1.0.7
      define-properties: 1.2.1
      es-object-atoms: 1.0.0

  obliterator@2.0.4: {}

  once@1.4.0:
    dependencies:
      wrappy: 1.0.2

  onetime@5.1.2:
    dependencies:
      mimic-fn: 2.1.0

  optionator@0.9.3:
    dependencies:
      '@aashutoshrathi/word-wrap': 1.2.6
      deep-is: 0.1.4
      fast-levenshtein: 2.0.6
      levn: 0.4.1
      prelude-ls: 1.2.1
      type-check: 0.4.0

  ora@8.0.1:
    dependencies:
      chalk: 5.3.0
      cli-cursor: 4.0.0
      cli-spinners: 2.9.2
      is-interactive: 2.0.0
      is-unicode-supported: 2.0.0
      log-symbols: 6.0.0
      stdin-discarder: 0.2.2
      string-width: 7.2.0
      strip-ansi: 7.1.0

  os-tmpdir@1.0.2: {}

  outdent@0.5.0: {}

  p-filter@2.1.0:
    dependencies:
      p-map: 2.1.0

  p-limit@2.3.0:
    dependencies:
      p-try: 2.2.0

  p-limit@3.1.0:
    dependencies:
      yocto-queue: 0.1.0

  p-locate@4.1.0:
    dependencies:
      p-limit: 2.3.0

  p-locate@5.0.0:
    dependencies:
      p-limit: 3.1.0

  p-map@2.1.0: {}

  p-map@4.0.0:
    dependencies:
      aggregate-error: 3.1.0

  p-try@2.2.0: {}

  parent-module@1.0.1:
    dependencies:
      callsites: 3.1.0

  parse-json@5.2.0:
    dependencies:
      '@babel/code-frame': 7.24.2
      error-ex: 1.3.2
      json-parse-even-better-errors: 2.3.1
      lines-and-columns: 1.2.4

  path-exists@4.0.0: {}

  path-is-absolute@1.0.1: {}

  path-key@3.1.1: {}

  path-parse@1.0.7: {}

  path-to-regexp@1.8.0:
    dependencies:
      isarray: 0.0.1

  path-type@4.0.0: {}

  path-type@5.0.0: {}

  pathval@1.1.1: {}

  pbkdf2@3.1.2:
    dependencies:
      create-hash: 1.2.0
      create-hmac: 1.1.7
      ripemd160: 2.0.2
      safe-buffer: 5.2.1
      sha.js: 2.4.11

  picocolors@1.0.0: {}

  picocolors@1.1.1: {}

  picomatch@2.3.1: {}

  picomatch@4.0.2: {}

  pify@4.0.1: {}

  pkg-dir@4.2.0:
    dependencies:
      find-up: 4.1.0

  possible-typed-array-names@1.0.0: {}

  preferred-pm@3.1.3:
    dependencies:
      find-up: 5.0.0
      find-yarn-workspace-root2: 1.2.16
      path-exists: 4.0.0
      which-pm: 2.0.0

  prelude-ls@1.2.1: {}

  prettier-linter-helpers@1.0.0:
    dependencies:
      fast-diff: 1.3.0

  prettier@2.8.8: {}

  prettier@3.2.5: {}

  proc-log@4.2.0: {}

  prompts@2.4.2:
    dependencies:
      kleur: 3.0.3
      sisteransi: 1.0.5

  pseudomap@1.0.2: {}

  punycode@2.3.1: {}

  pure-rand@6.1.0: {}

  queue-microtask@1.2.3: {}

  quick-lru@4.0.1: {}

  rambda@7.5.0: {}

  randombytes@2.1.0:
    dependencies:
      safe-buffer: 5.2.1

  raw-body@2.5.2:
    dependencies:
      bytes: 3.1.2
      http-errors: 2.0.0
      iconv-lite: 0.4.24
      unpipe: 1.0.0

  read-pkg-up@7.0.1:
    dependencies:
      find-up: 4.1.0
      read-pkg: 5.2.0
      type-fest: 0.8.1

  read-pkg@5.2.0:
    dependencies:
      '@types/normalize-package-data': 2.4.4
      normalize-package-data: 2.5.0
      parse-json: 5.2.0
      type-fest: 0.6.0

  read-yaml-file@1.1.0:
    dependencies:
      graceful-fs: 4.2.11
      js-yaml: 3.14.1
      pify: 4.0.1
      strip-bom: 3.0.0

  read-yaml-file@2.1.0:
    dependencies:
      js-yaml: 4.1.0
      strip-bom: 4.0.0

  readable-stream@3.6.2:
    dependencies:
      inherits: 2.0.4
      string_decoder: 1.3.0
      util-deprecate: 1.0.2

  readdirp@3.6.0:
    dependencies:
      picomatch: 2.3.1

  readdirp@4.0.1: {}

  redent@3.0.0:
    dependencies:
      indent-string: 4.0.0
      strip-indent: 3.0.0

  regenerator-runtime@0.14.1: {}

  regexp.prototype.flags@1.5.2:
    dependencies:
      call-bind: 1.0.7
      define-properties: 1.2.1
      es-errors: 1.3.0
      set-function-name: 2.0.2

  require-directory@2.1.1: {}

  require-main-filename@2.0.0: {}

  resolve-from@4.0.0: {}

  resolve-from@5.0.0: {}

  resolve-pkg-maps@1.0.0: {}

  resolve@1.17.0:
    dependencies:
      path-parse: 1.0.7

  resolve@1.22.8:
    dependencies:
      is-core-module: 2.13.1
      path-parse: 1.0.7
      supports-preserve-symlinks-flag: 1.0.0

  restore-cursor@4.0.0:
    dependencies:
      onetime: 5.1.2
      signal-exit: 3.0.7

  reusify@1.0.4: {}

  rimraf@3.0.2:
    dependencies:
      glob: 7.2.0

  ripemd160@2.0.2:
    dependencies:
      hash-base: 3.1.0
      inherits: 2.0.4

  rlp@2.2.7:
    dependencies:
      bn.js: 5.2.1

  run-parallel@1.2.0:
    dependencies:
      queue-microtask: 1.2.3

  rxjs@7.8.1:
    dependencies:
      tslib: 2.4.0

  safe-array-concat@1.1.2:
    dependencies:
      call-bind: 1.0.7
      get-intrinsic: 1.2.4
      has-symbols: 1.0.3
      isarray: 2.0.5

  safe-buffer@5.1.2: {}

  safe-buffer@5.2.1: {}

  safe-regex-test@1.0.3:
    dependencies:
      call-bind: 1.0.7
      es-errors: 1.3.0
      is-regex: 1.1.4

  safer-buffer@2.1.2: {}

  scrypt-js@3.0.1: {}

  secp256k1@4.0.3:
    dependencies:
      elliptic: 6.5.4
      node-addon-api: 2.0.2
      node-gyp-build: 4.8.0

  segfault-handler@1.3.0:
    dependencies:
      bindings: 1.5.0
      nan: 2.22.0

  semver@5.7.2: {}

  semver@6.3.1: {}

  semver@7.6.3: {}

  serialize-javascript@6.0.0:
    dependencies:
      randombytes: 2.1.0

  set-blocking@2.0.0: {}

  set-function-length@1.2.2:
    dependencies:
      define-data-property: 1.1.4
      es-errors: 1.3.0
      function-bind: 1.1.2
      get-intrinsic: 1.2.4
      gopd: 1.0.1
      has-property-descriptors: 1.0.2

  set-function-name@2.0.2:
    dependencies:
      define-data-property: 1.1.4
      es-errors: 1.3.0
      functions-have-names: 1.2.3
      has-property-descriptors: 1.0.2

  setimmediate@1.0.5: {}

  setprototypeof@1.2.0: {}

  sha.js@2.4.11:
    dependencies:
      inherits: 2.0.4
      safe-buffer: 5.2.1

  shebang-command@1.2.0:
    dependencies:
      shebang-regex: 1.0.0

  shebang-command@2.0.0:
    dependencies:
      shebang-regex: 3.0.0

  shebang-regex@1.0.0: {}

  shebang-regex@3.0.0: {}

  side-channel@1.0.6:
    dependencies:
      call-bind: 1.0.7
      es-errors: 1.3.0
      get-intrinsic: 1.2.4
      object-inspect: 1.13.1

  signal-exit@3.0.7: {}

  simple-git@3.27.0:
    dependencies:
      '@kwsites/file-exists': 1.1.1
      '@kwsites/promise-deferred': 1.1.1
      debug: 4.4.0
    transitivePeerDependencies:
      - supports-color

  sinon@9.2.4:
    dependencies:
      '@sinonjs/commons': 1.8.6
      '@sinonjs/fake-timers': 6.0.1
      '@sinonjs/samsam': 5.3.1
      diff: 4.0.2
      nise: 4.1.0
      supports-color: 7.2.0

  sisteransi@1.0.5: {}

  slash@3.0.0: {}

  slash@5.1.0: {}

  smartwrap@2.0.2:
    dependencies:
      array.prototype.flat: 1.3.2
      breakword: 1.0.6
      grapheme-splitter: 1.0.4
      strip-ansi: 6.0.1
      wcwidth: 1.0.1
      yargs: 15.4.1

  smol-toml@1.3.1: {}

  solc@0.8.26(debug@4.3.4):
    dependencies:
      command-exists: 1.2.9
      commander: 8.3.0
      follow-redirects: 1.15.5(debug@4.3.4)
      js-sha3: 0.8.0
      memorystream: 0.3.1
      semver: 5.7.2
      tmp: 0.0.33
    transitivePeerDependencies:
      - debug

  source-map-support@0.5.21:
    dependencies:
      buffer-from: 1.1.2
      source-map: 0.6.1

  source-map@0.6.1: {}

  spawndamnit@2.0.0:
    dependencies:
      cross-spawn: 5.1.0
      signal-exit: 3.0.7

  spdx-correct@3.2.0:
    dependencies:
      spdx-expression-parse: 3.0.1
      spdx-license-ids: 3.0.17

  spdx-exceptions@2.5.0: {}

  spdx-expression-parse@3.0.1:
    dependencies:
      spdx-exceptions: 2.5.0
      spdx-license-ids: 3.0.17

  spdx-license-ids@3.0.17: {}

  sprintf-js@1.0.3: {}

  stacktrace-parser@0.1.10:
    dependencies:
      type-fest: 0.7.1

  statuses@2.0.1: {}

  stdin-discarder@0.2.2: {}

  stream-transform@2.1.3:
    dependencies:
      mixme: 0.5.10

  string-width@4.2.3:
    dependencies:
      emoji-regex: 8.0.0
      is-fullwidth-code-point: 3.0.0
      strip-ansi: 6.0.1

  string-width@7.2.0:
    dependencies:
      emoji-regex: 10.3.0
      get-east-asian-width: 1.2.0
      strip-ansi: 7.1.0

  string.prototype.trim@1.2.9:
    dependencies:
      call-bind: 1.0.7
      define-properties: 1.2.1
      es-abstract: 1.23.3
      es-object-atoms: 1.0.0

  string.prototype.trimend@1.0.8:
    dependencies:
      call-bind: 1.0.7
      define-properties: 1.2.1
      es-object-atoms: 1.0.0

  string.prototype.trimstart@1.0.8:
    dependencies:
      call-bind: 1.0.7
      define-properties: 1.2.1
      es-object-atoms: 1.0.0

  string_decoder@1.3.0:
    dependencies:
      safe-buffer: 5.2.1

  strip-ansi@6.0.1:
    dependencies:
      ansi-regex: 5.0.1

  strip-ansi@7.1.0:
    dependencies:
      ansi-regex: 6.0.1

  strip-bom@3.0.0: {}

  strip-bom@4.0.0: {}

  strip-hex-prefix@1.0.0:
    dependencies:
      is-hex-prefixed: 1.0.0

  strip-indent@3.0.0:
    dependencies:
      min-indent: 1.0.1

  strip-json-comments@3.1.1: {}

  supports-color@5.5.0:
    dependencies:
      has-flag: 3.0.0

  supports-color@7.2.0:
    dependencies:
      has-flag: 4.0.0

  supports-color@8.1.1:
    dependencies:
      has-flag: 4.0.0

  supports-preserve-symlinks-flag@1.0.0: {}

  synckit@0.9.1:
    dependencies:
      '@pkgr/core': 0.1.1
      tslib: 2.6.3

  syncpack@12.4.0(typescript@5.5.4):
    dependencies:
      '@effect/schema': 0.69.0(effect@3.5.7)
      chalk: 5.3.0
      chalk-template: 1.1.0
      commander: 12.1.0
      cosmiconfig: 9.0.0(typescript@5.5.4)
      effect: 3.5.7
      enquirer: 2.4.1
      fast-check: 3.20.0
      globby: 14.0.2
      minimatch: 10.0.1
      npm-package-arg: 11.0.3
      ora: 8.0.1
      prompts: 2.4.2
      read-yaml-file: 2.1.0
      semver: 7.6.3
      tightrope: 0.2.0
      ts-toolbelt: 9.6.0
    transitivePeerDependencies:
      - typescript

  term-size@2.2.1: {}

  text-table@0.2.0: {}

  tightrope@0.2.0: {}

  tinyglobby@0.2.10:
    dependencies:
      fdir: 6.4.2(picomatch@4.0.2)
      picomatch: 4.0.2

  tmp@0.0.33:
    dependencies:
      os-tmpdir: 1.0.2

  to-regex-range@5.0.1:
    dependencies:
      is-number: 7.0.0

  toidentifier@1.0.1: {}

  trim-newlines@3.0.1: {}

  ts-node@10.9.2(@types/node@20.16.1)(typescript@5.5.4):
    dependencies:
      '@cspotcode/source-map-support': 0.8.1
      '@tsconfig/node10': 1.0.11
      '@tsconfig/node12': 1.0.11
      '@tsconfig/node14': 1.0.3
      '@tsconfig/node16': 1.0.4
      '@types/node': 20.16.1
      acorn: 8.11.3
      acorn-walk: 8.3.2
      arg: 4.1.3
      create-require: 1.1.1
      diff: 4.0.2
      make-error: 1.3.6
      typescript: 5.5.4
      v8-compile-cache-lib: 3.0.1
      yn: 3.1.1

  ts-toolbelt@9.6.0: {}

  tsconfig-paths@3.15.0:
    dependencies:
      '@types/json5': 0.0.29
      json5: 1.0.2
      minimist: 1.2.8
      strip-bom: 3.0.0

  tslib@1.14.1: {}

  tslib@2.4.0: {}

  tslib@2.6.3: {}

  tsort@0.0.1: {}

  tsutils@3.21.0(typescript@5.5.4):
    dependencies:
      tslib: 1.14.1
      typescript: 5.5.4

  tsx@4.7.1:
    dependencies:
      esbuild: 0.19.12
      get-tsconfig: 4.7.3
    optionalDependencies:
      fsevents: 2.3.3

  tty-table@4.2.3:
    dependencies:
      chalk: 4.1.2
      csv: 5.5.3
      kleur: 4.1.5
      smartwrap: 2.0.2
      strip-ansi: 6.0.1
      wcwidth: 1.0.1
      yargs: 17.7.2

  tweetnacl-util@0.15.1: {}

  tweetnacl@1.0.3: {}

  type-check@0.4.0:
    dependencies:
      prelude-ls: 1.2.1

  type-detect@4.0.8: {}

  type-fest@0.13.1: {}

  type-fest@0.20.2: {}

  type-fest@0.21.3: {}

  type-fest@0.6.0: {}

  type-fest@0.7.1: {}

  type-fest@0.8.1: {}

  typed-array-buffer@1.0.2:
    dependencies:
      call-bind: 1.0.7
      es-errors: 1.3.0
      is-typed-array: 1.1.13

  typed-array-byte-length@1.0.1:
    dependencies:
      call-bind: 1.0.7
      for-each: 0.3.3
      gopd: 1.0.1
      has-proto: 1.0.3
      is-typed-array: 1.1.13

  typed-array-byte-offset@1.0.2:
    dependencies:
      available-typed-arrays: 1.0.7
      call-bind: 1.0.7
      for-each: 0.3.3
      gopd: 1.0.1
      has-proto: 1.0.3
      is-typed-array: 1.1.13

  typed-array-length@1.0.6:
    dependencies:
      call-bind: 1.0.7
      for-each: 0.3.3
      gopd: 1.0.1
      has-proto: 1.0.3
      is-typed-array: 1.1.13
      possible-typed-array-names: 1.0.0

  typescript@5.5.4: {}

  unbox-primitive@1.0.2:
    dependencies:
      call-bind: 1.0.7
      has-bigints: 1.0.2
      has-symbols: 1.0.3
      which-boxed-primitive: 1.0.2

  undici-types@6.19.8: {}

  undici@5.28.3:
    dependencies:
      '@fastify/busboy': 2.1.0

  unicorn-magic@0.1.0: {}

  universalify@0.1.2: {}

  unpipe@1.0.0: {}

  uri-js@4.4.1:
    dependencies:
      punycode: 2.3.1

  util-deprecate@1.0.2: {}

  uuid@8.3.2: {}

  v8-compile-cache-lib@3.0.1: {}

  validate-npm-package-license@3.0.4:
    dependencies:
      spdx-correct: 3.2.0
      spdx-expression-parse: 3.0.1

  validate-npm-package-name@5.0.1: {}

  wcwidth@1.0.1:
    dependencies:
      defaults: 1.0.4

  which-boxed-primitive@1.0.2:
    dependencies:
      is-bigint: 1.0.4
      is-boolean-object: 1.1.2
      is-number-object: 1.0.7
      is-string: 1.0.7
      is-symbol: 1.0.4

  which-module@2.0.1: {}

  which-pm@2.0.0:
    dependencies:
      load-yaml-file: 0.2.0
      path-exists: 4.0.0

  which-typed-array@1.1.15:
    dependencies:
      available-typed-arrays: 1.0.7
      call-bind: 1.0.7
      for-each: 0.3.3
      gopd: 1.0.1
      has-tostringtag: 1.0.2

  which@1.3.1:
    dependencies:
      isexe: 2.0.0

  which@2.0.2:
    dependencies:
      isexe: 2.0.0

  widest-line@3.1.0:
    dependencies:
      string-width: 4.2.3

  workerpool@6.2.1: {}

  wrap-ansi@6.2.0:
    dependencies:
      ansi-styles: 4.3.0
      string-width: 4.2.3
      strip-ansi: 6.0.1

  wrap-ansi@7.0.0:
    dependencies:
      ansi-styles: 4.3.0
      string-width: 4.2.3
      strip-ansi: 6.0.1

  wrappy@1.0.2: {}

  ws@7.4.6: {}

  ws@7.5.9: {}

  ws@8.5.0: {}

  y18n@4.0.3: {}

  y18n@5.0.8: {}

  yallist@2.1.2: {}

  yargs-parser@18.1.3:
    dependencies:
      camelcase: 5.3.1
      decamelize: 1.2.0

  yargs-parser@20.2.4: {}

  yargs-parser@21.1.1: {}

  yargs-unparser@2.0.0:
    dependencies:
      camelcase: 6.3.0
      decamelize: 4.0.0
      flat: 5.0.2
      is-plain-obj: 2.1.0

  yargs@15.4.1:
    dependencies:
      cliui: 6.0.0
      decamelize: 1.2.0
      find-up: 4.1.0
      get-caller-file: 2.0.5
      require-directory: 2.1.1
      require-main-filename: 2.0.0
      set-blocking: 2.0.0
      string-width: 4.2.3
      which-module: 2.0.1
      y18n: 4.0.3
      yargs-parser: 18.1.3

  yargs@16.2.0:
    dependencies:
      cliui: 7.0.4
      escalade: 3.1.2
      get-caller-file: 2.0.5
      require-directory: 2.1.1
      string-width: 4.2.3
      y18n: 5.0.8
      yargs-parser: 20.2.4

  yargs@17.7.2:
    dependencies:
      cliui: 8.0.1
      escalade: 3.1.2
      get-caller-file: 2.0.5
      require-directory: 2.1.1
      string-width: 4.2.3
      y18n: 5.0.8
      yargs-parser: 21.1.1

  yn@3.1.1: {}

  yocto-queue@0.1.0: {}<|MERGE_RESOLUTION|>--- conflicted
+++ resolved
@@ -87,10 +87,6 @@
         version: 5.5.4
 
   crates/tools/js/benchmark:
-    dependencies:
-      segfault-handler:
-        specifier: ^1.3.0
-        version: 1.3.0
     devDependencies:
       '@ignored/edr':
         specifier: workspace:*
@@ -331,7 +327,7 @@
         version: link:../../crates/edr_napi
       hardhat:
         specifier: 2.22.17
-        version: 2.22.17(patch_hash=b56mb3giqnesjnxlhj4zd6oicm)(ts-node@10.9.2(@types/node@20.16.1)(typescript@5.5.4))(typescript@5.5.4)
+        version: 2.22.17(ts-node@10.9.2(@types/node@20.16.1)(typescript@5.5.4))(typescript@5.5.4)
       semver:
         specifier: ^6.3.0
         version: 6.3.1
@@ -369,15 +365,9 @@
       eslint-plugin-prettier:
         specifier: 5.2.1
         version: 5.2.1(eslint-config-prettier@9.1.0(eslint@8.57.0))(eslint@8.57.0)(prettier@3.2.5)
-<<<<<<< HEAD
       fs-extra:
         specifier: ^7.0.1
         version: 7.0.1
-=======
-      hardhat:
-        specifier: 2.22.18
-        version: 2.22.18(patch_hash=nokgagpzpldos6zqjhxdh4djpm)(ts-node@10.9.2(@types/node@20.16.1)(typescript@5.5.4))(typescript@5.5.4)
->>>>>>> d55fa012
       prettier:
         specifier: ^3.2.5
         version: 3.2.5
@@ -839,32 +829,64 @@
     resolution: {integrity: sha512-oGB+UxlgWcgQkgwo8GcEGwemoTFt3FIO9ababBmaGwXIoBKZ+GTy0pP185beGg7Llih/NSHSV2XAs1lnznocSg==}
     engines: {node: '>= 8'}
 
+  '@nomicfoundation/edr-darwin-arm64@0.6.5':
+    resolution: {integrity: sha512-A9zCCbbNxBpLgjS1kEJSpqxIvGGAX4cYbpDYCU2f3jVqOwaZ/NU761y1SvuCRVpOwhoCXqByN9b7HPpHi0L4hw==}
+    engines: {node: '>= 18'}
+
   '@nomicfoundation/edr-darwin-arm64@0.7.0':
     resolution: {integrity: sha512-vAH20oh4GaSB/iQFTRcoO8jLc0CLd9XuLY9I7vtcqZWAiM4U1J4Y8cu67PWmtxbvUQOqXR7S6FtAr8/AlWm14g==}
     engines: {node: '>= 18'}
 
+  '@nomicfoundation/edr-darwin-x64@0.6.5':
+    resolution: {integrity: sha512-x3zBY/v3R0modR5CzlL6qMfFMdgwd6oHrWpTkuuXnPFOX8SU31qq87/230f4szM+ukGK8Hi+mNq7Ro2VF4Fj+w==}
+    engines: {node: '>= 18'}
+
   '@nomicfoundation/edr-darwin-x64@0.7.0':
     resolution: {integrity: sha512-WHDdIrPvLlgXQr2eKypBM5xOZAwdxhDAEQIvEMQL8tEEm2qYW2bliUlssBPrs8E3bdivFbe1HizImslMAfU3+g==}
     engines: {node: '>= 18'}
 
+  '@nomicfoundation/edr-linux-arm64-gnu@0.6.5':
+    resolution: {integrity: sha512-HGpB8f1h8ogqPHTyUpyPRKZxUk2lu061g97dOQ/W4CxevI0s/qiw5DB3U3smLvSnBHKOzYS1jkxlMeGN01ky7A==}
+    engines: {node: '>= 18'}
+
   '@nomicfoundation/edr-linux-arm64-gnu@0.7.0':
     resolution: {integrity: sha512-WXpJB54ukz1no7gxCPXVEw9pgl/9UZ/WO3l1ctyv/T7vOygjqA4SUd6kppTs6MNXAuTiisPtvJ/fmvHiMBLrsw==}
     engines: {node: '>= 18'}
 
+  '@nomicfoundation/edr-linux-arm64-musl@0.6.5':
+    resolution: {integrity: sha512-ESvJM5Y9XC03fZg9KaQg3Hl+mbx7dsSkTIAndoJS7X2SyakpL9KZpOSYrDk135o8s9P9lYJdPOyiq+Sh+XoCbQ==}
+    engines: {node: '>= 18'}
+
   '@nomicfoundation/edr-linux-arm64-musl@0.7.0':
     resolution: {integrity: sha512-1iZYOcEgc+zJI7JQrlAFziuy9sBz1WgnIx3HIIu0J7lBRZ/AXeHHgATb+4InqxtEx9O3W8A0s7f11SyFqJL4Aw==}
     engines: {node: '>= 18'}
 
+  '@nomicfoundation/edr-linux-x64-gnu@0.6.5':
+    resolution: {integrity: sha512-HCM1usyAR1Ew6RYf5AkMYGvHBy64cPA5NMbaeY72r0mpKaH3txiMyydcHibByOGdQ8iFLWpyUdpl1egotw+Tgg==}
+    engines: {node: '>= 18'}
+
   '@nomicfoundation/edr-linux-x64-gnu@0.7.0':
     resolution: {integrity: sha512-wSjC94WcR5MM8sg9w3OsAmT6+bbmChJw6uJKoXR3qscps/jdhjzJWzfgT0XGRq3XMUfimyafW2RWOyfX3ouhrQ==}
     engines: {node: '>= 18'}
 
+  '@nomicfoundation/edr-linux-x64-musl@0.6.5':
+    resolution: {integrity: sha512-nB2uFRyczhAvWUH7NjCsIO6rHnQrof3xcCe6Mpmnzfl2PYcGyxN7iO4ZMmRcQS7R1Y670VH6+8ZBiRn8k43m7A==}
+    engines: {node: '>= 18'}
+
   '@nomicfoundation/edr-linux-x64-musl@0.7.0':
     resolution: {integrity: sha512-Us22+AZ7wkG1mZwxqE4S4ZcuwkEA5VrUiBOJSvKHGOgy6vFvB/Euh5Lkp4GovwjrtiXuvyGO2UmtkzymZKDxZw==}
     engines: {node: '>= 18'}
 
+  '@nomicfoundation/edr-win32-x64-msvc@0.6.5':
+    resolution: {integrity: sha512-B9QD/4DSSCFtWicO8A3BrsnitO1FPv7axB62wq5Q+qeJ50yJlTmyeGY3cw62gWItdvy2mh3fRM6L1LpnHiB77A==}
+    engines: {node: '>= 18'}
+
   '@nomicfoundation/edr-win32-x64-msvc@0.7.0':
     resolution: {integrity: sha512-HAry0heTsWkzReVtjHwoIq3BgFCvXpVhJ5qPmTnegZGsr/KxqvMmHyDMifzKao4bycU8yrpTSyOiAJt27RWjzQ==}
+    engines: {node: '>= 18'}
+
+  '@nomicfoundation/edr@0.6.5':
+    resolution: {integrity: sha512-tAqMslLP+/2b2sZP4qe9AuGxG3OkQ5gGgHE4isUuq6dUVjwCRPFhAOhpdFl+OjY5P3yEv3hmq9HjUGRa2VNjng==}
     engines: {node: '>= 18'}
 
   '@nomicfoundation/edr@0.7.0':
@@ -1343,9 +1365,6 @@
   binary-extensions@2.2.0:
     resolution: {integrity: sha512-jDctJ/IVQbZoJykoeHbhXpOlNBqGNcwXJKJog42E5HDPUwQTSdjCHdihjj0DlnheQ7blbT6dHOafNAiS8ooQKA==}
     engines: {node: '>=8'}
-
-  bindings@1.5.0:
-    resolution: {integrity: sha512-p2q/t/mhvuOj/UeLlV6566GD/guowlr0hHxClI0W9m7MWYkL1F0hLo+0Aexs9HSPCtR1SXQ0TD3MMKrXZajbiQ==}
 
   blakejs@1.2.1:
     resolution: {integrity: sha512-QXUSXI3QVc/gJME0dBpXrag1kbzOqCjCX8/b54ntNyW6sjtoqxqRk3LTmXzaJoh71zMsDCjM+47jS7XiwN/+fQ==}
@@ -1814,7 +1833,6 @@
   eslint@8.57.0:
     resolution: {integrity: sha512-dZ6+mexnaTIbSBZWgou51U6OmzIhYM2VcNdtiTtI7qPNZm35Akpr0f6vtw3w1Kmn5PYo+tZVfh13WrhpS6oLqQ==}
     engines: {node: ^12.22.0 || ^14.17.0 || >=16.0.0}
-    deprecated: This version is no longer supported. Please see https://eslint.org/version-support for other options.
     hasBin: true
 
   espree@9.6.1:
@@ -1854,7 +1872,6 @@
 
   ethereumjs-abi@0.6.8:
     resolution: {integrity: sha512-Tx0r/iXI6r+lRsdvkFDlut0N08jWMnKRZ6Gkq+Nmw75lZe4e6o3EkSnkaBP5NF6+m5PTGAr9JP43N3LyeoglsA==}
-    deprecated: This library has been deprecated and usage is discouraged.
 
   ethereumjs-util@6.2.1:
     resolution: {integrity: sha512-W2Ktez4L01Vexijrm5EB6w7dg4n/TgpoYU4avuT5T3Vmnw/eCRtiBrJfQYS/DCSvDIOLn2k57GcHdeBcgVxAqw==}
@@ -1914,9 +1931,6 @@
   file-entry-cache@6.0.1:
     resolution: {integrity: sha512-7Gps/XWymbLk2QLYK4NzpMOrYjMhdIxXuIvy2QBsLE6ljuodKvdkWs/cpyJJ3CVIVpH0Oi1Hvg1ovbMzLdFBBg==}
     engines: {node: ^10.12.0 || >=12.0.0}
-
-  file-uri-to-path@1.0.0:
-    resolution: {integrity: sha512-0Zt+s3L7Vf1biwWZ29aARiVYLx7iMGnEUl9x33fbB/j3jR81u/O2LbqK+Bm1CDSNDKVtJ/YjwY7TUd5SkeLQLw==}
 
   fill-range@7.0.1:
     resolution: {integrity: sha512-qOo9F+dMUmC2Lcb4BbVvnKJxTPjCm+RRpe4gDuGrzkL7mEVl/djYSu2OdQ2Pa302N4oqkSg9ir6jaLWJ2USVpQ==}
@@ -2059,6 +2073,18 @@
   hard-rejection@2.1.0:
     resolution: {integrity: sha512-VIZB+ibDhx7ObhAe7OVtoEbuP4h/MuOTHJ+J8h/eBXotJYl0fBgR72xDFCKgIh22OJZIOVNxBMWuhAr10r8HdA==}
     engines: {node: '>=6'}
+
+  hardhat@2.22.17:
+    resolution: {integrity: sha512-tDlI475ccz4d/dajnADUTRc1OJ3H8fpP9sWhXhBPpYsQOg8JHq5xrDimo53UhWPl7KJmAeDCm1bFG74xvpGRpg==}
+    hasBin: true
+    peerDependencies:
+      ts-node: '*'
+      typescript: '*'
+    peerDependenciesMeta:
+      ts-node:
+        optional: true
+      typescript:
+        optional: true
 
   hardhat@2.22.18:
     resolution: {integrity: sha512-2+kUz39gvMo56s75cfLBhiFedkQf+gXdrwCcz4R/5wW0oBdwiyfj2q9BIkMoaA0WIGYYMU2I1Cc4ucTunhfjzw==}
@@ -2418,6 +2444,10 @@
   lru-cache@4.1.5:
     resolution: {integrity: sha512-sWZlbEP2OsHNkXrMl5GYk/jKk70MBng6UU4YI/qGDYbgf6YbP4EvmqISbXCoJiRKs+1bSpFHVgQxvJ17F2li5g==}
 
+  lru-cache@6.0.0:
+    resolution: {integrity: sha512-Jo6dJ04CmSjuznwJSS3pUeWmd/H0ffTlkXXgwZi+eq1UCmqQwCh+eLsYOYCwY991i2Fah4h1BEMCx4qThGbsiA==}
+    engines: {node: '>=10'}
+
   lru_map@0.3.3:
     resolution: {integrity: sha512-Pn9cox5CsMYngeDbmChANltQl+5pi6XmTrraMSzhPmMBbmgcxmqWry0U3PGapCU1yB4/LqCcom7qhHZiF/jGfQ==}
 
@@ -2501,9 +2531,6 @@
   ms@2.1.3:
     resolution: {integrity: sha512-6FlzubTLZG3J2a/NVCAleEhjzq5oxgHyaCU9yYXvcLsvoVaHJq/s5xXI6/XXP6tz7R9xAOtHnSO/tXtF3WRTlA==}
 
-  nan@2.22.0:
-    resolution: {integrity: sha512-nbajikzWTMwsW+eSsNm3QwlOs7het9gGJU5dDZzRTQGk03vyBOauxgI4VakDzE0PtsGTmXPsXTbbjVhRwR5mpw==}
-
   natural-compare-lite@1.4.0:
     resolution: {integrity: sha512-Tj+HTDSJJKaZnfiuw+iaF9skdPpTo2GtEly5JHnWV/hfv2Qj/9RKsGISQtLh2ox3l5EAGw487hnBee0sIJ6v2g==}
 
@@ -2841,15 +2868,17 @@
     resolution: {integrity: sha512-NLZVf+ROMxwtEj3Xa562qgv2BK5e2WNmXPiOdVIPLgs6lyTzMvBq0aWTYMI5XCP9jZMVKOcqZLw/Wc4vDkuxhA==}
     engines: {node: '>=10.0.0'}
 
-  segfault-handler@1.3.0:
-    resolution: {integrity: sha512-p7kVHo+4uoYkr0jmIiTBthwV5L2qmWtben/KDunDZ834mbos+tY+iO0//HpAJpOFSQZZ+wxKWuRo4DxV02B7Lg==}
-
   semver@5.7.2:
     resolution: {integrity: sha512-cBznnQ9KjJqU67B52RMC65CMarK2600WFnbkcaiwWq3xy/5haFJlshgnpjovMVJ+Hff49d8GEn0b87C5pDQ10g==}
     hasBin: true
 
   semver@6.3.1:
     resolution: {integrity: sha512-BR7VvDCVHO+q2xBEWskxS6DJE1qRnb7DxzUrogb71CWoSficBxYsiAGd+Kl0mmq/MprG9yArRkyrQxTO6XjMzA==}
+    hasBin: true
+
+  semver@7.6.0:
+    resolution: {integrity: sha512-EnwXhrlwXMk9gKu5/flx5sv/an57AkRplG3hTK68W7FRDN+k+OWBj65M7719OkA82XLBxrcX0KSHj+X5COhOVg==}
+    engines: {node: '>=10'}
     hasBin: true
 
   semver@7.6.3:
@@ -3320,6 +3349,9 @@
 
   yallist@2.1.2:
     resolution: {integrity: sha512-ncTzHV7NvsQZkYe1DW7cbDLm0YpzHmZF5r/iyP3ZnQtMiJ+pjzisCiMNI+Sj+xQF5pXhSHxSB3uDbsBTzY/c2A==}
+
+  yallist@4.0.0:
+    resolution: {integrity: sha512-3wdGidZyq5PB084XLES5TpOSRA3wjXAlIWMhum2kRcv/41Sn2emQ0dycQW4uZXLejwKvg6EsvbdlVL+FYEct7A==}
 
   yargs-parser@18.1.3:
     resolution: {integrity: sha512-o50j0JeToy/4K6OZcaQmW6lyXXKhq7csREXcDwk2omFPJEwUNOVtJKvmDr9EI1fAJZUyZcRF7kxGBWmRXudrCQ==}
@@ -3546,7 +3578,7 @@
       lodash.isequal: 4.5.0
       lodash.isequalwith: 4.4.0
       rxjs: 7.8.1
-      semver: 7.6.3
+      semver: 7.6.0
     transitivePeerDependencies:
       - c-kzg
 
@@ -3981,19 +4013,43 @@
       '@nodelib/fs.scandir': 2.1.5
       fastq: 1.17.1
 
+  '@nomicfoundation/edr-darwin-arm64@0.6.5': {}
+
   '@nomicfoundation/edr-darwin-arm64@0.7.0': {}
 
+  '@nomicfoundation/edr-darwin-x64@0.6.5': {}
+
   '@nomicfoundation/edr-darwin-x64@0.7.0': {}
 
+  '@nomicfoundation/edr-linux-arm64-gnu@0.6.5': {}
+
   '@nomicfoundation/edr-linux-arm64-gnu@0.7.0': {}
 
+  '@nomicfoundation/edr-linux-arm64-musl@0.6.5': {}
+
   '@nomicfoundation/edr-linux-arm64-musl@0.7.0': {}
 
+  '@nomicfoundation/edr-linux-x64-gnu@0.6.5': {}
+
   '@nomicfoundation/edr-linux-x64-gnu@0.7.0': {}
 
+  '@nomicfoundation/edr-linux-x64-musl@0.6.5': {}
+
   '@nomicfoundation/edr-linux-x64-musl@0.7.0': {}
 
+  '@nomicfoundation/edr-win32-x64-msvc@0.6.5': {}
+
   '@nomicfoundation/edr-win32-x64-msvc@0.7.0': {}
+
+  '@nomicfoundation/edr@0.6.5':
+    dependencies:
+      '@nomicfoundation/edr-darwin-arm64': 0.6.5
+      '@nomicfoundation/edr-darwin-x64': 0.6.5
+      '@nomicfoundation/edr-linux-arm64-gnu': 0.6.5
+      '@nomicfoundation/edr-linux-arm64-musl': 0.6.5
+      '@nomicfoundation/edr-linux-x64-gnu': 0.6.5
+      '@nomicfoundation/edr-linux-x64-musl': 0.6.5
+      '@nomicfoundation/edr-win32-x64-msvc': 0.6.5
 
   '@nomicfoundation/edr@0.7.0':
     dependencies:
@@ -4504,10 +4560,6 @@
       is-windows: 1.0.2
 
   binary-extensions@2.2.0: {}
-
-  bindings@1.5.0:
-    dependencies:
-      file-uri-to-path: 1.0.0
 
   blakejs@1.2.1: {}
 
@@ -5263,8 +5315,6 @@
     dependencies:
       flat-cache: 3.2.0
 
-  file-uri-to-path@1.0.0: {}
-
   fill-range@7.0.1:
     dependencies:
       to-regex-range: 5.0.1
@@ -5297,6 +5347,10 @@
   follow-redirects@1.15.5(debug@4.3.4):
     optionalDependencies:
       debug: 4.3.4(supports-color@8.1.1)
+
+  follow-redirects@1.15.5(debug@4.4.0):
+    optionalDependencies:
+      debug: 4.4.0
 
   for-each@0.3.3:
     dependencies:
@@ -5420,6 +5474,61 @@
   graphemer@1.4.0: {}
 
   hard-rejection@2.1.0: {}
+
+  hardhat@2.22.17(ts-node@10.9.2(@types/node@20.16.1)(typescript@5.5.4))(typescript@5.5.4):
+    dependencies:
+      '@ethersproject/abi': 5.7.0
+      '@metamask/eth-sig-util': 4.0.1
+      '@nomicfoundation/edr': 0.6.5
+      '@nomicfoundation/ethereumjs-common': 4.0.4
+      '@nomicfoundation/ethereumjs-tx': 5.0.4
+      '@nomicfoundation/ethereumjs-util': 9.0.4
+      '@nomicfoundation/solidity-analyzer': 0.1.1
+      '@sentry/node': 5.30.0
+      '@types/bn.js': 5.1.5
+      '@types/lru-cache': 5.1.1
+      adm-zip: 0.4.16
+      aggregate-error: 3.1.0
+      ansi-escapes: 4.3.2
+      boxen: 5.1.2
+      chokidar: 4.0.1
+      ci-info: 2.0.0
+      debug: 4.4.0
+      enquirer: 2.4.1
+      env-paths: 2.2.1
+      ethereum-cryptography: 1.2.0
+      ethereumjs-abi: 0.6.8
+      find-up: 5.0.0
+      fp-ts: 1.19.3
+      fs-extra: 7.0.1
+      immutable: 4.3.5
+      io-ts: 1.10.4
+      json-stream-stringify: 3.1.4
+      keccak: 3.0.4
+      lodash: 4.17.21
+      mnemonist: 0.38.5
+      mocha: 10.3.0
+      p-map: 4.0.0
+      picocolors: 1.1.1
+      raw-body: 2.5.2
+      resolve: 1.17.0
+      semver: 6.3.1
+      solc: 0.8.26(debug@4.4.0)
+      source-map-support: 0.5.21
+      stacktrace-parser: 0.1.10
+      tinyglobby: 0.2.10
+      tsort: 0.0.1
+      undici: 5.28.3
+      uuid: 8.3.2
+      ws: 7.5.9
+    optionalDependencies:
+      ts-node: 10.9.2(@types/node@20.16.1)(typescript@5.5.4)
+      typescript: 5.5.4
+    transitivePeerDependencies:
+      - bufferutil
+      - c-kzg
+      - supports-color
+      - utf-8-validate
 
   hardhat@2.22.18(patch_hash=nokgagpzpldos6zqjhxdh4djpm)(ts-node@10.9.2(@types/node@20.16.1)(typescript@5.5.4))(typescript@5.5.4):
     dependencies:
@@ -5783,6 +5892,10 @@
       pseudomap: 1.0.2
       yallist: 2.1.2
 
+  lru-cache@6.0.0:
+    dependencies:
+      yallist: 4.0.0
+
   lru_map@0.3.3: {}
 
   make-error@1.3.6: {}
@@ -5881,8 +5994,6 @@
 
   ms@2.1.3: {}
 
-  nan@2.22.0: {}
-
   natural-compare-lite@1.4.0: {}
 
   natural-compare@1.4.0: {}
@@ -6221,14 +6332,13 @@
       node-addon-api: 2.0.2
       node-gyp-build: 4.8.0
 
-  segfault-handler@1.3.0:
-    dependencies:
-      bindings: 1.5.0
-      nan: 2.22.0
-
   semver@5.7.2: {}
 
   semver@6.3.1: {}
+
+  semver@7.6.0:
+    dependencies:
+      lru-cache: 6.0.0
 
   semver@7.6.3: {}
 
@@ -6323,6 +6433,18 @@
       command-exists: 1.2.9
       commander: 8.3.0
       follow-redirects: 1.15.5(debug@4.3.4)
+      js-sha3: 0.8.0
+      memorystream: 0.3.1
+      semver: 5.7.2
+      tmp: 0.0.33
+    transitivePeerDependencies:
+      - debug
+
+  solc@0.8.26(debug@4.4.0):
+    dependencies:
+      command-exists: 1.2.9
+      commander: 8.3.0
+      follow-redirects: 1.15.5(debug@4.4.0)
       js-sha3: 0.8.0
       memorystream: 0.3.1
       semver: 5.7.2
@@ -6707,6 +6829,8 @@
 
   yallist@2.1.2: {}
 
+  yallist@4.0.0: {}
+
   yargs-parser@18.1.3:
     dependencies:
       camelcase: 5.3.1
