--- conflicted
+++ resolved
@@ -63,12 +63,8 @@
             runtime::Handle::current(),
             logger,
             subscription_callback,
-<<<<<<< HEAD
             provider_config,
-=======
-            config.provider_config,
             Arc::new(ContractDecoder::default()),
->>>>>>> 1bf91759
             CurrentTime,
         )
     })
@@ -209,6 +205,13 @@
 
     fn set_is_enabled(&mut self, _is_enabled: bool) {}
 
+    fn print_contract_decoding_error(
+        &mut self,
+        _error: &str,
+    ) -> Result<(), Box<dyn std::error::Error + Send + Sync>> {
+        Ok(())
+    }
+
     fn print_method_logs(
         &mut self,
         _method: &str,
@@ -216,8 +219,4 @@
     ) -> Result<(), Box<dyn std::error::Error + Send + Sync>> {
         Ok(())
     }
-
-    fn print_contract_decoding_error(&mut self, _error: &str) -> Result<(), Self::LoggerError> {
-        Ok(())
-    }
 }