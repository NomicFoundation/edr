--- conflicted
+++ resolved
@@ -25,11 +25,7 @@
 parking_lot = { version = "0.12.1", default-features = false }
 reqwest = { version = "0.11.12", features = ["blocking"] }
 serde_json.workspace = true
-<<<<<<< HEAD
 serde.workspace = true
-=======
-serde = { workspace = true, features = ["derive"] }
->>>>>>> 83e9d934
 tempfile = "3.7.1"
 tokio = "1.33.0"
 tracing = { version = "0.1.37", features = ["attributes", "std"], optional = true }
