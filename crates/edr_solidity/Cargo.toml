[package]
name = "edr_solidity"
<<<<<<< HEAD
version.workspace = true
=======
version = "0.3.5"
>>>>>>> 62323100
edition.workspace = true

[dependencies]
anyhow = { version = "1.0.75", default-features = false }
<<<<<<< HEAD
alloy-dyn-abi.workspace = true
alloy-json-abi.workspace = true
alloy-primitives.workspace = true
alloy-sol-types.workspace = true
=======
alloy-dyn-abi = { version = "0.8.22", default-features = false, features = ["eip712"] }
alloy-json-abi = { version = "0.8.22", default-features = false }
alloy-sol-types = { version = "0.7.4", default-features = false, features = ["std"] }
derive-where = { version = "1.2.7", default-features = false }
>>>>>>> 62323100
edr_eth = { version = "0.3.5", path = "../edr_eth" }
edr_evm = { version = "0.3.5", path = "../edr_evm" }
foundry-compilers.workspace = true
indexmap = { version = "2", features = ["serde"] }
log = { version = "0.4.17", default-features = false }
parking_lot = { version = "0.12.1", default-features = false }
serde = { version = "1.0.158", default-features = false, features = ["std"] }
serde_json = { version = "1.0.89", features = ["preserve_order"] }
strum = { version = "0.26.0", features = ["derive"] }
semver = "1.0.23"
thiserror = "1.0.58"
itertools = "0.10.5"

[dev-dependencies]
criterion = "0.5"

[[bench]]
name = "contracts_identifier"
harness = false

[lints]
workspace = true<|MERGE_RESOLUTION|>--- conflicted
+++ resolved
@@ -1,25 +1,15 @@
 [package]
 name = "edr_solidity"
-<<<<<<< HEAD
 version.workspace = true
-=======
-version = "0.3.5"
->>>>>>> 62323100
 edition.workspace = true
 
 [dependencies]
 anyhow = { version = "1.0.75", default-features = false }
-<<<<<<< HEAD
 alloy-dyn-abi.workspace = true
 alloy-json-abi.workspace = true
 alloy-primitives.workspace = true
 alloy-sol-types.workspace = true
-=======
-alloy-dyn-abi = { version = "0.8.22", default-features = false, features = ["eip712"] }
-alloy-json-abi = { version = "0.8.22", default-features = false }
-alloy-sol-types = { version = "0.7.4", default-features = false, features = ["std"] }
 derive-where = { version = "1.2.7", default-features = false }
->>>>>>> 62323100
 edr_eth = { version = "0.3.5", path = "../edr_eth" }
 edr_evm = { version = "0.3.5", path = "../edr_evm" }
 foundry-compilers.workspace = true
@@ -27,7 +17,7 @@
 log = { version = "0.4.17", default-features = false }
 parking_lot = { version = "0.12.1", default-features = false }
 serde = { version = "1.0.158", default-features = false, features = ["std"] }
-serde_json = { version = "1.0.89", features = ["preserve_order"] }
+serde_json = { workspace = true }
 strum = { version = "0.26.0", features = ["derive"] }
 semver = "1.0.23"
 thiserror = "1.0.58"
