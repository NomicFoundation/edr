--- conflicted
+++ resolved
@@ -2,7 +2,7 @@
 
 use std::{fmt::Debug, sync::Arc};
 
-use edr_eth::{Bytes, spec::HaltReasonTrait};
+use edr_eth::{spec::HaltReasonTrait, Bytes};
 use parking_lot::RwLock;
 
 use super::{
@@ -29,18 +29,26 @@
 }
 
 /// Provides trace decoding
-pub trait NestedTraceDecoder {
+pub trait NestedTraceDecoder<HaltReasonT: HaltReasonTrait> {
     /// Enriches the [`NestedTrace`] with the resolved [`ContractMetadata`].
     fn try_to_decode_nested_trace(
         &self,
-        nested_trace: NestedTrace,
-    ) -> Result<NestedTrace, ContractDecoderError>;
+        nested_trace: NestedTrace<HaltReasonT>,
+    ) -> Result<NestedTrace<HaltReasonT>, ContractDecoderError>;
 }
 
 /// `NestedTraceDecoder` with additional `Debug + Send + Sync` bounds.
-pub trait SyncNestedTraceDecoder: 'static + NestedTraceDecoder + Debug + Send + Sync {}
-
-impl<T> SyncNestedTraceDecoder for T where T: 'static + NestedTraceDecoder + Debug + Send + Sync {}
+pub trait SyncNestedTraceDecoder<HaltReasonT: HaltReasonTrait>:
+    'static + NestedTraceDecoder<HaltReasonT> + Debug + Send + Sync
+{
+}
+
+impl<HaltReasonT, T> SyncNestedTraceDecoder<HaltReasonT> for T
+where
+    HaltReasonT: HaltReasonTrait,
+    T: 'static + NestedTraceDecoder<HaltReasonT> + Debug + Send + Sync,
+{
+}
 
 /// Get contract metadata from calldata and traces.
 #[derive(Debug, Default)]
@@ -65,7 +73,6 @@
             .add_bytecode(Arc::new(bytecode));
     }
 
-<<<<<<< HEAD
     /// Returns the contract and function names for the provided calldata.
     pub fn get_contract_and_function_names_for_call(
         &self,
@@ -129,22 +136,13 @@
     }
 }
 
-impl NestedTraceDecoder for ContractDecoder {
+impl<HaltReasonT: HaltReasonTrait> NestedTraceDecoder<HaltReasonT> for ContractDecoder {
     fn try_to_decode_nested_trace(
         &self,
-        nested_trace: NestedTrace,
-    ) -> Result<NestedTrace, ContractDecoderError> {
+        nested_trace: NestedTrace<HaltReasonT>,
+    ) -> Result<NestedTrace<HaltReasonT>, ContractDecoderError> {
         match nested_trace {
             precompile @ NestedTrace::Precompile(..) => Ok(precompile),
-=======
-    /// Enriches the [`NestedTrace`] with the resolved [`ContractMetadata`].
-    pub fn try_to_decode_message_trace<HaltReasonT: HaltReasonTrait>(
-        &self,
-        message_trace: NestedTrace<HaltReasonT>,
-    ) -> NestedTrace<HaltReasonT> {
-        match message_trace {
-            precompile @ NestedTrace::Precompile(..) => precompile,
->>>>>>> 62323100
             // NOTE: The branches below are the same with the difference of `is_create`
             NestedTrace::Call(mut call) => {
                 let is_create = false;
