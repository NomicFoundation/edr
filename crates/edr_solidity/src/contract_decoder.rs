--- conflicted
+++ resolved
@@ -65,7 +65,6 @@
             .add_bytecode(Arc::new(bytecode));
     }
 
-<<<<<<< HEAD
     /// Returns the contract and function names for the provided calldata.
     pub fn get_contract_and_function_names_for_call(
         &self,
@@ -130,21 +129,12 @@
 }
 
 impl NestedTraceDecoder for ContractDecoder {
-    fn try_to_decode_nested_trace(
+    fn try_to_decode_nested_trace<HaltReasonT: HaltReasonTrait>(
         &self,
-        nested_trace: NestedTrace,
-    ) -> Result<NestedTrace, ContractDecoderError> {
+        nested_trace: NestedTrace<HaltReasonT>,
+    ) -> Result<NestedTrace<HaltReasonT>, ContractDecoderError> {
         match nested_trace {
             precompile @ NestedTrace::Precompile(..) => Ok(precompile),
-=======
-    /// Enriches the [`NestedTrace`] with the resolved [`ContractMetadata`].
-    pub fn try_to_decode_message_trace<HaltReasonT: HaltReasonTrait>(
-        &self,
-        message_trace: NestedTrace<HaltReasonT>,
-    ) -> NestedTrace<HaltReasonT> {
-        match message_trace {
-            precompile @ NestedTrace::Precompile(..) => precompile,
->>>>>>> 23602106
             // NOTE: The branches below are the same with the difference of `is_create`
             NestedTrace::Call(mut call) => {
                 let is_create = false;
