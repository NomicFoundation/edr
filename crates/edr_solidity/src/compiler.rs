--- conflicted
+++ resolved
@@ -1,13 +1,8 @@
 //! Processes the Solidity compiler standard JSON[^1] input and output AST and
 //! creates the source model used to perform the stack trace decoding.
-<<<<<<< HEAD
 //!
 //! [^1]: See <https://docs.soliditylang.org/en/latest/using-the-compiler.html#compiler-input-and-output-json-description>.
-use std::{cell::RefCell, collections::HashMap, rc::Rc, str::FromStr};
-=======
-
 use std::{collections::HashMap, str::FromStr, sync::Arc};
->>>>>>> 1bf91759
 
 use anyhow::{self, Context as _};
 use edr_eth::{hex, keccak256};
