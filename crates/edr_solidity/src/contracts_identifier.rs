--- conflicted
+++ resolved
@@ -4,7 +4,6 @@
 //! In addition to being a trie, it also performs normalization of the bytecode
 //! for the libraries by zeroing out the addresses of link references, i.e. the
 //! addresses of the libraries or immutable references for the lookup.
-<<<<<<< HEAD
 
 use std::{borrow::Cow, collections::HashMap, rc::Rc};
 
@@ -57,61 +56,6 @@
             cursor = node;
         }
 
-=======
-
-use std::{borrow::Cow, collections::HashMap, rc::Rc};
-
-use edr_eth::Address;
-use edr_evm::interpreter::OpCode;
-
-use crate::build_model::Bytecode;
-
-/// The result of searching for a bytecode in a [`BytecodeTrie`].
-enum TrieSearch<'a> {
-    /// An exact match was found.
-    ExactHit(Rc<Bytecode>),
-    /// No exact match found; a node with the longest prefix is returned.
-    LongestPrefixNode(&'a BytecodeTrie),
-}
-
-/// This class represent a somewhat special Trie of bytecodes.
-///
-/// What makes it special is that every node has a set of all of its descendants
-/// and its depth.
-#[derive(Clone)]
-struct BytecodeTrie {
-    child_nodes: HashMap<u8, Box<BytecodeTrie>>,
-    descendants: Vec<Rc<Bytecode>>,
-    match_: Option<Rc<Bytecode>>,
-    depth: Option<u32>,
-}
-
-impl BytecodeTrie {
-    fn new(depth: Option<u32>) -> BytecodeTrie {
-        BytecodeTrie {
-            child_nodes: HashMap::new(),
-            descendants: Vec::new(),
-            match_: None,
-            depth,
-        }
-    }
-
-    fn add(&mut self, bytecode: Rc<Bytecode>) {
-        let mut cursor = self;
-
-        let bytecode_normalized_code = &bytecode.normalized_code;
-        for (index, byte) in bytecode_normalized_code.iter().enumerate() {
-            cursor.descendants.push(bytecode.clone());
-
-            let node = cursor
-                .child_nodes
-                .entry(*byte)
-                .or_insert_with(|| Box::new(BytecodeTrie::new(Some(index as u32))));
-
-            cursor = node;
-        }
-
->>>>>>> 498d007a
         // If multiple contracts with the exact same bytecode are added we keep the last
         // of them. Note that this includes the metadata hash, so the chances of
         // happening are pretty remote, except in super artificial cases that we
@@ -152,16 +96,12 @@
 fn is_matching_metadata(code: &[u8], last_byte: u32) -> bool {
     let mut byte = 0;
     while byte < last_byte {
-<<<<<<< HEAD
-        let opcode = OpCode::new(code[byte as usize]).unwrap();
-=======
         // It's possible we don't recognize the opcode if it's from an unknown chain, so
         // just return false in that case.
         let Some(opcode) = OpCode::new(code[byte as usize]) else {
             return false;
         };
 
->>>>>>> 498d007a
         let next = code.get(byte as usize + 1).copied().and_then(OpCode::new);
 
         if opcode == OpCode::REVERT && next == Some(OpCode::INVALID) {
