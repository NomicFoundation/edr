use std::{borrow::Cow, collections::HashSet, mem};

use alloy_dyn_abi::{DynSolValue, JsonAbiExt};
use edr_eth::{U256, bytecode::opcode::OpCode, hex, spec::HaltReasonTrait};
use semver::{Version, VersionReq};

use crate::{
    build_model::{
        ContractFunction, ContractFunctionType, ContractKind, ContractMetadata,
        ContractMetadataError, Instruction, JumpType, SourceLocation,
    },
    nested_trace::{
        CallMessage, CreateMessage, CreateOrCallMessageRef, NestedTrace, NestedTraceStep,
    },
    return_data::ReturnData,
    solidity_stack_trace::{
        CONSTRUCTOR_FUNCTION_NAME, FALLBACK_FUNCTION_NAME, RECEIVE_FUNCTION_NAME, SourceReference,
        StackTraceEntry,
    },
};

const FIRST_SOLC_VERSION_CREATE_PARAMS_VALIDATION: Version = Version::new(0, 5, 9);
const FIRST_SOLC_VERSION_RECEIVE_FUNCTION: Version = Version::new(0, 6, 0);
const FIRST_SOLC_VERSION_WITH_UNMAPPED_REVERTS: &str = "0.6.3";

/// Specifies whether a heuristic was applied and modified the stack trace.
///
/// Think of it as happy [`Result`] - the [`Heuristic::Hit`] should be
/// propagated to the caller.
#[must_use]
pub enum Heuristic {
    /// The heuristic was applied and modified the stack trace.
    Hit(Vec<StackTraceEntry>),
    /// The heuristic did not apply; the stack trace is unchanged.
    Miss(Vec<StackTraceEntry>),
}

/// Data that is used to infer the stack trace of a submessage.
#[derive(Clone, Debug)]
pub(crate) struct SubmessageData<HaltReasonT: HaltReasonTrait> {
    pub message_trace: NestedTrace<HaltReasonT>,
    pub stacktrace: Vec<StackTraceEntry>,
    pub step_index: u32,
}

/// Errors that can occur during the inference of the stack trace.
<<<<<<< HEAD
#[derive(Clone, Debug, thiserror::Error)]
pub enum InferrerError {
=======
#[derive(Debug, thiserror::Error)]
pub enum InferrerError<HaltReasonT: HaltReasonTrait> {
>>>>>>> 62323100
    /// Errors that can occur when decoding the ABI.
    #[error("{0}")]
    Abi(String),
    /// Errors that can occur when decoding the contract metadata.
    #[error(transparent)]
    ContractMetadata(#[from] ContractMetadataError),
    /// Invalid input or logic error: Expected an EVM step.
    #[error("Expected EVM step")]
    ExpectedEvmStep,
    /// Serde JSON error while parsing [`ContractFunction`].
    #[error("Failed to parse function: {0}")]
    InvalidFunction(serde_json::Error),
    /// Invalid input or logic error: Missing contract metadata.
    #[error("Missing contract")]
    MissingContract,
    /// Invalid input or logic error: The call trace has no functionJumpdest but
    /// has already jumped into a function.
    #[error("call trace has no functionJumpdest but has already jumped into a function")]
    MissingFunctionJumpDest(CallMessage<HaltReasonT>),
    /// Invalid input or logic error: Missing source reference.
    #[error("Missing source reference")]
    MissingSourceReference,
<<<<<<< HEAD
    /// Serde JSON error.
    #[error("Serde JSON error: {0}")]
    SerdeJson(String),
=======
>>>>>>> 62323100
    /// Solidity types error.
    #[error(transparent)]
    SolidityTypes(#[from] alloy_sol_types::Error),
}

// Automatic conversion from `alloy_dyn_abi::Error` to `InferrerError` is not
// possible due to unsatisifed trait bounds.
impl<HaltReasonT: HaltReasonTrait> From<alloy_dyn_abi::Error> for InferrerError<HaltReasonT> {
    fn from(err: alloy_dyn_abi::Error) -> Self {
        Self::Abi(err.to_string())
    }
}

<<<<<<< HEAD
impl From<serde_json::Error> for InferrerError {
    fn from(value: serde_json::Error) -> Self {
        Self::SerdeJson(value.to_string())
    }
}

pub(crate) fn filter_redundant_frames(
=======
pub(crate) fn filter_redundant_frames<HaltReasonT: HaltReasonTrait>(
>>>>>>> 62323100
    stacktrace: Vec<StackTraceEntry>,
) -> Result<Vec<StackTraceEntry>, InferrerError<HaltReasonT>> {
    // To work around the borrow checker, we'll collect the indices of the frames we
    // want to keep. We can't clone the frames, because some of them contain
    // non-Clone `ClassInstance`s`
    let retained_indices: HashSet<_> = stacktrace
        .iter()
        .enumerate()
        .filter(|(idx, frame)| {
            let next_frame = stacktrace.get(idx + 1);
            let next_next_frame = stacktrace.get(idx + 2);

            let Some(next_frame) = next_frame else {
                return true;
            };

            // we can only filter frames if we know their sourceReference
            // and the one from the next frame
            let (Some(frame_source), Some(next_frame_source)) =
                (frame.source_reference(), next_frame.source_reference())
            else {
                return true;
            };

            // look TWO frames ahead to determine if this is a specific occurrence of
            // a redundant CALLSTACK_ENTRY frame observed when using Solidity 0.8.5:
            match (&frame, next_next_frame) {
                (
                    StackTraceEntry::CallstackEntry {
                        source_reference, ..
                    },
                    Some(StackTraceEntry::ReturndataSizeError {
                        source_reference: next_next_source_reference,
                        ..
                    }),
                ) if source_reference.range == next_next_source_reference.range
                    && source_reference.line == next_next_source_reference.line =>
                {
                    return false;
                }
                _ => {}
            }

            if frame_source.function.as_deref() == Some("constructor")
                && next_frame_source.function.as_deref() != Some("constructor")
            {
                return true;
            }

            // this is probably a recursive call
            if *idx > 0
                && mem::discriminant(*frame) == mem::discriminant(next_frame)
                && frame_source.range == next_frame_source.range
                && frame_source.line == next_frame_source.line
            {
                return true;
            }

            if frame_source.range.0 <= next_frame_source.range.0
                && frame_source.range.1 >= next_frame_source.range.1
            {
                return false;
            }

            true
        })
        .map(|(idx, _)| idx)
        .collect();

    Ok(stacktrace
        .into_iter()
        .enumerate()
        .filter(|(idx, _)| retained_indices.contains(idx))
        .map(|(_, frame)| frame)
        .collect())
}

pub(crate) fn infer_after_tracing<HaltReasonT: HaltReasonTrait>(
    trace: CreateOrCallMessageRef<'_, HaltReasonT>,
    stacktrace: Vec<StackTraceEntry>,
    function_jumpdests: &[&Instruction],
    jumped_into_function: bool,
    last_submessage_data: Option<SubmessageData<HaltReasonT>>,
) -> Result<Vec<StackTraceEntry>, InferrerError<HaltReasonT>> {
    /// Convenience macro to early return the result if a heuristic hits.
    macro_rules! return_if_hit {
        ($heuristic: expr) => {
            match $heuristic {
                Heuristic::Hit(stacktrace) => return Ok(stacktrace),
                Heuristic::Miss(stacktrace) => stacktrace,
            }
        };
    }

    let result = check_last_submessage(trace, stacktrace, last_submessage_data)?;
    let stacktrace = return_if_hit!(result);

    let result = check_failed_last_call(trace, stacktrace)?;
    let stacktrace = return_if_hit!(result);

    let result =
        check_last_instruction(trace, stacktrace, function_jumpdests, jumped_into_function)?;
    let stacktrace = return_if_hit!(result);

    let result = check_non_contract_called(trace, stacktrace)?;
    let stacktrace = return_if_hit!(result);

    let result = check_solidity_0_6_3_unmapped_revert(trace, stacktrace)?;
    let stacktrace = return_if_hit!(result);

    if let Some(result) = check_contract_too_large(trace)? {
        return Ok(result);
    }

    let stacktrace = other_execution_error_stacktrace(trace, stacktrace)?;
    Ok(stacktrace)
}

pub(crate) fn infer_before_tracing_call_message<HaltReasonT: HaltReasonTrait>(
    trace: &CallMessage<HaltReasonT>,
) -> Result<Option<Vec<StackTraceEntry>>, InferrerError<HaltReasonT>> {
    if is_direct_library_call(trace)? {
        return Ok(Some(get_direct_library_call_error_stack_trace(trace)?));
    }

    let contract_meta = trace
        .contract_meta
        .as_ref()
        .ok_or(InferrerError::MissingContract)?;
    let contract = contract_meta.contract.read();

    let called_function =
        contract.get_function_from_selector(trace.calldata.get(..4).unwrap_or(&trace.calldata[..]));

    if let Some(called_function) = called_function {
        if is_function_not_payable_error(trace, called_function)? {
            return Ok(Some(vec![StackTraceEntry::FunctionNotPayableError {
                source_reference: get_function_start_source_reference(
                    trace.into(),
                    called_function,
                )?,
                value: trace.value,
            }]));
        }
    }

    let called_function = called_function.map(AsRef::as_ref);

    if is_missing_function_and_fallback_error(trace, called_function)? {
        let source_reference = get_contract_start_without_function_source_reference(trace.into())?;

        if empty_calldata_and_no_receive(trace)? {
            return Ok(Some(vec![StackTraceEntry::MissingFallbackOrReceiveError {
                source_reference,
            }]));
        }

        return Ok(Some(vec![
            StackTraceEntry::UnrecognizedFunctionWithoutFallbackError { source_reference },
        ]));
    }

    if is_fallback_not_payable_error(trace, called_function)? {
        let source_reference = get_fallback_start_source_reference(trace)?;

        if empty_calldata_and_no_receive(trace)? {
            return Ok(Some(vec![
                StackTraceEntry::FallbackNotPayableAndNoReceiveError {
                    source_reference,
                    value: trace.value,
                },
            ]));
        }

        return Ok(Some(vec![StackTraceEntry::FallbackNotPayableError {
            source_reference,
            value: trace.value,
        }]));
    }

    Ok(None)
}

pub(crate) fn infer_before_tracing_create_message<HaltReasonT: HaltReasonTrait>(
    trace: &CreateMessage<HaltReasonT>,
) -> Result<Option<Vec<StackTraceEntry>>, InferrerError<HaltReasonT>> {
    if is_constructor_not_payable_error(trace)? {
        return Ok(Some(vec![StackTraceEntry::FunctionNotPayableError {
            source_reference: get_constructor_start_source_reference(trace)?,
            value: trace.value,
        }]));
    }

    if is_constructor_invalid_arguments_error(trace)? {
        return Ok(Some(vec![StackTraceEntry::InvalidParamsError {
            source_reference: get_constructor_start_source_reference(trace)?,
        }]));
    }

    Ok(None)
}

pub(crate) fn instruction_to_callstack_stack_trace_entry<HaltReasonT: HaltReasonTrait>(
    contract_meta: &ContractMetadata,
    inst: &Instruction,
) -> Result<StackTraceEntry, InferrerError<HaltReasonT>> {
    let contract = contract_meta.contract.read();

    // This means that a jump is made from within an internal solc function.
    // These are normally made from yul code, so they don't map to any Solidity
    // function
    let inst_location = match &inst.location {
        None => {
            let location = &contract.location;
            let file = location.file();
            let file = file.read();

            return Ok(StackTraceEntry::InternalFunctionCallstackEntry {
                pc: inst.pc,
                source_reference: SourceReference {
                    source_name: file.source_name.clone(),
                    source_content: file.content.clone(),
                    contract: Some(contract.name.clone()),
                    function: None,
                    line: location.get_starting_line_number(),
                    range: (location.offset, location.offset + location.length),
                },
            });
        }
        Some(inst_location) => inst_location,
    };

    if let Some(func) = inst_location.get_containing_function() {
        let source_reference =
            source_location_to_source_reference(contract_meta, Some(inst_location))
                .ok_or(InferrerError::MissingSourceReference)?;

        return Ok(StackTraceEntry::CallstackEntry {
            source_reference,
            function_type: func.r#type,
        });
    };

    let file = inst_location.file();
    let file = file.read();

    Ok(StackTraceEntry::CallstackEntry {
        source_reference: SourceReference {
            function: None,
            contract: Some(contract.name.clone()),
            source_name: file.source_name.clone(),
            source_content: file.content.clone(),
            line: inst_location.get_starting_line_number(),
            range: (
                inst_location.offset,
                inst_location.offset + inst_location.length,
            ),
        },
        function_type: ContractFunctionType::Function,
    })
}

fn call_instruction_to_call_failed_to_execute_stack_trace_entry<HaltReasonT: HaltReasonTrait>(
    contract_meta: &ContractMetadata,
    call_inst: &Instruction,
) -> Result<StackTraceEntry, InferrerError<HaltReasonT>> {
    let location = call_inst.location.as_deref();

    let source_reference = source_location_to_source_reference(contract_meta, location)
        .ok_or(InferrerError::MissingSourceReference)?;

    // Calls only happen within functions
    Ok(StackTraceEntry::CallFailedError { source_reference })
}

fn check_contract_too_large<HaltReasonT: HaltReasonTrait>(
    trace: CreateOrCallMessageRef<'_, HaltReasonT>,
) -> Result<Option<Vec<StackTraceEntry>>, InferrerError<HaltReasonT>> {
    if let CreateOrCallMessageRef::Create(create) = trace {
        if create.exit.is_contract_too_large_error() {
            return Ok(Some(vec![StackTraceEntry::ContractTooLargeError {
                source_reference: Some(get_constructor_start_source_reference(create)?),
            }]));
        }
    }
    Ok(None)
}

fn check_custom_errors<HaltReasonT: HaltReasonTrait>(
    trace: CreateOrCallMessageRef<'_, HaltReasonT>,
    stacktrace: Vec<StackTraceEntry>,
    last_instruction: &Instruction,
) -> Result<Heuristic, InferrerError<HaltReasonT>> {
    let contract_meta = trace
        .contract_meta()
        .ok_or(InferrerError::MissingContract)?;
    let contract = contract_meta.contract.read();
    let return_data = trace.return_data();

    let return_data = ReturnData::new(return_data.clone());

    if return_data.is_empty() || return_data.is_error_return_data() {
        // if there is no return data, or if it's a Error(string),
        // then it can't be a custom error
        return Ok(Heuristic::Miss(stacktrace));
    }

    let raw_return_data = hex::encode(&*return_data.value);
    let mut error_message =
        format!("reverted with an unrecognized custom error (return data: 0x{raw_return_data})",);

    for custom_error in &contract.custom_errors {
        if return_data.matches_selector(custom_error.selector) {
            // if the return data matches a custom error in the called contract,
            // we format the message using the returnData and the custom error instance
            let decoded = custom_error.decode_error_data(&return_data.value)?;

            let params = decoded
                .body
                .iter()
                .map(format_dyn_sol_value)
                .collect::<Vec<_>>();

            error_message = format!(
                "reverted with custom error '{name}({params})'",
                name = custom_error.name,
                params = params.join(", ")
            );

            break;
        }
    }

    let mut stacktrace = stacktrace;
    stacktrace.push(
        instruction_within_function_to_custom_error_stack_trace_entry(
            trace,
            last_instruction,
            error_message,
        )?,
    );

    fix_initial_modifier(trace, stacktrace).map(Heuristic::Hit)
}

/// Check if the last call/create that was done failed.
fn check_failed_last_call<HaltReasonT: HaltReasonTrait>(
    trace: CreateOrCallMessageRef<'_, HaltReasonT>,
    stacktrace: Vec<StackTraceEntry>,
) -> Result<Heuristic, InferrerError<HaltReasonT>> {
    let contract_meta = trace
        .contract_meta()
        .ok_or(InferrerError::MissingContract)?;
    let steps = trace.steps();

    if steps.is_empty() {
        return Ok(Heuristic::Miss(stacktrace));
    }

    for step_index in (0..steps.len() - 1).rev() {
        let (step, next_step) = match &steps[step_index..][..2] {
            &[NestedTraceStep::Evm(ref step), ref next_step] => (step, next_step),
            _ => return Ok(Heuristic::Miss(stacktrace)),
        };

        let inst = contract_meta.get_instruction(step.pc)?;

        if let (OpCode::CALL | OpCode::CREATE, NestedTraceStep::Evm(_)) = (inst.opcode, next_step) {
            if is_call_failed_error(trace, step_index as u32, inst)? {
                let mut inferred_stacktrace = stacktrace.clone();
                inferred_stacktrace.push(
                    call_instruction_to_call_failed_to_execute_stack_trace_entry(
                        &contract_meta,
                        inst,
                    )?,
                );

                return Ok(Heuristic::Hit(fix_initial_modifier(
                    trace,
                    inferred_stacktrace,
                )?));
            }
        }
    }

    Ok(Heuristic::Miss(stacktrace))
}

fn check_last_instruction<HaltReasonT: HaltReasonTrait>(
    trace: CreateOrCallMessageRef<'_, HaltReasonT>,
    stacktrace: Vec<StackTraceEntry>,
    function_jumpdests: &[&Instruction],
    jumped_into_function: bool,
) -> Result<Heuristic, InferrerError<HaltReasonT>> {
    let contract_meta = trace
        .contract_meta()
        .ok_or(InferrerError::MissingContract)?;
    let steps = trace.steps();

    if steps.is_empty() {
        return Ok(Heuristic::Miss(stacktrace));
    }

    let last_step = match steps.last() {
        Some(NestedTraceStep::Evm(step)) => step,
        _ => panic!("This should not happen: MessageTrace ends with a subtrace"),
    };

    let last_instruction = contract_meta.get_instruction(last_step.pc)?;

    let revert_or_invalid_stacktrace = check_revert_or_invalid_opcode(
        trace,
        stacktrace,
        last_instruction,
        function_jumpdests,
        jumped_into_function,
    )?;
    let stacktrace = match revert_or_invalid_stacktrace {
        hit @ Heuristic::Hit(..) => return Ok(hit),
        Heuristic::Miss(stacktrace) => stacktrace,
    };

    let (CreateOrCallMessageRef::Call(trace @ CallMessage { calldata, .. }), false) =
        (trace, jumped_into_function)
    else {
        return Ok(Heuristic::Miss(stacktrace));
    };

    if has_failed_inside_the_fallback_function(trace)?
        || has_failed_inside_the_receive_function(trace)?
    {
        let frame = instruction_within_function_to_revert_stack_trace_entry(
            CreateOrCallMessageRef::Call(trace),
            last_instruction,
        )?;

        return Ok(Heuristic::Hit(vec![frame]));
    }

    // Sometimes we do fail inside of a function but there's no jump into
    if let Some(location) = &last_instruction.location {
        let failing_function = location.get_containing_function();

        if let Some(failing_function) = failing_function {
            let frame = StackTraceEntry::RevertError {
                source_reference: get_function_start_source_reference(
                    CreateOrCallMessageRef::Call(trace),
                    &failing_function,
                )?,
                return_data: trace.return_data.clone(),
                is_invalid_opcode_error: last_instruction.opcode == OpCode::INVALID,
            };

            return Ok(Heuristic::Hit(vec![frame]));
        }
    }

    let contract = contract_meta.contract.read();

    let selector = calldata.get(..4).unwrap_or(&calldata[..]);
    let calldata = &calldata.get(4..).unwrap_or(&[]);

    let called_function = contract.get_function_from_selector(selector);

    if let Some(called_function) = called_function {
        let abi = alloy_json_abi::Function::try_from(&**called_function)
            .map_err(InferrerError::InvalidFunction)?;

        let is_valid_calldata = match &called_function.param_types {
            Some(_) => abi.abi_decode_input(calldata, true).is_ok(),
            // if we don't know the param types, we just assume that the call is valid
            None => true,
        };

        if !is_valid_calldata {
            let frame = StackTraceEntry::InvalidParamsError {
                source_reference: get_function_start_source_reference(
                    CreateOrCallMessageRef::Call(trace),
                    called_function,
                )?,
            };

            return Ok(Heuristic::Hit(vec![frame]));
        }
    }

    if solidity_0_6_3_maybe_unmapped_revert(CreateOrCallMessageRef::Call(trace))? {
        let revert_frame = solidity_0_6_3_get_frame_for_unmapped_revert_before_function(trace)?;

        if let Some(revert_frame) = revert_frame {
            return Ok(Heuristic::Hit(vec![revert_frame]));
        }
    }

    let frame = get_other_error_before_called_function_stack_trace_entry(trace)?;

    Ok(Heuristic::Hit(vec![frame]))
}

/// Check if the last submessage can be used to generate the stack trace.
fn check_last_submessage<HaltReasonT: HaltReasonTrait>(
    trace: CreateOrCallMessageRef<'_, HaltReasonT>,
    stacktrace: Vec<StackTraceEntry>,
    last_submessage_data: Option<SubmessageData<HaltReasonT>>,
) -> Result<Heuristic, InferrerError<HaltReasonT>> {
    let contract_meta = trace
        .contract_meta()
        .ok_or(InferrerError::MissingContract)?;
    let steps = trace.steps();

    let Some(last_submessage_data) = last_submessage_data else {
        return Ok(Heuristic::Miss(stacktrace));
    };

    let mut inferred_stacktrace = Cow::from(&stacktrace);

    // get the instruction before the submessage and add it to the stack trace
    let call_step = match steps.get(last_submessage_data.step_index as usize - 1) {
        Some(NestedTraceStep::Evm(call_step)) => call_step,
        _ => panic!("This should not happen: MessageTrace should be preceded by a EVM step"),
    };

    let call_inst = contract_meta.get_instruction(call_step.pc)?;
    let call_stack_frame = instruction_to_callstack_stack_trace_entry(&contract_meta, call_inst)?;
    // TODO: remove this expect
    let call_stack_frame_source_reference = call_stack_frame
        .source_reference()
        .cloned()
        .expect("Callstack entry must have source reference");

    let last_message_failed = match &last_submessage_data.message_trace {
        NestedTrace::Create(create) => create.exit.is_error(),
        NestedTrace::Call(call) => call.exit.is_error(),
        NestedTrace::Precompile(precompile) => precompile.exit.is_error(),
    };
    if last_message_failed {
        // add the call/create that generated the message to the stack trace
        let inferred_stacktrace = inferred_stacktrace.to_mut();
        inferred_stacktrace.push(call_stack_frame);

        if is_subtrace_error_propagated(trace, last_submessage_data.step_index)?
            || is_proxy_error_propagated(trace, last_submessage_data.step_index)?
        {
            inferred_stacktrace.extend(last_submessage_data.stacktrace);

            if is_contract_call_run_out_of_gas_error(trace, last_submessage_data.step_index)? {
                let last_frame = match inferred_stacktrace.pop() {
                    Some(frame) => frame,
                    _ => panic!("Expected inferred stack trace to have at least one frame"),
                };

                inferred_stacktrace.push(StackTraceEntry::ContractCallRunOutOfGasError {
                    source_reference: last_frame.source_reference().cloned(),
                });
            }

            return fix_initial_modifier(trace, inferred_stacktrace.to_owned()).map(Heuristic::Hit);
        }
    } else {
        let is_return_data_size_error =
            fails_right_after_call(trace, last_submessage_data.step_index)?;
        if is_return_data_size_error {
            inferred_stacktrace
                .to_mut()
                .push(StackTraceEntry::ReturndataSizeError {
                    source_reference: call_stack_frame_source_reference,
                });

            return fix_initial_modifier(trace, inferred_stacktrace.into_owned())
                .map(Heuristic::Hit);
        }
    }

    Ok(Heuristic::Miss(stacktrace))
}

/// Check if the trace reverted with a panic error.
fn check_panic<HaltReasonT: HaltReasonTrait>(
    trace: CreateOrCallMessageRef<'_, HaltReasonT>,
    mut stacktrace: Vec<StackTraceEntry>,
    last_instruction: &Instruction,
) -> Result<Heuristic, InferrerError<HaltReasonT>> {
    let return_data = ReturnData::new(trace.return_data().clone());

    if !return_data.is_panic_return_data() {
        return Ok(Heuristic::Miss(stacktrace));
    }

    // If the last frame is an internal function, it means that the trace
    // jumped there to return the panic. If that's the case, we remove that
    // frame.
    if let Some(StackTraceEntry::InternalFunctionCallstackEntry { .. }) = stacktrace.last() {
        stacktrace.pop();
    }

    // if the error comes from a call to a zero-initialized function,
    // we remove the last frame, which represents the call, to avoid
    // having duplicated frames
    let error_code = return_data.decode_panic()?;
    if error_code == U256::from(0x51) {
        stacktrace.pop();
    }

    stacktrace.push(instruction_within_function_to_panic_stack_trace_entry(
        trace,
        last_instruction,
        error_code,
    )?);

    fix_initial_modifier(trace, stacktrace).map(Heuristic::Hit)
}

fn check_non_contract_called<HaltReasonT: HaltReasonTrait>(
    trace: CreateOrCallMessageRef<'_, HaltReasonT>,
    mut stacktrace: Vec<StackTraceEntry>,
) -> Result<Heuristic, InferrerError<HaltReasonT>> {
    if is_called_non_contract_account_error(trace)? {
        let source_reference = get_last_source_reference(trace)?;

        // We are sure this is not undefined because there was at least a call
        // instruction
        let source_reference = source_reference.expect("Expected source reference to be defined");

        let non_contract_called_frame =
            StackTraceEntry::NoncontractAccountCalledError { source_reference };

        stacktrace.push(non_contract_called_frame);

        Ok(Heuristic::Hit(stacktrace))
    } else {
        Ok(Heuristic::Miss(stacktrace))
    }
}

/// Check if the execution stopped with a revert or an invalid opcode.
fn check_revert_or_invalid_opcode<HaltReasonT: HaltReasonTrait>(
    trace: CreateOrCallMessageRef<'_, HaltReasonT>,
    stacktrace: Vec<StackTraceEntry>,
    last_instruction: &Instruction,
    function_jumpdests: &[&Instruction],
    jumped_into_function: bool,
) -> Result<Heuristic, InferrerError<HaltReasonT>> {
    match last_instruction.opcode {
        OpCode::REVERT | OpCode::INVALID => {}
        _ => return Ok(Heuristic::Miss(stacktrace)),
    }

    let contract_meta = trace
        .contract_meta()
        .ok_or(InferrerError::MissingContract)?;
    let return_data = trace.return_data();

    let mut inferred_stacktrace = stacktrace.clone();

    if let Some(location) = &last_instruction.location {
        if jumped_into_function || matches!(trace, CreateOrCallMessageRef::Create(_)) {
            // There should always be a function here, but that's not the case with
            // optimizations.
            //
            // If this is a create trace, we already checked args and nonpayable failures
            // before calling this function.
            //
            // If it's a call trace, we already jumped into a function. But optimizations
            // can happen.
            let failing_function = location.get_containing_function();

            // If the failure is in a modifier we add an entry with the function/constructor
            match failing_function {
                Some(func) if func.r#type == ContractFunctionType::Modifier => {
                    let frame = get_entry_before_failure_in_modifier(trace, function_jumpdests)?;

                    inferred_stacktrace.push(frame);
                }
                _ => {}
            }
        }
    }

    let panic_stacktrace = check_panic(trace, inferred_stacktrace, last_instruction)?;
    let inferred_stacktrace = match panic_stacktrace {
        hit @ Heuristic::Hit(..) => return Ok(hit),
        Heuristic::Miss(stacktrace) => stacktrace,
    };

    let custom_error_stacktrace =
        check_custom_errors(trace, inferred_stacktrace, last_instruction)?;
    let mut inferred_stacktrace = match custom_error_stacktrace {
        hit @ Heuristic::Hit(..) => return Ok(hit),
        Heuristic::Miss(stacktrace) => stacktrace,
    };

    if let Some(location) = &last_instruction.location {
        if jumped_into_function || matches!(trace, CreateOrCallMessageRef::Create(_)) {
            let failing_function = location.get_containing_function();

            if failing_function.is_some() {
                let frame = instruction_within_function_to_revert_stack_trace_entry(
                    trace,
                    last_instruction,
                )?;

                inferred_stacktrace.push(frame);
            } else {
                let is_invalid_opcode_error = last_instruction.opcode == OpCode::INVALID;

                match &trace {
                    CreateOrCallMessageRef::Call(CallMessage { calldata, .. }) => {
                        let contract = contract_meta.contract.read();

                        // This is here because of the optimizations
                        let function_from_selector = contract
                            .get_function_from_selector(calldata.get(..4).unwrap_or(&calldata[..]));

                        // in general this shouldn't happen, but it does when viaIR is enabled,
                        // "optimizerSteps": "u" is used, and the called function is fallback or
                        // receive
                        let Some(function) = function_from_selector else {
                            return Ok(Heuristic::Miss(inferred_stacktrace));
                        };

                        let frame = StackTraceEntry::RevertError {
                            source_reference: get_function_start_source_reference(trace, function)?,
                            return_data: return_data.clone(),
                            is_invalid_opcode_error,
                        };

                        inferred_stacktrace.push(frame);
                    }
                    CreateOrCallMessageRef::Create(create) => {
                        // This is here because of the optimizations
                        let frame = StackTraceEntry::RevertError {
                            source_reference: get_constructor_start_source_reference(create)?,
                            return_data: return_data.clone(),
                            is_invalid_opcode_error,
                        };

                        inferred_stacktrace.push(frame);
                    }
                }
            }

            return fix_initial_modifier(trace, inferred_stacktrace).map(Heuristic::Hit);
        }
    }

    // If the revert instruction is not mapped but there is return data,
    // we add the frame anyway, sith the best sourceReference we can get
    if last_instruction.location.is_none() && !return_data.is_empty() {
        let revert_frame = StackTraceEntry::RevertError {
            source_reference: get_contract_start_without_function_source_reference(trace)?,
            return_data: return_data.clone(),
            is_invalid_opcode_error: last_instruction.opcode == OpCode::INVALID,
        };

        inferred_stacktrace.push(revert_frame);

        return fix_initial_modifier(trace, inferred_stacktrace).map(Heuristic::Hit);
    }

    Ok(Heuristic::Miss(stacktrace))
}

fn check_solidity_0_6_3_unmapped_revert<HaltReasonT: HaltReasonTrait>(
    trace: CreateOrCallMessageRef<'_, HaltReasonT>,
    mut stacktrace: Vec<StackTraceEntry>,
) -> Result<Heuristic, InferrerError<HaltReasonT>> {
    if solidity_0_6_3_maybe_unmapped_revert(trace)? {
        let revert_frame = solidity_0_6_3_get_frame_for_unmapped_revert_within_function(trace)?;

        if let Some(revert_frame) = revert_frame {
            stacktrace.push(revert_frame);

            return Ok(Heuristic::Hit(stacktrace));
        }

        return Ok(Heuristic::Hit(stacktrace));
    }

    Ok(Heuristic::Miss(stacktrace))
}

fn empty_calldata_and_no_receive<HaltReasonT: HaltReasonTrait>(
    trace: &CallMessage<HaltReasonT>,
) -> Result<bool, InferrerError<HaltReasonT>> {
    let contract_meta = trace
        .contract_meta
        .as_ref()
        .ok_or(InferrerError::MissingContract)?;
    let contract = contract_meta.contract.read();

    let version =
        Version::parse(&contract_meta.compiler_version).expect("Failed to parse SemVer version");

    // this only makes sense when receive functions are available
    if version < FIRST_SOLC_VERSION_RECEIVE_FUNCTION {
        return Ok(false);
    }

    Ok(trace.calldata.is_empty() && contract.receive.is_none())
}

fn fails_right_after_call<HaltReasonT: HaltReasonTrait>(
    trace: CreateOrCallMessageRef<'_, HaltReasonT>,
    call_subtrace_step_index: u32,
) -> Result<bool, InferrerError<HaltReasonT>> {
    let contract_meta = trace
        .contract_meta()
        .ok_or(InferrerError::MissingContract)?;
    let steps = trace.steps();

    let Some(NestedTraceStep::Evm(last_step)) = steps.last() else {
        return Ok(false);
    };

    let last_inst = contract_meta.get_instruction(last_step.pc)?;
    if last_inst.opcode != OpCode::REVERT {
        return Ok(false);
    }

    let call_opcode_step = steps.get(call_subtrace_step_index as usize - 1);
    let call_opcode_step = match call_opcode_step {
        Some(NestedTraceStep::Evm(step)) => step,
        _ => return Err(InferrerError::ExpectedEvmStep),
    };
    let call_inst = contract_meta.get_instruction(call_opcode_step.pc)?;

    // Calls are always made from within functions
    let call_inst_location = call_inst
        .location
        .as_ref()
        .expect("Expected call instruction location to be defined");

    is_last_location(trace, call_subtrace_step_index + 1, call_inst_location)
}

fn fix_initial_modifier<HaltReasonT: HaltReasonTrait>(
    trace: CreateOrCallMessageRef<'_, HaltReasonT>,
    mut stacktrace: Vec<StackTraceEntry>,
) -> Result<Vec<StackTraceEntry>, InferrerError<HaltReasonT>> {
    if let Some(StackTraceEntry::CallstackEntry {
        function_type: ContractFunctionType::Modifier,
        ..
    }) = stacktrace.first()
    {
        let entry_before_initial_modifier =
            get_entry_before_initial_modifier_callstack_entry(trace)?;

        stacktrace.insert(0, entry_before_initial_modifier);
    }

    Ok(stacktrace)
}

// Rewrite of `AbiHelpers.formatValues` from Hardhat
fn format_dyn_sol_value(val: &DynSolValue) -> String {
    match val {
        // print nested values as [value1, value2, ...]
        DynSolValue::Array(items)
        | DynSolValue::Tuple(items)
        | DynSolValue::FixedArray(items)
        | DynSolValue::CustomStruct { tuple: items, .. } => {
            let mut result = String::from("[");
            for (i, val) in items.iter().enumerate() {
                if i > 0 {
                    result.push_str(", ");
                }
                result.push_str(&format_dyn_sol_value(val));
            }

            result.push(']');
            result
        }
        // surround string values with quotes
        DynSolValue::String(s) => format!("\"{s}\""),

        DynSolValue::Address(address) => format!("\"{address}\""),
        DynSolValue::Bytes(bytes) => format!("\"{}\"", hex::encode_prefixed(bytes)),
        DynSolValue::FixedBytes(word, size) => {
            format!("\"{}\"", hex::encode_prefixed(&word.0.as_slice()[..*size]))
        }
        DynSolValue::Bool(b) => b.to_string(),
        DynSolValue::Function(_) => "<function>".to_string(),
        DynSolValue::Int(int, _bits) => int.to_string(),
        DynSolValue::Uint(uint, _bits) => uint.to_string(),
    }
}

fn get_constructor_start_source_reference<HaltReasonT: HaltReasonTrait>(
    trace: &CreateMessage<HaltReasonT>,
) -> Result<SourceReference, InferrerError<HaltReasonT>> {
    let contract_meta = trace
        .contract_meta
        .as_ref()
        .ok_or(InferrerError::MissingContract)?;
    let contract = contract_meta.contract.read();
    let contract_location = &contract.location;

    let line = match &contract.constructor {
        Some(constructor) => constructor.location.get_starting_line_number(),
        None => contract_location.get_starting_line_number(),
    };

    let file = contract_location.file();
    let file = file.read();

    Ok(SourceReference {
        source_name: file.source_name.clone(),
        source_content: file.content.clone(),
        contract: Some(contract.name.clone()),
        function: Some(CONSTRUCTOR_FUNCTION_NAME.to_string()),
        line,
        range: (
            contract_location.offset,
            contract_location.offset + contract_location.length,
        ),
    })
}

fn get_contract_start_without_function_source_reference<HaltReasonT: HaltReasonTrait>(
    trace: CreateOrCallMessageRef<'_, HaltReasonT>,
) -> Result<SourceReference, InferrerError<HaltReasonT>> {
    let contract_meta = trace
        .contract_meta()
        .clone()
        .ok_or(InferrerError::MissingContract)?;
    let contract = contract_meta.contract.read();

    let location = &contract.location;
    let file = location.file();
    let file = file.read();

    Ok(SourceReference {
        source_name: file.source_name.clone(),
        source_content: file.content.clone(),
        contract: Some(contract.name.clone()),

        function: None,
        line: location.get_starting_line_number(),
        range: (location.offset, location.offset + location.length),
    })
}

fn get_direct_library_call_error_stack_trace<HaltReasonT: HaltReasonTrait>(
    trace: &CallMessage<HaltReasonT>,
) -> Result<Vec<StackTraceEntry>, InferrerError<HaltReasonT>> {
    let contract_meta = trace
        .contract_meta
        .as_ref()
        .ok_or(InferrerError::MissingContract)?;
    let contract = contract_meta.contract.read();

    let func =
        contract.get_function_from_selector(trace.calldata.get(..4).unwrap_or(&trace.calldata[..]));

    let source_reference = match func {
        Some(func) => {
            get_function_start_source_reference(CreateOrCallMessageRef::Call(trace), func)?
        }
        None => get_contract_start_without_function_source_reference(
            CreateOrCallMessageRef::Call(trace),
        )?,
    };

    Ok(vec![StackTraceEntry::DirectLibraryCallError {
        source_reference,
    }])
}

fn get_function_start_source_reference<HaltReasonT: HaltReasonTrait>(
    trace: CreateOrCallMessageRef<'_, HaltReasonT>,
    func: &ContractFunction,
) -> Result<SourceReference, InferrerError<HaltReasonT>> {
    let contract_meta = trace
        .contract_meta()
        .ok_or(InferrerError::MissingContract)?;
    let contract = contract_meta.contract.read();

    let file = func.location.file();
    let file = file.read();

    let location = &func.location;

    Ok(SourceReference {
        source_name: file.source_name.clone(),
        source_content: file.content.clone(),
        contract: Some(contract.name.clone()),

        function: Some(func.name.clone()),
        line: location.get_starting_line_number(),
        range: (location.offset, location.offset + location.length),
    })
}

fn get_entry_before_initial_modifier_callstack_entry<HaltReasonT: HaltReasonTrait>(
    trace: CreateOrCallMessageRef<'_, HaltReasonT>,
) -> Result<StackTraceEntry, InferrerError<HaltReasonT>> {
    let trace = match trace {
        CreateOrCallMessageRef::Create(create) => {
            return Ok(StackTraceEntry::CallstackEntry {
                source_reference: get_constructor_start_source_reference(create)?,
                function_type: ContractFunctionType::Constructor,
            });
        }
        CreateOrCallMessageRef::Call(call) => call,
    };

    let contract_meta = trace
        .contract_meta
        .as_ref()
        .ok_or(InferrerError::MissingContract)?;
    let contract = contract_meta.contract.read();

    let called_function =
        contract.get_function_from_selector(trace.calldata.get(..4).unwrap_or(&trace.calldata[..]));

    let source_reference = match called_function {
        Some(called_function) => get_function_start_source_reference(
            CreateOrCallMessageRef::Call(trace),
            called_function,
        )?,
        None => get_fallback_start_source_reference(trace)?,
    };

    let function_type = match called_function {
        Some(_) => ContractFunctionType::Function,
        None => ContractFunctionType::Fallback,
    };

    Ok(StackTraceEntry::CallstackEntry {
        source_reference,
        function_type,
    })
}

fn get_entry_before_failure_in_modifier<HaltReasonT: HaltReasonTrait>(
    trace: CreateOrCallMessageRef<'_, HaltReasonT>,
    function_jumpdests: &[&Instruction],
) -> Result<StackTraceEntry, InferrerError<HaltReasonT>> {
    let contract_meta = trace
        .contract_meta()
        .ok_or(InferrerError::MissingContract)?;

    // If there's a jumpdest, this modifier belongs to the last function that it
    // represents
    if let Some(last_jumpdest) = function_jumpdests.last() {
        let entry = instruction_to_callstack_stack_trace_entry(&contract_meta, last_jumpdest)?;

        return Ok(entry);
    }

    // This function is only called after we jumped into the initial function in
    // call traces, so there should always be at least a function jumpdest.
    let trace = match trace {
        CreateOrCallMessageRef::Call(call) => {
            return Err(InferrerError::MissingFunctionJumpDest(call.clone()));
        }
        CreateOrCallMessageRef::Create(create) => create,
    };

    // If there's no jump dest, we point to the constructor.
    Ok(StackTraceEntry::CallstackEntry {
        source_reference: get_constructor_start_source_reference(trace)?,
        function_type: ContractFunctionType::Constructor,
    })
}

fn get_fallback_start_source_reference<HaltReasonT: HaltReasonTrait>(
    trace: &CallMessage<HaltReasonT>,
) -> Result<SourceReference, InferrerError<HaltReasonT>> {
    let contract_meta = trace
        .contract_meta
        .as_ref()
        .ok_or(InferrerError::MissingContract)?;
    let contract = contract_meta.contract.read();

    let func = match &contract.fallback {
        Some(func) => func,
        None => panic!(
            "This shouldn't happen: trying to get fallback source reference from a contract without fallback"
        ),
    };

    let location = &func.location;
    let file = location.file();
    let file = file.read();

    Ok(SourceReference {
        source_name: file.source_name.clone(),
        source_content: file.content.clone(),
        contract: Some(contract.name.clone()),
        function: Some(FALLBACK_FUNCTION_NAME.to_string()),
        line: location.get_starting_line_number(),
        range: (location.offset, location.offset + location.length),
    })
}

fn get_last_instruction_with_valid_location_step_index<HaltReasonT: HaltReasonTrait>(
    trace: CreateOrCallMessageRef<'_, HaltReasonT>,
) -> Result<Option<u32>, InferrerError<HaltReasonT>> {
    let contract_meta = trace
        .contract_meta()
        .ok_or(InferrerError::MissingContract)?;
    let steps = trace.steps();

    for (i, step) in steps.iter().enumerate().rev() {
        let step = match step {
            NestedTraceStep::Evm(step) => step,
            _ => return Ok(None),
        };

        let inst = contract_meta.get_instruction(step.pc)?;

        if inst.location.is_some() {
            return Ok(Some(i as u32));
        }
    }

    Ok(None)
}

fn get_last_instruction_with_valid_location<HaltReasonT: HaltReasonTrait>(
    trace: CreateOrCallMessageRef<'_, HaltReasonT>,
) -> Result<Option<Instruction>, InferrerError<HaltReasonT>> {
    let last_location_index = get_last_instruction_with_valid_location_step_index(trace)?;

    let Some(last_location_index) = last_location_index else {
        return Ok(None);
    };

    let steps = trace.steps();

    match &steps.get(last_location_index as usize) {
        Some(NestedTraceStep::Evm(step)) => {
            let contract_meta = trace
                .contract_meta()
                .ok_or(InferrerError::MissingContract)?;
            let inst = contract_meta.get_instruction(step.pc)?;

            Ok(Some(inst.clone()))
        }
        _ => Ok(None),
    }
}
fn get_last_source_reference<HaltReasonT: HaltReasonTrait>(
    trace: CreateOrCallMessageRef<'_, HaltReasonT>,
) -> Result<Option<SourceReference>, InferrerError<HaltReasonT>> {
    let contract_meta = trace
        .contract_meta()
        .ok_or(InferrerError::MissingContract)?;
    let steps = trace.steps();

    for step in steps.iter().rev() {
        let step = match step {
            NestedTraceStep::Evm(step) => step,
            _ => continue,
        };

        let inst = contract_meta.get_instruction(step.pc)?;

        let Some(location) = &inst.location else {
            continue;
        };

        let source_reference = source_location_to_source_reference(&contract_meta, Some(location));

        if let Some(source_reference) = source_reference {
            return Ok(Some(source_reference));
        }
    }

    Ok(None)
}

fn get_other_error_before_called_function_stack_trace_entry<HaltReasonT: HaltReasonTrait>(
    trace: &CallMessage<HaltReasonT>,
) -> Result<StackTraceEntry, InferrerError<HaltReasonT>> {
    let source_reference =
        get_contract_start_without_function_source_reference(CreateOrCallMessageRef::Call(trace))?;

    Ok(StackTraceEntry::OtherExecutionError {
        source_reference: Some(source_reference),
    })
}

fn has_failed_inside_the_fallback_function<HaltReasonT: HaltReasonTrait>(
    trace: &CallMessage<HaltReasonT>,
) -> Result<bool, InferrerError<HaltReasonT>> {
    let contract = &trace
        .contract_meta
        .as_ref()
        .ok_or(InferrerError::MissingContract)?
        .contract;
    let contract = contract.read();

    match &contract.fallback {
        Some(fallback) => has_failed_inside_function(trace, fallback),
        None => Ok(false),
    }
}

fn has_failed_inside_the_receive_function<HaltReasonT: HaltReasonTrait>(
    trace: &CallMessage<HaltReasonT>,
) -> Result<bool, InferrerError<HaltReasonT>> {
    let contract = &trace
        .contract_meta
        .as_ref()
        .ok_or(InferrerError::MissingContract)?
        .contract;
    let contract = contract.read();

    match &contract.receive {
        Some(receive) => has_failed_inside_function(trace, receive),
        None => Ok(false),
    }
}

fn has_failed_inside_function<HaltReasonT: HaltReasonTrait>(
    trace: &CallMessage<HaltReasonT>,
    func: &ContractFunction,
) -> Result<bool, InferrerError<HaltReasonT>> {
    let last_step = trace
        .steps
        .iter()
        .last()
        .expect("There should at least be one step");

    let last_step = match last_step {
        NestedTraceStep::Evm(step) => step,
        _ => return Err(InferrerError::ExpectedEvmStep),
    };

    let contract_meta = trace
        .contract_meta
        .as_ref()
        .ok_or(InferrerError::MissingContract)?;

    let last_instruction = contract_meta.get_instruction(last_step.pc)?;

    Ok(match &last_instruction.location {
        Some(last_instruction_location) => {
            last_instruction.opcode == OpCode::REVERT
                && func.location.contains(last_instruction_location)
        }
        _ => false,
    })
}

fn instruction_within_function_to_custom_error_stack_trace_entry<HaltReasonT: HaltReasonTrait>(
    trace: CreateOrCallMessageRef<'_, HaltReasonT>,
    inst: &Instruction,
    message: String,
) -> Result<StackTraceEntry, InferrerError<HaltReasonT>> {
    let last_source_reference = get_last_source_reference(trace)?;
    let last_source_reference =
        last_source_reference.expect("Expected source reference to be defined");

    let contract_meta = trace
        .contract_meta()
        .ok_or(InferrerError::MissingContract)?;

    let source_reference =
        source_location_to_source_reference(&contract_meta, inst.location.as_deref());

    let source_reference = source_reference.unwrap_or(last_source_reference);

    Ok(StackTraceEntry::CustomError {
        source_reference,
        message,
    })
}

fn instruction_within_function_to_panic_stack_trace_entry<HaltReasonT: HaltReasonTrait>(
    trace: CreateOrCallMessageRef<'_, HaltReasonT>,
    inst: &Instruction,
    error_code: U256,
) -> Result<StackTraceEntry, InferrerError<HaltReasonT>> {
    let last_source_reference = get_last_source_reference(trace)?;

    let contract_meta = trace
        .contract_meta()
        .ok_or(InferrerError::MissingContract)?;

    let source_reference =
        source_location_to_source_reference(&contract_meta, inst.location.as_deref());

    let source_reference = source_reference.or(last_source_reference);

    Ok(StackTraceEntry::PanicError {
        source_reference,
        error_code,
    })
}

fn instruction_within_function_to_revert_stack_trace_entry<HaltReasonT: HaltReasonTrait>(
    trace: CreateOrCallMessageRef<'_, HaltReasonT>,
    inst: &Instruction,
) -> Result<StackTraceEntry, InferrerError<HaltReasonT>> {
    let contract_meta = trace
        .contract_meta()
        .ok_or(InferrerError::MissingContract)?;

    let source_reference =
        source_location_to_source_reference(&contract_meta, inst.location.as_deref())
            .ok_or(InferrerError::MissingSourceReference)?;

    Ok(StackTraceEntry::RevertError {
        source_reference,
        is_invalid_opcode_error: inst.opcode == OpCode::INVALID,
        return_data: trace.return_data().clone(),
    })
}

fn instruction_within_function_to_unmapped_solc_0_6_3_revert_error_source_reference<
    HaltReasonT: HaltReasonTrait,
>(
    trace: CreateOrCallMessageRef<'_, HaltReasonT>,
    inst: &Instruction,
) -> Result<Option<SourceReference>, InferrerError<HaltReasonT>> {
    let contract_meta = trace
        .contract_meta()
        .ok_or(InferrerError::MissingContract)?;

    let source_reference =
        source_location_to_source_reference(&contract_meta, inst.location.as_deref());

    Ok(source_reference)
}

fn is_called_non_contract_account_error<HaltReasonT: HaltReasonTrait>(
    trace: CreateOrCallMessageRef<'_, HaltReasonT>,
) -> Result<bool, InferrerError<HaltReasonT>> {
    // We could change this to checking that the last valid location maps to a call,
    // but it's way more complex as we need to get the ast node from that
    // location.

    let contract_meta = trace
        .contract_meta()
        .ok_or(InferrerError::MissingContract)?;
    let steps = trace.steps();

    let last_index = get_last_instruction_with_valid_location_step_index(trace)?;

    let last_index = match last_index {
        None | Some(0) => return Ok(false),
        Some(last_index) => last_index as usize,
    };

    let last_step = match &steps[last_index] {
        NestedTraceStep::Evm(step) => step,
        _ => panic!("We know this is an EVM step"),
    };

    let last_inst = contract_meta.get_instruction(last_step.pc)?;

    if last_inst.opcode != OpCode::ISZERO {
        return Ok(false);
    }

    let prev_step = match &steps[last_index - 1] {
        NestedTraceStep::Evm(step) => step,
        _ => panic!("We know this is an EVM step"),
    };

    let prev_inst = contract_meta.get_instruction(prev_step.pc)?;

    Ok(prev_inst.opcode == OpCode::EXTCODESIZE)
}

fn is_call_failed_error<HaltReasonT: HaltReasonTrait>(
    trace: CreateOrCallMessageRef<'_, HaltReasonT>,
    inst_index: u32,
    call_instruction: &Instruction,
) -> Result<bool, InferrerError<HaltReasonT>> {
    let call_location = match &call_instruction.location {
        Some(location) => location,
        None => panic!("Expected call location to be defined"),
    };

    is_last_location(trace, inst_index, call_location)
}

/// Returns a source reference pointing to the constructor if it exists, or
/// to the contract otherwise.
fn is_constructor_invalid_arguments_error<HaltReasonT: HaltReasonTrait>(
    trace: &CreateMessage<HaltReasonT>,
) -> Result<bool, InferrerError<HaltReasonT>> {
    if trace.return_data.len() > 0 {
        return Ok(false);
    }

    let contract_meta = trace
        .contract_meta
        .as_ref()
        .ok_or(InferrerError::MissingContract)?;
    let contract = contract_meta.contract.read();

    // This function is only matters with contracts that have constructors defined.
    // The ones that don't are abstract contracts, or their constructor
    // doesn't take any argument.
    let Some(constructor) = &contract.constructor else {
        return Ok(false);
    };

    let Ok(version) = Version::parse(&contract_meta.compiler_version) else {
        return Ok(false);
    };
    if version < FIRST_SOLC_VERSION_CREATE_PARAMS_VALIDATION {
        return Ok(false);
    }

    let last_step = trace.steps.last();
    let Some(NestedTraceStep::Evm(last_step)) = last_step else {
        return Ok(false);
    };

    let last_inst = contract_meta.get_instruction(last_step.pc)?;

    if last_inst.opcode != OpCode::REVERT || last_inst.location.is_some() {
        return Ok(false);
    }

    let mut has_read_deployment_code_size = false;
    for step in trace.steps.iter() {
        let step = match step {
            NestedTraceStep::Evm(step) => step,
            _ => return Ok(false),
        };

        let inst = contract_meta.get_instruction(step.pc)?;

        if let Some(inst_location) = &inst.location {
            if contract.location != *inst_location && constructor.location != *inst_location {
                return Ok(false);
            }
        }

        if inst.opcode == OpCode::CODESIZE {
            has_read_deployment_code_size = true;
        }
    }

    Ok(has_read_deployment_code_size)
}

fn is_constructor_not_payable_error<HaltReasonT: HaltReasonTrait>(
    trace: &CreateMessage<HaltReasonT>,
) -> Result<bool, InferrerError<HaltReasonT>> {
    // This error doesn't return data
    if !trace.return_data.is_empty() {
        return Ok(false);
    }

    let contract_meta = trace
        .contract_meta
        .as_ref()
        .ok_or(InferrerError::MissingContract)?;
    let contract = contract_meta.contract.read();

    // This function is only matters with contracts that have constructors defined.
    // The ones that don't are abstract contracts, or their constructor
    // doesn't take any argument.
    let constructor = match &contract.constructor {
        Some(constructor) => constructor,
        None => return Ok(false),
    };

    if trace.value.is_zero() {
        return Ok(false);
    }

    Ok(constructor.is_payable != Some(true))
}

fn is_direct_library_call<HaltReasonT: HaltReasonTrait>(
    trace: &CallMessage<HaltReasonT>,
) -> Result<bool, InferrerError<HaltReasonT>> {
    let contract = &trace
        .contract_meta
        .as_ref()
        .ok_or(InferrerError::MissingContract)?
        .contract;
    let contract = contract.read();

    Ok(trace.depth == 0 && contract.r#type == ContractKind::Library)
}

fn is_contract_call_run_out_of_gas_error<HaltReasonT: HaltReasonTrait>(
    trace: CreateOrCallMessageRef<'_, HaltReasonT>,
    call_step_index: u32,
) -> Result<bool, InferrerError<HaltReasonT>> {
    let steps = trace.steps();
    let return_data = trace.return_data();
    let exit_code = trace.exit_code();

    if return_data.len() > 0 {
        return Ok(false);
    }

    if !exit_code.is_revert() {
        return Ok(false);
    }

    let call_exit = match steps.get(call_step_index as usize) {
        None | Some(NestedTraceStep::Evm(_)) => panic!("Expected call to be a message trace"),
        Some(NestedTraceStep::Precompile(precompile)) => precompile.exit.clone(),
        Some(NestedTraceStep::Call(call)) => call.exit.clone(),
        Some(NestedTraceStep::Create(create)) => create.exit.clone(),
    };

    if !call_exit.is_out_of_gas_error() {
        return Ok(false);
    }

    fails_right_after_call(trace, call_step_index)
}

fn is_fallback_not_payable_error<HaltReasonT: HaltReasonTrait>(
    trace: &CallMessage<HaltReasonT>,
    called_function: Option<&ContractFunction>,
) -> Result<bool, InferrerError<HaltReasonT>> {
    // This error doesn't return data
    if !trace.return_data.is_empty() {
        return Ok(false);
    }

    if trace.value.is_zero() {
        return Ok(false);
    }

    // the called function exists in the contract
    if called_function.is_some() {
        return Ok(false);
    }

    let contract_meta = trace
        .contract_meta
        .as_ref()
        .ok_or(InferrerError::MissingContract)?;
    let contract = contract_meta.contract.read();

    match &contract.fallback {
        Some(fallback) => Ok(fallback.is_payable != Some(true)),
        None => Ok(false),
    }
}

fn is_function_not_payable_error<HaltReasonT: HaltReasonTrait>(
    trace: &CallMessage<HaltReasonT>,
    called_function: &ContractFunction,
) -> Result<bool, InferrerError<HaltReasonT>> {
    // This error doesn't return data
    if !trace.return_data.is_empty() {
        return Ok(false);
    }

    if trace.value.is_zero() {
        return Ok(false);
    }

    let contract_meta = trace
        .contract_meta
        .as_ref()
        .ok_or(InferrerError::MissingContract)?;
    let contract = contract_meta.contract.read();

    // Libraries don't have a nonpayable check
    if contract.r#type == ContractKind::Library {
        return Ok(false);
    }

    Ok(called_function.is_payable != Some(true))
}

fn is_last_location<HaltReasonT: HaltReasonTrait>(
    trace: CreateOrCallMessageRef<'_, HaltReasonT>,
    from_step: u32,
    location: &SourceLocation,
) -> Result<bool, InferrerError<HaltReasonT>> {
    let contract_meta = trace
        .contract_meta()
        .ok_or(InferrerError::MissingContract)?;
    let steps = trace.steps();

    for step in steps.iter().skip(from_step as usize) {
        let step = match step {
            NestedTraceStep::Evm(step) => step,
            _ => return Ok(false),
        };

        let step_inst = contract_meta.get_instruction(step.pc)?;

        if let Some(step_inst_location) = &step_inst.location {
            if **step_inst_location != *location {
                return Ok(false);
            }
        }
    }

    Ok(true)
}

fn is_missing_function_and_fallback_error<HaltReasonT: HaltReasonTrait>(
    trace: &CallMessage<HaltReasonT>,
    called_function: Option<&ContractFunction>,
) -> Result<bool, InferrerError<HaltReasonT>> {
    // This error doesn't return data
    if trace.return_data.len() > 0 {
        return Ok(false);
    }

    // the called function exists in the contract
    if called_function.is_some() {
        return Ok(false);
    }

    let contract_meta = trace
        .contract_meta
        .as_ref()
        .ok_or(InferrerError::MissingContract)?;
    let contract = contract_meta.contract.read();

    // there's a receive function and no calldata
    if trace.calldata.len() == 0 && contract.receive.is_some() {
        return Ok(false);
    }

    Ok(contract.fallback.is_none())
}

fn is_proxy_error_propagated<HaltReasonT: HaltReasonTrait>(
    trace: CreateOrCallMessageRef<'_, HaltReasonT>,
    call_subtrace_step_index: u32,
) -> Result<bool, InferrerError<HaltReasonT>> {
    let trace = match &trace {
        CreateOrCallMessageRef::Call(call) => call,
        CreateOrCallMessageRef::Create(_) => return Ok(false),
    };

    let contract_meta = trace
        .contract_meta
        .as_ref()
        .ok_or(InferrerError::MissingContract)?;

    let call_step = match trace.steps.get(call_subtrace_step_index as usize - 1) {
        Some(NestedTraceStep::Evm(step)) => step,
        _ => return Ok(false),
    };

    let call_inst = contract_meta.get_instruction(call_step.pc)?;

    if call_inst.opcode != OpCode::DELEGATECALL {
        return Ok(false);
    }

    let subtrace = match trace.steps.get(call_subtrace_step_index as usize) {
        None | Some(NestedTraceStep::Evm(_) | NestedTraceStep::Precompile(_)) => return Ok(false),
        Some(NestedTraceStep::Call(call)) => CreateOrCallMessageRef::Call(call),
        Some(NestedTraceStep::Create(create)) => CreateOrCallMessageRef::Create(create),
    };

    let Some(subtrace_contract_meta) = subtrace.contract_meta() else {
        // If we can't recognize the implementation we'd better don't consider it as
        // such
        return Ok(false);
    };

    if subtrace_contract_meta.contract.read().r#type == ContractKind::Library {
        return Ok(false);
    }

    if trace.return_data.as_ref() != subtrace.return_data().as_ref() {
        return Ok(false);
    }

    for step in trace
        .steps
        .iter()
        .skip(call_subtrace_step_index as usize + 1)
    {
        let step = match step {
            NestedTraceStep::Evm(step) => step,
            _ => return Ok(false),
        };

        let inst = contract_meta.get_instruction(step.pc)?;

        // All the remaining locations should be valid, as they are part of the inline
        // asm
        if inst.location.is_none() {
            return Ok(false);
        }

        if matches!(
            inst.jump_type,
            JumpType::IntoFunction | JumpType::OutofFunction
        ) {
            return Ok(false);
        }
    }

    let last_step = match trace.steps.last() {
        Some(NestedTraceStep::Evm(step)) => step,
        _ => return Err(InferrerError::ExpectedEvmStep),
    };
    let last_inst = contract_meta.get_instruction(last_step.pc)?;

    Ok(last_inst.opcode == OpCode::REVERT)
}

fn is_subtrace_error_propagated<HaltReasonT: HaltReasonTrait>(
    trace: CreateOrCallMessageRef<'_, HaltReasonT>,
    call_subtrace_step_index: u32,
) -> Result<bool, InferrerError<HaltReasonT>> {
    let return_data = trace.return_data();
    let steps = trace.steps();
    let exit = trace.exit_code();

    let (call_return_data, call_exit) = match steps.get(call_subtrace_step_index as usize) {
        None | Some(NestedTraceStep::Evm(_)) => panic!("Expected call to be a message trace"),
        Some(NestedTraceStep::Precompile(precompile)) => {
            (precompile.return_data.clone(), precompile.exit.clone())
        }
        Some(NestedTraceStep::Call(call)) => (call.return_data.clone(), call.exit.clone()),
        Some(NestedTraceStep::Create(create)) => (create.return_data.clone(), create.exit.clone()),
    };

    if return_data.as_ref() != call_return_data.as_ref() {
        return Ok(false);
    }

    if exit.is_out_of_gas_error() && call_exit.is_out_of_gas_error() {
        return Ok(true);
    }

    // If the return data is not empty, and it's still the same, we assume it
    // is being propagated
    if return_data.len() > 0 {
        return Ok(true);
    }

    fails_right_after_call(trace, call_subtrace_step_index)
}

fn other_execution_error_stacktrace<HaltReasonT: HaltReasonTrait>(
    trace: CreateOrCallMessageRef<'_, HaltReasonT>,
    mut stacktrace: Vec<StackTraceEntry>,
) -> Result<Vec<StackTraceEntry>, InferrerError<HaltReasonT>> {
    let other_execution_error_frame = StackTraceEntry::OtherExecutionError {
        source_reference: get_last_source_reference(trace)?,
    };

    stacktrace.push(other_execution_error_frame);
    Ok(stacktrace)
}

fn solidity_0_6_3_maybe_unmapped_revert<HaltReasonT: HaltReasonTrait>(
    trace: CreateOrCallMessageRef<'_, HaltReasonT>,
) -> Result<bool, InferrerError<HaltReasonT>> {
    let contract_meta = trace
        .contract_meta()
        .ok_or(InferrerError::MissingContract)?;
    let steps = trace.steps();

    if steps.is_empty() {
        return Ok(false);
    }

    let last_step = steps.last();
    let last_step = match last_step {
        Some(NestedTraceStep::Evm(step)) => step,
        _ => return Ok(false),
    };

    let last_instruction = contract_meta.get_instruction(last_step.pc)?;

    let Ok(version) = Version::parse(&contract_meta.compiler_version) else {
        return Ok(false);
    };
    let req = VersionReq::parse(&format!("^{FIRST_SOLC_VERSION_WITH_UNMAPPED_REVERTS}"))
        .expect("valid semver");

    Ok(req.matches(&version) && last_instruction.opcode == OpCode::REVERT)
}

// Solidity 0.6.3 unmapped reverts special handling
// For more info: https://github.com/ethereum/solidity/issues/9006
fn solidity_0_6_3_get_frame_for_unmapped_revert_before_function<HaltReasonT: HaltReasonTrait>(
    trace: &CallMessage<HaltReasonT>,
) -> Result<Option<StackTraceEntry>, InferrerError<HaltReasonT>> {
    let contract_meta = trace
        .contract_meta
        .as_ref()
        .ok_or(InferrerError::MissingContract)?;
    let contract = contract_meta.contract.read();

    let revert_frame = solidity_0_6_3_get_frame_for_unmapped_revert_within_function(
        CreateOrCallMessageRef::Call(trace),
    )?;

    let revert_frame = match revert_frame {
        None
        | Some(StackTraceEntry::UnmappedSolc0_6_3RevertError {
            source_reference: None,
            ..
        }) => {
            if contract.receive.is_none() || trace.calldata.len() > 0 {
                // Failed within the fallback
                if let Some(fallback) = &contract.fallback {
                    let location = &fallback.location;
                    let file = location.file();
                    let file = file.read();

                    let source_reference = SourceReference {
                        contract: Some(contract.name.clone()),
                        function: Some(FALLBACK_FUNCTION_NAME.to_string()),
                        source_name: file.source_name.clone(),
                        source_content: file.content.clone(),
                        line: location.get_starting_line_number(),
                        range: (location.offset, location.offset + location.length),
                    };
                    let revert_frame = StackTraceEntry::UnmappedSolc0_6_3RevertError {
                        source_reference: Some(solidity_0_6_3_correct_line_number(
                            source_reference,
                        )),
                    };

                    Some(revert_frame)
                } else {
                    None
                }
            } else {
                let receive = contract
                    .receive
                    .as_ref()
                    .expect("None always hits branch above");

                let location = &receive.location;
                let file = location.file();
                let file = file.read();

                let source_reference = SourceReference {
                    contract: Some(contract.name.clone()),
                    function: Some(RECEIVE_FUNCTION_NAME.to_string()),
                    source_name: file.source_name.clone(),
                    source_content: file.content.clone(),
                    line: location.get_starting_line_number(),
                    range: (location.offset, location.offset + location.length),
                };
                let revert_frame = StackTraceEntry::UnmappedSolc0_6_3RevertError {
                    source_reference: Some(solidity_0_6_3_correct_line_number(source_reference)),
                };

                Some(revert_frame)
            }
        }
        Some(revert_frame) => Some(revert_frame),
    };

    Ok(revert_frame)
}

fn solidity_0_6_3_get_frame_for_unmapped_revert_within_function<HaltReasonT: HaltReasonTrait>(
    trace: CreateOrCallMessageRef<'_, HaltReasonT>,
) -> Result<Option<StackTraceEntry>, InferrerError<HaltReasonT>> {
    let contract_meta = trace
        .contract_meta()
        .ok_or(InferrerError::MissingContract)?;
    let contract = contract_meta.contract.read();

    let steps = trace.steps();

    // If we are within a function there's a last valid location. It may
    // be the entire contract.
    let prev_inst = get_last_instruction_with_valid_location(trace)?;
    let last_step = match steps.last() {
        Some(NestedTraceStep::Evm(step)) => step,
        _ => return Err(InferrerError::ExpectedEvmStep),
    };
    let next_inst_pc = last_step.pc + 1;
    let has_next_inst = contract_meta.has_instruction(next_inst_pc);

    if has_next_inst {
        let next_inst = contract_meta.get_instruction(next_inst_pc)?;

        let prev_loc = prev_inst.as_ref().and_then(|i| i.location.as_deref());
        let next_loc = next_inst.location.as_deref();

        let prev_func = prev_loc.and_then(SourceLocation::get_containing_function);
        let next_func = next_loc.and_then(SourceLocation::get_containing_function);

        // This is probably a require. This means that we have the exact
        // line, but the stack trace may be degraded (e.g. missing our
        // synthetic call frames when failing in a modifier) so we still
        // add this frame as UNMAPPED_SOLC_0_6_3_REVERT_ERROR
        match (&prev_func, &next_loc, &prev_loc) {
            (Some(_), Some(next_loc), Some(prev_loc)) if prev_loc == next_loc => {
                let source_reference = instruction_within_function_to_unmapped_solc_0_6_3_revert_error_source_reference(
                    trace,
                    next_inst,
                )?;
                return Ok(Some(StackTraceEntry::UnmappedSolc0_6_3RevertError {
                    source_reference,
                }));
            }
            _ => {}
        }

        let source_reference = if prev_func.is_some() && prev_inst.is_some() {
            instruction_within_function_to_unmapped_solc_0_6_3_revert_error_source_reference(
                trace,
                prev_inst.as_ref().unwrap(),
            )?
        } else if next_func.is_some() {
            instruction_within_function_to_unmapped_solc_0_6_3_revert_error_source_reference(
                trace, next_inst,
            )?
        } else {
            None
        };

        return Ok(Some(StackTraceEntry::UnmappedSolc0_6_3RevertError {
            source_reference: source_reference.map(solidity_0_6_3_correct_line_number),
        }));
    }

    if matches!(trace, CreateOrCallMessageRef::Create(_)) && prev_inst.is_some() {
        // Solidity is smart enough to stop emitting extra instructions after
        // an unconditional revert happens in a constructor. If this is the case
        // we just return a special error.

        let source_reference =
            instruction_within_function_to_unmapped_solc_0_6_3_revert_error_source_reference(
                trace,
                prev_inst.as_ref().unwrap(),
            )?
            .map_or_else(
                || {
                    // When the latest instruction is not within a function we need
                    // some default sourceReference to show to the user
                    let location = &contract.location;
                    let file = location.file();
                    let file = file.read();

                    let mut default_source_reference = SourceReference {
                        function: Some(CONSTRUCTOR_FUNCTION_NAME.to_string()),
                        contract: Some(contract.name.clone()),
                        source_name: file.source_name.clone(),
                        source_content: file.content.clone(),
                        line: location.get_starting_line_number(),
                        range: (location.offset, location.offset + location.length),
                    };

                    if let Some(constructor) = &contract.constructor {
                        default_source_reference.line =
                            constructor.location.get_starting_line_number();
                    }

                    default_source_reference
                },
                solidity_0_6_3_correct_line_number,
            );

        return Ok(Some(StackTraceEntry::UnmappedSolc0_6_3RevertError {
            source_reference: Some(source_reference),
        }));
    }

    if let Some(prev_inst) = prev_inst {
        // We may as well just be in a function or modifier and just happen
        // to be at the last instruction of the runtime bytecode.
        // In this case we just return whatever the last mapped intruction
        // points to.
        let source_reference =
            instruction_within_function_to_unmapped_solc_0_6_3_revert_error_source_reference(
                trace, &prev_inst,
            )?
            .map(solidity_0_6_3_correct_line_number);

        return Ok(Some(StackTraceEntry::UnmappedSolc0_6_3RevertError {
            source_reference,
        }));
    }

    Ok(None)
}

fn solidity_0_6_3_correct_line_number(mut source_reference: SourceReference) -> SourceReference {
    let lines: Vec<_> = source_reference.source_content.split('\n').collect();

    let current_line = lines[source_reference.line as usize - 1];
    if current_line.contains("require") || current_line.contains("revert") {
        return source_reference;
    }

    let next_lines = &lines
        .get(source_reference.line as usize..)
        .unwrap_or_default();
    let first_non_empty_line = next_lines.iter().position(|l| !l.trim().is_empty());

    let Some(first_non_empty_line) = first_non_empty_line else {
        return source_reference;
    };

    let next_line = next_lines[first_non_empty_line];
    if next_line.contains("require") || next_line.contains("revert") {
        source_reference.line += 1 + first_non_empty_line as u32;
    }

    source_reference
}

fn source_location_to_source_reference(
    contract_meta: &ContractMetadata,
    location: Option<&SourceLocation>,
) -> Option<SourceReference> {
    let location = location?;
    let func = location.get_containing_function()?;

    let func_name = match func.r#type {
        ContractFunctionType::Constructor => CONSTRUCTOR_FUNCTION_NAME.to_string(),
        ContractFunctionType::Fallback => FALLBACK_FUNCTION_NAME.to_string(),
        ContractFunctionType::Receive => RECEIVE_FUNCTION_NAME.to_string(),
        _ => func.name.clone(),
    };

    let func_location_file = func.location.file();
    let func_location_file = func_location_file.read();

    Some(SourceReference {
        function: Some(func_name.clone()),
        contract: if func.r#type == ContractFunctionType::FreeFunction {
            None
        } else {
            Some(contract_meta.contract.read().name.clone())
        },
        source_name: func_location_file.source_name.clone(),
        source_content: func_location_file.content.clone(),
        line: location.get_starting_line_number(),
        range: (location.offset, location.offset + location.length),
    })
}

#[cfg(test)]
mod tests {
    use super::*;

    #[test]
    fn test_sol_value_to_string() {
        assert_eq!(
            format_dyn_sol_value(&DynSolValue::String("hello".to_string())),
            "\"hello\""
        );
        // Uniform, 0-prefixed hex strings
        assert_eq!(
            format_dyn_sol_value(&DynSolValue::Address([0u8; 20].into())),
            format!(r#""0x{}""#, "0".repeat(2 * 20))
        );
        assert_eq!(
            format_dyn_sol_value(&DynSolValue::Bytes(vec![0u8; 32])),
            format!(r#""0x{}""#, "0".repeat(2 * 32))
        );
        assert_eq!(
            format_dyn_sol_value(&DynSolValue::FixedBytes([0u8; 32].into(), 10)),
            format!(r#""0x{}""#, "0".repeat(2 * 10))
        );
        assert_eq!(
            format_dyn_sol_value(&DynSolValue::FixedBytes([0u8; 32].into(), 32)),
            format!(r#""0x{}""#, "0".repeat(2 * 32))
        );
    }
}<|MERGE_RESOLUTION|>--- conflicted
+++ resolved
@@ -1,7 +1,7 @@
 use std::{borrow::Cow, collections::HashSet, mem};
 
 use alloy_dyn_abi::{DynSolValue, JsonAbiExt};
-use edr_eth::{U256, bytecode::opcode::OpCode, hex, spec::HaltReasonTrait};
+use edr_eth::{bytecode::opcode::OpCode, hex, spec::HaltReasonTrait, U256};
 use semver::{Version, VersionReq};
 
 use crate::{
@@ -14,8 +14,8 @@
     },
     return_data::ReturnData,
     solidity_stack_trace::{
-        CONSTRUCTOR_FUNCTION_NAME, FALLBACK_FUNCTION_NAME, RECEIVE_FUNCTION_NAME, SourceReference,
-        StackTraceEntry,
+        SourceReference, StackTraceEntry, CONSTRUCTOR_FUNCTION_NAME, FALLBACK_FUNCTION_NAME,
+        RECEIVE_FUNCTION_NAME,
     },
 };
 
@@ -44,13 +44,8 @@
 }
 
 /// Errors that can occur during the inference of the stack trace.
-<<<<<<< HEAD
-#[derive(Clone, Debug, thiserror::Error)]
-pub enum InferrerError {
-=======
 #[derive(Debug, thiserror::Error)]
 pub enum InferrerError<HaltReasonT: HaltReasonTrait> {
->>>>>>> 62323100
     /// Errors that can occur when decoding the ABI.
     #[error("{0}")]
     Abi(String),
@@ -73,12 +68,6 @@
     /// Invalid input or logic error: Missing source reference.
     #[error("Missing source reference")]
     MissingSourceReference,
-<<<<<<< HEAD
-    /// Serde JSON error.
-    #[error("Serde JSON error: {0}")]
-    SerdeJson(String),
-=======
->>>>>>> 62323100
     /// Solidity types error.
     #[error(transparent)]
     SolidityTypes(#[from] alloy_sol_types::Error),
@@ -92,17 +81,7 @@
     }
 }
 
-<<<<<<< HEAD
-impl From<serde_json::Error> for InferrerError {
-    fn from(value: serde_json::Error) -> Self {
-        Self::SerdeJson(value.to_string())
-    }
-}
-
-pub(crate) fn filter_redundant_frames(
-=======
 pub(crate) fn filter_redundant_frames<HaltReasonT: HaltReasonTrait>(
->>>>>>> 62323100
     stacktrace: Vec<StackTraceEntry>,
 ) -> Result<Vec<StackTraceEntry>, InferrerError<HaltReasonT>> {
     // To work around the borrow checker, we'll collect the indices of the frames we
