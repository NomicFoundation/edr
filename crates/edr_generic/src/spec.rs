--- conflicted
+++ resolved
@@ -1,17 +1,9 @@
 use std::sync::Arc;
 
 use alloy_eips::eip7840::BlobParams;
-use edr_block_header::{BlobGas, BlockHeader, PartialHeader};
+use edr_block_header::{BlobGas, BlockConfig, BlockHeader, PartialHeader};
 use edr_chain_l1::L1ChainSpec;
 use edr_eip1559::BaseFeeParams;
-<<<<<<< HEAD
-=======
-use edr_eth::{
-    block::{self, BlobGas, BlockConfig, Header, PartialHeader},
-    eips::eip4844::{self, blob_base_fee_update_fraction, BlobExcessGasAndPrice},
-    Bytes, U256,
-};
->>>>>>> 8510d161
 use edr_evm::{
     evm::{EthFrame, Evm},
     inspector::{Inspector, NoOpInspector},
@@ -258,7 +250,7 @@
     }
 
     fn next_base_fee_per_gas(
-        header: &Header,
+        header: &BlockHeader,
         chain_id: u64,
         hardfork: Self::Hardfork,
         base_fee_params_overrides: Option<&BaseFeeParams<Self::Hardfork>>,
