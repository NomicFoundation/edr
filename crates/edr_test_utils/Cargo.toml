[package]
name = "edr_test_utils"
version.workspace = true
edition.workspace = true

[dependencies]
<<<<<<< HEAD
serde.workspace = true
serde_json.workspace = true
=======
serde = { version = "1.0.147", default-features = false, features = ["derive"] }
serde_json = { version = "1.0.89" }

[lints]
workspace = true
>>>>>>> 28cd352d
<|MERGE_RESOLUTION|>--- conflicted
+++ resolved
@@ -4,13 +4,8 @@
 edition.workspace = true
 
 [dependencies]
-<<<<<<< HEAD
 serde.workspace = true
 serde_json.workspace = true
-=======
-serde = { version = "1.0.147", default-features = false, features = ["derive"] }
-serde_json = { version = "1.0.89" }
 
 [lints]
-workspace = true
->>>>>>> 28cd352d
+workspace = true