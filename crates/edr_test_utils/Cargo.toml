--- conflicted
+++ resolved
@@ -4,20 +4,15 @@
 edition.workspace = true
 
 [dependencies]
-<<<<<<< HEAD
+edr_common.workspace = true
+edr_eth = { version = "0.3.5", path = "../edr_eth", features = ["rand", "serde"] }
 fd-lock = "4.0.0"
-edr_common.workspace = true
 foundry-compilers = { workspace = true, features = ["project-util"] }
+hex = "0.4.3"
 once_cell = "1"
 rand.workspace = true
 serde.workspace = true
 serde_json.workspace = true
-=======
-edr_eth = { version = "0.3.5", path = "../edr_eth", features = ["rand", "serde"] }
-hex = "0.4.3"
-serde = { version = "1.0.147", default-features = false, features = ["derive"] }
-serde_json = { version = "1.0.89" }
->>>>>>> c513e8e6
 
 [lints]
 workspace = true