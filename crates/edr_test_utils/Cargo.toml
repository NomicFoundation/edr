--- conflicted
+++ resolved
@@ -1,10 +1,6 @@
 [package]
 name = "edr_test_utils"
-<<<<<<< HEAD
 version.workspace = true
-=======
-version = "0.3.5"
->>>>>>> 62323100
 edition.workspace = true
 
 [dependencies]
@@ -13,17 +9,11 @@
 fd-lock = "4.0.0"
 foundry-compilers = { workspace = true, features = ["project-util"] }
 hex = "0.4.3"
-<<<<<<< HEAD
+k256 = { version = "0.13.1", default-features = false, features = ["arithmetic", "ecdsa", "pkcs8", ] }
 once_cell = "1"
 rand.workspace = true
 serde.workspace = true
 serde_json.workspace = true
-=======
-k256 = { version = "0.13.1", default-features = false, features = ["arithmetic", "ecdsa", "pkcs8", ] }
-serde = { version = "1.0.209", default-features = false, features = ["derive"] }
-serde_json = { version = "1.0.127" }
-
->>>>>>> 62323100
 
 [lints]
 workspace = true