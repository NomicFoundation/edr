use std::collections::BTreeMap;

use edr_chain_l1::L1ChainSpec;
<<<<<<< HEAD
=======
use edr_eth::{block::BlockConfig, Bytecode};
>>>>>>> 8510d161
use edr_evm::{
    blockchain::{Blockchain, LocalBlockchain},
    eips::eip2935::{
        add_history_storage_contract_to_state_diff, HISTORY_STORAGE_ADDRESS,
        HISTORY_STORAGE_UNSUPPORTED_BYTECODE,
    },
    spec::{base_fee_params_for, GenesisBlockFactory as _},
    state::StateDiff,
    GenesisBlockOptions, RandomHashGenerator,
};
use edr_primitives::Bytecode;

fn local_blockchain(genesis_diff: StateDiff) -> anyhow::Result<LocalBlockchain<L1ChainSpec>> {
    const CHAIN_ID: u64 = 0x7a69;
    let mut prev_randao_generator = RandomHashGenerator::with_seed(edr_defaults::MIX_HASH_SEED);

    let genesis_block = L1ChainSpec::genesis_block(
        genesis_diff.clone(),
        BlockConfig::new(
            edr_chain_l1::Hardfork::PRAGUE,
            base_fee_params_for::<edr_chain_l1::L1ChainSpec>(CHAIN_ID),
        ),
        GenesisBlockOptions {
            mix_hash: Some(prev_randao_generator.generate_next()),
            ..GenesisBlockOptions::default()
        },
    )?;

    let blockchain = LocalBlockchain::new(
        genesis_block,
        genesis_diff,
        CHAIN_ID,
        edr_chain_l1::Hardfork::PRAGUE,
    )?;

    Ok(blockchain)
}

#[test]
fn local_blockchain_without_history() -> anyhow::Result<()> {
    let pre_prague = local_blockchain(StateDiff::default())?;

    let state = pre_prague.state_at_block_number(0, &BTreeMap::default())?;

    let history_storage_account = state.basic(HISTORY_STORAGE_ADDRESS)?;
    assert!(history_storage_account.is_none());

    Ok(())
}

#[test]
fn local_blockchain_with_history() -> anyhow::Result<()> {
    // Add the history storage contract to the state diff.
    let mut state_diff = StateDiff::default();
    add_history_storage_contract_to_state_diff(&mut state_diff);

    let post_prague = local_blockchain(state_diff)?;

    let state = post_prague.state_at_block_number(0, &BTreeMap::default())?;

    let history_storage_account = state
        .basic(HISTORY_STORAGE_ADDRESS)?
        .expect("Account should exist");

    let history_storage_code = history_storage_account
        .code
        .map_or_else(|| state.code_by_hash(history_storage_account.code_hash), Ok)?;

    assert_eq!(
        history_storage_code,
        Bytecode::new_raw(HISTORY_STORAGE_UNSUPPORTED_BYTECODE)
    );

    Ok(())
}

#[cfg(feature = "test-remote")]
mod remote {
    use std::sync::Arc;

    use edr_evm::{
        blockchain::{ForkedBlockchain, ForkedCreationError},
        state::IrregularState,
    };
    use edr_primitives::{bytes, Bytes, HashMap};
    use edr_rpc_eth::client::EthRpcClient;
    use edr_test_utils::env::get_alchemy_url;
    use parking_lot::Mutex;

    use super::*;

    const HISTORY_STORAGE_BYTECODE: Bytes = bytes!(
        "0x3373fffffffffffffffffffffffffffffffffffffffe14604657602036036042575f35600143038111604257611fff81430311604257611fff9006545f5260205ff35b5f5ffd5b5f35611fff60014303065500"
    );

    async fn forked_blockchain(
        irregular_state: &mut IrregularState,
        block_number: u64,
        local_hardfork: edr_chain_l1::Hardfork,
    ) -> Result<ForkedBlockchain<L1ChainSpec>, ForkedCreationError<edr_chain_l1::Hardfork>> {
        let runtime = tokio::runtime::Handle::current();

        let rpc_client = EthRpcClient::<L1ChainSpec>::new(
            &get_alchemy_url(),
            edr_defaults::CACHE_DIR.into(),
            None,
        )
        .expect("url ok");

        ForkedBlockchain::new(
            runtime,
            Some(0x7a69),
            local_hardfork,
            Arc::new(rpc_client),
            Some(block_number),
            irregular_state,
            Arc::new(Mutex::new(RandomHashGenerator::with_seed(
                edr_defaults::STATE_ROOT_HASH_SEED,
            ))),
            &HashMap::default(),
        )
        .await
    }

    #[tokio::test(flavor = "multi_thread")]
    #[serial_test::serial]
    async fn forked_blockchain_pre_prague_activation_with_cancun() -> anyhow::Result<()> {
        use edr_state::account::AccountInfo;

        const PRE_PRAGUE_BLOCK_NUMBER: u64 = 19_426_589;

        let mut irregular_state = IrregularState::default();
        let pre_prague = forked_blockchain(
            &mut irregular_state,
            PRE_PRAGUE_BLOCK_NUMBER,
            edr_chain_l1::Hardfork::CANCUN,
        )
        .await?;

        let state = pre_prague
            .state_at_block_number(PRE_PRAGUE_BLOCK_NUMBER, irregular_state.state_overrides())?;
        let history_storage_account = state.basic(HISTORY_STORAGE_ADDRESS)?;

        // The account is either empty or a default account
        if let Some(account) = history_storage_account {
            assert_eq!(
                account,
                AccountInfo {
                    code: None,
                    ..AccountInfo::default()
                }
            );
        }

        Ok(())
    }

    #[tokio::test(flavor = "multi_thread")]
    #[serial_test::serial]
    async fn forked_blockchain_pre_prague_activation_with_prague() -> anyhow::Result<()> {
        const PRE_PRAGUE_BLOCK_NUMBER: u64 = 19_426_589;

        let mut irregular_state = IrregularState::default();
        let pre_prague = forked_blockchain(
            &mut irregular_state,
            PRE_PRAGUE_BLOCK_NUMBER,
            edr_chain_l1::Hardfork::PRAGUE,
        )
        .await?;

        let state = pre_prague
            .state_at_block_number(PRE_PRAGUE_BLOCK_NUMBER, irregular_state.state_overrides())?;
        let history_storage_account = state
            .basic(HISTORY_STORAGE_ADDRESS)?
            .expect("Account should exist");

        let history_storage_code = history_storage_account
            .code
            .map_or_else(|| state.code_by_hash(history_storage_account.code_hash), Ok)?;

        assert_eq!(
            history_storage_code,
            Bytecode::new_raw(HISTORY_STORAGE_UNSUPPORTED_BYTECODE)
        );

        Ok(())
    }

    #[tokio::test(flavor = "multi_thread")]
    #[serial_test::serial]
    async fn forked_blockchain_post_eip2935_deployment_with_cancun() -> anyhow::Result<()> {
        const POST_DEPLOYMENT_BLOCK_NUMBER: u64 = 21_890_520;

        let mut irregular_state = IrregularState::default();
        let post_prague = forked_blockchain(
            &mut irregular_state,
            POST_DEPLOYMENT_BLOCK_NUMBER,
            edr_chain_l1::Hardfork::CANCUN,
        )
        .await?;

        let state = post_prague.state_at_block_number(
            POST_DEPLOYMENT_BLOCK_NUMBER,
            irregular_state.state_overrides(),
        )?;

        let history_storage_account = state
            .basic(HISTORY_STORAGE_ADDRESS)?
            .expect("Account should exist");

        let history_storage_code = history_storage_account
            .code
            .map_or_else(|| state.code_by_hash(history_storage_account.code_hash), Ok)?;

        assert_eq!(
            history_storage_code,
            Bytecode::new_raw(HISTORY_STORAGE_BYTECODE)
        );

        Ok(())
    }

    // TODO: This test is meant to start failing once the Prague hardfork is
    // activated on mainnet. Once that happens, the bytecode should be updated to
    // `HISTORY_STORAGE_BYTECODE`.
    #[tokio::test(flavor = "multi_thread")]
    #[serial_test::serial]
    async fn forked_blockchain_post_prague() -> anyhow::Result<()> {
        const POST_PRAGUE_BLOCK_NUMBER: u64 = 21_890_520;

        let mut irregular_state = IrregularState::default();
        let post_prague = forked_blockchain(
            &mut irregular_state,
            POST_PRAGUE_BLOCK_NUMBER,
            edr_chain_l1::Hardfork::PRAGUE,
        )
        .await?;

        let state = post_prague
            .state_at_block_number(POST_PRAGUE_BLOCK_NUMBER, irregular_state.state_overrides())?;

        let history_storage_account = state
            .basic(HISTORY_STORAGE_ADDRESS)?
            .expect("Account should exist");

        let history_storage_code = history_storage_account
            .code
            .map_or_else(|| state.code_by_hash(history_storage_account.code_hash), Ok)?;

        assert_eq!(
            history_storage_code,
            // TODO: Once prague has been released, this should be updated to
            // `HISTORY_STORAGE_BYTECODE`
            Bytecode::new_raw(HISTORY_STORAGE_UNSUPPORTED_BYTECODE)
        );

        Ok(())
    }
}<|MERGE_RESOLUTION|>--- conflicted
+++ resolved
@@ -1,10 +1,7 @@
 use std::collections::BTreeMap;
 
+use edr_block_header::BlockConfig;
 use edr_chain_l1::L1ChainSpec;
-<<<<<<< HEAD
-=======
-use edr_eth::{block::BlockConfig, Bytecode};
->>>>>>> 8510d161
 use edr_evm::{
     blockchain::{Blockchain, LocalBlockchain},
     eips::eip2935::{
@@ -23,10 +20,10 @@
 
     let genesis_block = L1ChainSpec::genesis_block(
         genesis_diff.clone(),
-        BlockConfig::new(
-            edr_chain_l1::Hardfork::PRAGUE,
-            base_fee_params_for::<edr_chain_l1::L1ChainSpec>(CHAIN_ID),
-        ),
+        BlockConfig {
+            hardfork: edr_chain_l1::Hardfork::PRAGUE,
+            base_fee_params: base_fee_params_for::<edr_chain_l1::L1ChainSpec>(CHAIN_ID),
+        },
         GenesisBlockOptions {
             mix_hash: Some(prev_randao_generator.generate_next()),
             ..GenesisBlockOptions::default()
