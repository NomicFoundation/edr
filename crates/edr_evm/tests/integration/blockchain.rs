--- conflicted
+++ resolved
@@ -2,28 +2,17 @@
 
 use std::{collections::BTreeMap, sync::Arc};
 
-use edr_block_header::{HeaderOverrides, PartialHeader};
+use edr_block_header::{BlockConfig, HeaderOverrides, PartialHeader};
 use edr_chain_l1::L1ChainSpec;
-<<<<<<< HEAD
 use edr_evm::{
     blockchain::{BlockchainError, BlockchainErrorForChainSpec, LocalBlockchain, SyncBlockchain},
+    hardfork::l1,
     receipt::{self, ExecutionReceiptBuilder as _},
     result::{ExecutionResult, Output, SuccessReason},
-    spec::{ExecutionReceiptTypeConstructorForChainSpec, GenesisBlockFactory, RuntimeSpec},
-=======
-use edr_eth::{
-    block::{BlockConfig, HeaderOverrides, PartialHeader},
-    result::{ExecutionResult, Output, SuccessReason},
-    Address, Bytes, HashSet, B256, U256,
-};
-use edr_evm::{
-    blockchain::{BlockchainError, BlockchainErrorForChainSpec, LocalBlockchain, SyncBlockchain},
-    receipt::{self, ExecutionReceiptBuilder as _},
     spec::{
         base_fee_params_for, ExecutionReceiptTypeConstructorForChainSpec, GenesisBlockFactory,
         RuntimeSpec,
     },
->>>>>>> 8510d161
     state::{StateDiff, StateError},
     test_utils::dummy_eip155_transaction,
     EmptyBlock as _, EthBlockReceiptFactory, EthLocalBlock, EthLocalBlockForChainSpec,
@@ -97,10 +86,10 @@
     let genesis_diff = StateDiff::default();
     let genesis_block = L1ChainSpec::genesis_block(
         genesis_diff.clone(),
-        BlockConfig::new(
-            edr_chain_l1::Hardfork::default(),
-            base_fee_params_for::<edr_chain_l1::L1ChainSpec>(CHAIN_ID),
-        ),
+        BlockConfig {
+            hardfork: edr_chain_l1::Hardfork::default(),
+            base_fee_params: base_fee_params_for::<L1ChainSpec>(CHAIN_ID),
+        },
         GenesisBlockOptions {
             gas_limit: Some(DEFAULT_GAS_LIMIT),
             mix_hash: Some(B256::ZERO),
@@ -170,10 +159,10 @@
     create_dummy_block_with_header(
         blockchain.hardfork(),
         PartialHeader::new::<L1ChainSpec>(
-            BlockConfig::new(
-                blockchain.hardfork(),
-                base_fee_params_for::<edr_chain_l1::L1ChainSpec>(blockchain.chain_id()),
-            ),
+            BlockConfig {
+                hardfork: blockchain.hardfork(),
+                base_fee_params: base_fee_params_for::<L1ChainSpec>(blockchain.chain_id()),
+            },
             HeaderOverrides {
                 parent_hash: Some(parent_hash),
                 number: Some(number),
@@ -195,10 +184,10 @@
     create_dummy_block_with_header(
         hardfork,
         PartialHeader::new::<L1ChainSpec>(
-            BlockConfig::new(
+            BlockConfig {
                 hardfork,
-                base_fee_params_for::<edr_chain_l1::L1ChainSpec>(1),
-            ),
+                base_fee_params: base_fee_params_for::<L1ChainSpec>(l1::MAINNET_CHAIN_ID),
+            },
             HeaderOverrides {
                 parent_hash: Some(parent_hash),
                 number: Some(number),
@@ -241,10 +230,10 @@
     let transaction_hash = *transaction.transaction_hash();
 
     let mut header = PartialHeader::new::<L1ChainSpec>(
-        BlockConfig::new(
-            blockchain.hardfork(),
-            base_fee_params_for::<edr_chain_l1::L1ChainSpec>(blockchain.chain_id()),
-        ),
+        BlockConfig {
+            hardfork: blockchain.hardfork(),
+            base_fee_params: base_fee_params_for::<L1ChainSpec>(blockchain.chain_id()),
+        },
         HeaderOverrides::default(),
         Some(blockchain.last_block()?.header()),
         &Vec::new(),
