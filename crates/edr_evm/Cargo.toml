[package]
name = "edr_evm"
version = "0.3.5"
edition = "2021"

[dependencies]
anyhow = { version = "1.0.89", optional = true }
alloy-rlp = { version = "0.3.11", default-features = false, features = ["derive"] }
async-rwlock = { version = "1.3.0", default-features = false }
auto_impl = { version = "1.2", default-features = false }
cita_trie = { version = "4.0.0", default-features = false }
derive-where = { version = "1.2.7", default-features = false }
dyn-clone = { version = "1.0.13", default-features = false }
futures = { version = "0.3.28", features = ["alloc", "async-await", "executor", "std"] }
hasher = { version = "0.1.4", default-features = false, features = ["hash-keccak"] }
indexmap = { version = "2.0.0", default-features = false, features = ["std"] }
itertools = { version = "0.11.0", default-features = false, features = ["use_alloc", "use_std"] }
log = { version = "0.4.17", default-features = false }
once_cell = { version = "1.19.0", default-features = false, features = ["alloc", "race", "std"] }
parking_lot = { version = "0.12.1", default-features = false }
edr_defaults = { version = "0.3.5", path = "../edr_defaults" }
edr_eth = { version = "0.3.5", path = "../edr_eth", features = ["serde"] }
edr_rpc_eth = { version = "0.3.5", path = "../edr_rpc_eth" }
<<<<<<< HEAD
edr_utils = { version = "0.3.5", path = "../edr_utils" }
revm = { git = "https://github.com/nomicfoundation/revm", rev = "885b273a", version = "20.0.0-alpha.2", default-features = false, features = ["c-kzg", "dev", "serde", "std"] }
revm-context = { git = "https://github.com/nomicfoundation/revm", rev = "885b273a", version = "1.0.0-alpha.2", default-features = false }
revm-context-interface = { git = "https://github.com/nomicfoundation/revm", rev = "885b273a", version = "1.0.0-alpha.2", default-features = false }
revm-database-interface = { git = "https://github.com/nomicfoundation/revm", rev = "885b273a", version = "1.0.0-alpha.2", default-features = false }
revm-handler = { git = "https://github.com/nomicfoundation/revm", rev = "885b273a", version = "1.0.0-alpha.2", default-features = false }
revm-interpreter = { git = "https://github.com/nomicfoundation/revm", rev = "885b273a", version = "16.0.0-alpha.2", default-features = false }
=======
revm = { version = "19.5", default-features = false, features = ["blst", "c-kzg", "dev", "serde", "std"] }
>>>>>>> 66c70521
rpds = { version = "1.1.0", default-features = false, features = ["std"] }
serde = { version = "1.0.209", default-features = false, features = ["std"] }
serde_json = { version = "1.0.127", default-features = false, features = ["std"] }
thiserror = { version = "1.0.38", default-features = false }
tokio = { version = "1.21.2", default-features = false, features = ["macros", "rt-multi-thread", "sync"] }
tracing = { version = "0.1.37", features = ["attributes", "std"], optional = true }

[dev-dependencies]
anyhow = "1.0.89"
criterion = { version = "0.4.0", default-features = false, features = ["cargo_bench_support", "html_reports", "plotters"] }
edr_test_utils = { version = "0.3.5", path = "../edr_test_utils" }
lazy_static = "1.4.0"
paste = { version = "1.0.14", default-features = false }
serial_test = "2.0.0"
tempfile = "3.7.1"

[features]
test-remote = []
test-utils = ["dep:anyhow"]
tracing = ["dep:tracing", "edr_eth/tracing"]

[lints]
workspace = true<|MERGE_RESOLUTION|>--- conflicted
+++ resolved
@@ -21,17 +21,13 @@
 edr_defaults = { version = "0.3.5", path = "../edr_defaults" }
 edr_eth = { version = "0.3.5", path = "../edr_eth", features = ["serde"] }
 edr_rpc_eth = { version = "0.3.5", path = "../edr_rpc_eth" }
-<<<<<<< HEAD
 edr_utils = { version = "0.3.5", path = "../edr_utils" }
-revm = { git = "https://github.com/nomicfoundation/revm", rev = "885b273a", version = "20.0.0-alpha.2", default-features = false, features = ["c-kzg", "dev", "serde", "std"] }
+revm = { git = "https://github.com/nomicfoundation/revm", rev = "885b273a", version = "20.0.0-alpha.2", default-features = false, features = ["blst", "c-kzg", "dev", "serde", "std"] }
 revm-context = { git = "https://github.com/nomicfoundation/revm", rev = "885b273a", version = "1.0.0-alpha.2", default-features = false }
 revm-context-interface = { git = "https://github.com/nomicfoundation/revm", rev = "885b273a", version = "1.0.0-alpha.2", default-features = false }
 revm-database-interface = { git = "https://github.com/nomicfoundation/revm", rev = "885b273a", version = "1.0.0-alpha.2", default-features = false }
 revm-handler = { git = "https://github.com/nomicfoundation/revm", rev = "885b273a", version = "1.0.0-alpha.2", default-features = false }
 revm-interpreter = { git = "https://github.com/nomicfoundation/revm", rev = "885b273a", version = "16.0.0-alpha.2", default-features = false }
-=======
-revm = { version = "19.5", default-features = false, features = ["blst", "c-kzg", "dev", "serde", "std"] }
->>>>>>> 66c70521
 rpds = { version = "1.1.0", default-features = false, features = ["std"] }
 serde = { version = "1.0.209", default-features = false, features = ["std"] }
 serde_json = { version = "1.0.127", default-features = false, features = ["std"] }
@@ -42,6 +38,7 @@
 [dev-dependencies]
 anyhow = "1.0.89"
 criterion = { version = "0.4.0", default-features = false, features = ["cargo_bench_support", "html_reports", "plotters"] }
+edr_generic = { version = "0.3.5", path = "../edr_generic" }
 edr_test_utils = { version = "0.3.5", path = "../edr_test_utils" }
 lazy_static = "1.4.0"
 paste = { version = "1.0.14", default-features = false }
