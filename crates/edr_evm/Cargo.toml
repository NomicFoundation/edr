--- conflicted
+++ resolved
@@ -21,11 +21,7 @@
 edr_defaults = { version = "0.3.5", path = "../edr_defaults" }
 edr_eth = { version = "0.3.5", path = "../edr_eth", features = ["rand", "serde"] }
 edr_rpc_eth = { version = "0.3.5", path = "../edr_rpc_eth" }
-<<<<<<< HEAD
-revm = { git = "https://github.com/NomicFoundation/revm", rev = "da8175a2", version = "12.1", default-features = false, features = ["c-kzg", "dev", "serde"] }
-=======
-revm = { version = "12.0", default-features = false, features = ["c-kzg", "dev", "serde", "std"] }
->>>>>>> e02eb227
+revm = { git = "https://github.com/NomicFoundation/revm", rev = "da8175a2", version = "12.1", default-features = false, features = ["c-kzg", "dev", "serde", "std"] }
 rpds = { version = "1.1.0", default-features = false, features = ["std"] }
 serde = { version = "1.0.158", default-features = false, features = ["std"] }
 serde_json = { version = "1.0.94", default-features = false, features = ["std"] }
