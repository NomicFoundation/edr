--- conflicted
+++ resolved
@@ -1,25 +1,14 @@
 use std::{fmt::Debug, marker::PhantomData, sync::Arc};
 
 use edr_eth::{
-<<<<<<< HEAD
-    block::{self, BlobGas, PartialHeader},
+    block::{self, BlobGas, Header, PartialHeader},
     eips::eip4844::{self, blob_base_fee_update_fraction},
     l1::{self, BlockEnv, L1ChainSpec},
     log::{ExecutionLog, FilterLog},
     receipt::{BlockReceipt, ExecutionReceipt, MapReceiptLogs, ReceiptTrait},
     result::ExecutionResult,
-    spec::{ChainSpec, EthHeaderConstants},
-    B256, U256,
-=======
-    block::{self, BlobGas, Header, PartialHeader},
-    eips::eip4844,
-    l1::{self, BlockEnv, L1ChainSpec},
-    log::{ExecutionLog, FilterLog},
-    receipt::{BlockReceipt, ExecutionReceipt, MapReceiptLogs, ReceiptTrait},
-    result::ResultAndState,
     spec::{ChainHardfork, ChainSpec, EthHeaderConstants},
-    Bytes, B256,
->>>>>>> 6640dda0
+    Bytes, B256, U256,
 };
 use edr_rpc_eth::{spec::RpcSpec, RpcTypeFrom, TransactionConversionError};
 use edr_utils::types::TypeConstructor;
@@ -37,11 +26,7 @@
     precompile::EthPrecompiles,
     receipt::{self, ExecutionReceiptBuilder, ReceiptFactory},
     result::EVMErrorForChain,
-<<<<<<< HEAD
-    state::{Database, DatabaseComponentError, EvmState},
-=======
-    state::{Database, DatabaseComponentError, StateDiff},
->>>>>>> 6640dda0
+    state::{Database, DatabaseComponentError, EvmState, StateDiff},
     transaction::{
         remote::EthRpcTransaction, ExecutableTransaction, TransactionError,
         TransactionErrorForChainSpec, TransactionType, TransactionValidation,
@@ -345,13 +330,142 @@
 /// A trait for constructing a (partial) block header into an EVM block.
 pub trait BlockEnvConstructor<HeaderT>: ChainSpec {
     /// Converts the instance into an EVM block.
-<<<<<<< HEAD
-    fn new_block_env(header: &HeaderT, hardfork: l1::SpecId) -> Self;
-}
-
-impl BlockEnvConstructor<PartialHeader> for BlockEnv {
-    fn new_block_env(header: &PartialHeader, hardfork: l1::SpecId) -> Self {
-        Self {
+    fn new_block_env(header: &HeaderT, hardfork: l1::SpecId) -> Self::BlockEnv;
+}
+
+/// A supertrait for [`RuntimeSpec`] that is safe to send between threads.
+pub trait SyncRuntimeSpec:
+    RuntimeSpec<
+        BlockReceipt: Send + Sync,
+        ExecutionReceipt<FilterLog>: Send + Sync,
+        HaltReason: Send + Sync,
+        Hardfork: Send + Sync,
+        LocalBlock: Send + Sync,
+        RpcBlockConversionError: Send + Sync,
+        RpcReceiptConversionError: Send + Sync,
+        SignedTransaction: TransactionValidation<ValidationError: Send + Sync> + Send + Sync,
+    > + Send
+    + Sync
+    + 'static
+{
+}
+
+impl<ChainSpecT> SyncRuntimeSpec for ChainSpecT where
+    ChainSpecT: RuntimeSpec<
+            BlockReceipt: Send + Sync,
+            ExecutionReceipt<FilterLog>: Send + Sync,
+            HaltReason: Send + Sync,
+            Hardfork: Send + Sync,
+            LocalBlock: Send + Sync,
+            RpcBlockConversionError: Send + Sync,
+            RpcReceiptConversionError: Send + Sync,
+            SignedTransaction: TransactionValidation<ValidationError: Send + Sync> + Send + Sync,
+        > + Send
+        + Sync
+        + 'static
+{
+}
+
+impl RuntimeSpec for L1ChainSpec {
+    type Block = dyn SyncBlock<
+        Arc<Self::BlockReceipt>,
+        Self::SignedTransaction,
+        Error = <Self::LocalBlock as BlockReceipts<Arc<Self::BlockReceipt>>>::Error,
+    >;
+
+    type BlockBuilder<
+        'builder,
+        BlockchainErrorT: 'builder + Send + std::error::Error,
+        StateErrorT: 'builder + Send + std::error::Error,
+    > = EthBlockBuilder<'builder, BlockchainErrorT, Self, StateErrorT>;
+
+    type BlockReceipt = BlockReceipt<Self::ExecutionReceipt<FilterLog>>;
+    type BlockReceiptFactory = EthBlockReceiptFactory<Self::ExecutionReceipt<FilterLog>>;
+
+    type Evm<
+        BlockchainErrorT,
+        DatabaseT: Database<Error = DatabaseComponentError<BlockchainErrorT, StateErrorT>>,
+        InspectorT: Inspector<ContextForChainSpec<Self, DatabaseT>>,
+        PrecompileProviderT: PrecompileProvider<ContextForChainSpec<Self, DatabaseT>, Output = InterpreterResult>,
+        StateErrorT,
+    > = Evm<
+        ContextForChainSpec<Self, DatabaseT>,
+        InspectorT,
+        EthInstructions<EthInterpreter, ContextForChainSpec<Self, DatabaseT>>,
+        PrecompileProviderT,
+        EthFrame<EthInterpreter>,
+    >;
+
+    type LocalBlock = EthLocalBlock<
+        Self::RpcBlockConversionError,
+        Self::BlockReceipt,
+        ExecutionReceiptTypeConstructorForChainSpec<Self>,
+        Self::Hardfork,
+        Self::RpcReceiptConversionError,
+        Self::SignedTransaction,
+    >;
+
+    type PrecompileProvider<
+        BlockchainErrorT,
+        DatabaseT: Database<Error = DatabaseComponentError<BlockchainErrorT, StateErrorT>>,
+        StateErrorT,
+    > = EthPrecompiles;
+
+    type ReceiptBuilder = receipt::Builder;
+    type RpcBlockConversionError = RemoteBlockConversionError<Self::RpcTransactionConversionError>;
+    type RpcReceiptConversionError = edr_rpc_eth::receipt::ConversionError;
+    type RpcTransactionConversionError = TransactionConversionError;
+
+    fn cast_local_block(local_block: Arc<Self::LocalBlock>) -> Arc<Self::Block> {
+        local_block
+    }
+
+    fn cast_remote_block(remote_block: Arc<RemoteBlock<Self>>) -> Arc<Self::Block> {
+        remote_block
+    }
+
+    fn cast_transaction_error<BlockchainErrorT, StateErrorT>(
+        error: <Self::SignedTransaction as TransactionValidation>::ValidationError,
+    ) -> TransactionErrorForChainSpec<BlockchainErrorT, Self, StateErrorT> {
+        match error {
+            l1::InvalidTransaction::LackOfFundForMaxFee { fee, balance } => {
+                TransactionError::LackOfFundForMaxFee { fee, balance }
+            }
+            remainder => TransactionError::InvalidTransaction(remainder),
+        }
+    }
+
+    fn chain_hardfork_activations(chain_id: u64) -> Option<&'static Activations<Self::Hardfork>> {
+        hardfork::l1::chain_hardfork_activations(chain_id)
+    }
+
+    fn chain_name(chain_id: u64) -> Option<&'static str> {
+        hardfork::l1::chain_name(chain_id)
+    }
+
+    fn evm_with_inspector<
+        BlockchainErrorT,
+        DatabaseT: Database<Error = DatabaseComponentError<BlockchainErrorT, StateErrorT>>,
+        InspectorT: Inspector<ContextForChainSpec<Self, DatabaseT>>,
+        PrecompileProviderT: PrecompileProvider<ContextForChainSpec<Self, DatabaseT>, Output = InterpreterResult>,
+        StateErrorT,
+    >(
+        context: ContextForChainSpec<Self, DatabaseT>,
+        inspector: InspectorT,
+        precompile_provider: PrecompileProviderT,
+    ) -> Self::Evm<BlockchainErrorT, DatabaseT, InspectorT, PrecompileProviderT, StateErrorT> {
+        Evm::new_with_inspector(
+            context,
+            inspector,
+            EthInstructions::default(),
+            precompile_provider,
+        )
+    }
+}
+
+impl BlockEnvConstructor<PartialHeader> for L1ChainSpec {
+    fn new_block_env(header: &PartialHeader, hardfork: l1::SpecId) -> Self::BlockEnv {
+        BlockEnv {
             number: U256::from(header.number),
             beneficiary: header.beneficiary,
             timestamp: U256::from(header.timestamp),
@@ -377,9 +491,9 @@
     }
 }
 
-impl BlockEnvConstructor<block::Header> for BlockEnv {
-    fn new_block_env(header: &block::Header, hardfork: l1::SpecId) -> Self {
-        Self {
+impl BlockEnvConstructor<Header> for L1ChainSpec {
+    fn new_block_env(header: &Header, hardfork: l1::SpecId) -> Self::BlockEnv {
+        BlockEnv {
             number: U256::from(header.number),
             beneficiary: header.beneficiary,
             timestamp: U256::from(header.timestamp),
@@ -399,189 +513,6 @@
                         *excess_gas,
                         blob_base_fee_update_fraction(hardfork),
                     )
-                },
-            ),
-        }
-    }
-=======
-    fn new_block_env(header: &HeaderT, hardfork: l1::SpecId) -> Self::BlockEnv;
->>>>>>> 6640dda0
-}
-
-/// A supertrait for [`RuntimeSpec`] that is safe to send between threads.
-pub trait SyncRuntimeSpec:
-    RuntimeSpec<
-        BlockReceipt: Send + Sync,
-        ExecutionReceipt<FilterLog>: Send + Sync,
-        HaltReason: Send + Sync,
-        Hardfork: Send + Sync,
-        LocalBlock: Send + Sync,
-        RpcBlockConversionError: Send + Sync,
-        RpcReceiptConversionError: Send + Sync,
-        SignedTransaction: TransactionValidation<ValidationError: Send + Sync> + Send + Sync,
-    > + Send
-    + Sync
-    + 'static
-{
-}
-
-impl<ChainSpecT> SyncRuntimeSpec for ChainSpecT where
-    ChainSpecT: RuntimeSpec<
-            BlockReceipt: Send + Sync,
-            ExecutionReceipt<FilterLog>: Send + Sync,
-            HaltReason: Send + Sync,
-            Hardfork: Send + Sync,
-            LocalBlock: Send + Sync,
-            RpcBlockConversionError: Send + Sync,
-            RpcReceiptConversionError: Send + Sync,
-            SignedTransaction: TransactionValidation<ValidationError: Send + Sync> + Send + Sync,
-        > + Send
-        + Sync
-        + 'static
-{
-}
-
-impl RuntimeSpec for L1ChainSpec {
-    type Block = dyn SyncBlock<
-        Arc<Self::BlockReceipt>,
-        Self::SignedTransaction,
-        Error = <Self::LocalBlock as BlockReceipts<Arc<Self::BlockReceipt>>>::Error,
-    >;
-
-    type BlockBuilder<
-        'builder,
-        BlockchainErrorT: 'builder + Send + std::error::Error,
-        StateErrorT: 'builder + Send + std::error::Error,
-    > = EthBlockBuilder<'builder, BlockchainErrorT, Self, StateErrorT>;
-
-    type BlockReceipt = BlockReceipt<Self::ExecutionReceipt<FilterLog>>;
-    type BlockReceiptFactory = EthBlockReceiptFactory<Self::ExecutionReceipt<FilterLog>>;
-
-    type Evm<
-        BlockchainErrorT,
-        DatabaseT: Database<Error = DatabaseComponentError<BlockchainErrorT, StateErrorT>>,
-        InspectorT: Inspector<ContextForChainSpec<Self, DatabaseT>>,
-        PrecompileProviderT: PrecompileProvider<ContextForChainSpec<Self, DatabaseT>, Output = InterpreterResult>,
-        StateErrorT,
-    > = Evm<
-        ContextForChainSpec<Self, DatabaseT>,
-        InspectorT,
-        EthInstructions<EthInterpreter, ContextForChainSpec<Self, DatabaseT>>,
-        PrecompileProviderT,
-        EthFrame<EthInterpreter>,
-    >;
-
-    type LocalBlock = EthLocalBlock<
-        Self::RpcBlockConversionError,
-        Self::BlockReceipt,
-        ExecutionReceiptTypeConstructorForChainSpec<Self>,
-        Self::Hardfork,
-        Self::RpcReceiptConversionError,
-        Self::SignedTransaction,
-    >;
-
-    type PrecompileProvider<
-        BlockchainErrorT,
-        DatabaseT: Database<Error = DatabaseComponentError<BlockchainErrorT, StateErrorT>>,
-        StateErrorT,
-    > = EthPrecompiles;
-
-    type ReceiptBuilder = receipt::Builder;
-    type RpcBlockConversionError = RemoteBlockConversionError<Self::RpcTransactionConversionError>;
-    type RpcReceiptConversionError = edr_rpc_eth::receipt::ConversionError;
-    type RpcTransactionConversionError = TransactionConversionError;
-
-    fn cast_local_block(local_block: Arc<Self::LocalBlock>) -> Arc<Self::Block> {
-        local_block
-    }
-
-    fn cast_remote_block(remote_block: Arc<RemoteBlock<Self>>) -> Arc<Self::Block> {
-        remote_block
-    }
-
-    fn cast_transaction_error<BlockchainErrorT, StateErrorT>(
-        error: <Self::SignedTransaction as TransactionValidation>::ValidationError,
-    ) -> TransactionErrorForChainSpec<BlockchainErrorT, Self, StateErrorT> {
-        match error {
-            l1::InvalidTransaction::LackOfFundForMaxFee { fee, balance } => {
-                TransactionError::LackOfFundForMaxFee { fee, balance }
-            }
-            remainder => TransactionError::InvalidTransaction(remainder),
-        }
-    }
-
-    fn chain_hardfork_activations(chain_id: u64) -> Option<&'static Activations<Self::Hardfork>> {
-        hardfork::l1::chain_hardfork_activations(chain_id)
-    }
-
-    fn chain_name(chain_id: u64) -> Option<&'static str> {
-        hardfork::l1::chain_name(chain_id)
-    }
-
-    fn evm_with_inspector<
-        BlockchainErrorT,
-        DatabaseT: Database<Error = DatabaseComponentError<BlockchainErrorT, StateErrorT>>,
-        InspectorT: Inspector<ContextForChainSpec<Self, DatabaseT>>,
-        PrecompileProviderT: PrecompileProvider<ContextForChainSpec<Self, DatabaseT>, Output = InterpreterResult>,
-        StateErrorT,
-    >(
-        context: ContextForChainSpec<Self, DatabaseT>,
-        inspector: InspectorT,
-        precompile_provider: PrecompileProviderT,
-    ) -> Self::Evm<BlockchainErrorT, DatabaseT, InspectorT, PrecompileProviderT, StateErrorT> {
-        Evm::new_with_inspector(
-            context,
-            inspector,
-            EthInstructions::default(),
-            precompile_provider,
-        )
-    }
-}
-
-impl BlockEnvConstructor<PartialHeader> for L1ChainSpec {
-    fn new_block_env(header: &PartialHeader, hardfork: l1::SpecId) -> Self::BlockEnv {
-        BlockEnv {
-            number: header.number,
-            beneficiary: header.beneficiary,
-            timestamp: header.timestamp,
-            difficulty: header.difficulty,
-            basefee: header.base_fee.map_or(0u64, |base_fee| {
-                base_fee.try_into().expect("base fee is too large")
-            }),
-            gas_limit: header.gas_limit,
-            prevrandao: if hardfork >= l1::SpecId::MERGE {
-                Some(header.mix_hash)
-            } else {
-                None
-            },
-            blob_excess_gas_and_price: header.blob_gas.as_ref().map(
-                |BlobGas { excess_gas, .. }| {
-                    eip4844::BlobExcessGasAndPrice::new(*excess_gas, hardfork >= l1::SpecId::PRAGUE)
-                },
-            ),
-        }
-    }
-}
-
-impl BlockEnvConstructor<Header> for L1ChainSpec {
-    fn new_block_env(header: &Header, hardfork: l1::SpecId) -> Self::BlockEnv {
-        BlockEnv {
-            number: header.number,
-            beneficiary: header.beneficiary,
-            timestamp: header.timestamp,
-            difficulty: header.difficulty,
-            basefee: header.base_fee_per_gas.map_or(0u64, |base_fee| {
-                base_fee.try_into().expect("base fee is too large")
-            }),
-            gas_limit: header.gas_limit,
-            prevrandao: if hardfork >= l1::SpecId::MERGE {
-                Some(header.mix_hash)
-            } else {
-                None
-            },
-            blob_excess_gas_and_price: header.blob_gas.as_ref().map(
-                |BlobGas { excess_gas, .. }| {
-                    eip4844::BlobExcessGasAndPrice::new(*excess_gas, hardfork >= l1::SpecId::PRAGUE)
                 },
             ),
         }
