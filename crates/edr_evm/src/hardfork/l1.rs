use std::sync::OnceLock;

use edr_eth::{l1, HashMap};

<<<<<<< HEAD
use super::{Activations, ChainConfig, ForkCondition};

const MAINNET_HARDFORKS: &[(ForkCondition, l1::SpecId)] = &[
    (ForkCondition::Block(0), l1::SpecId::FRONTIER),
    (ForkCondition::Block(200_000), l1::SpecId::FRONTIER_THAWING),
    (ForkCondition::Block(1_150_000), l1::SpecId::HOMESTEAD),
    (ForkCondition::Block(1_920_000), l1::SpecId::DAO_FORK),
    (ForkCondition::Block(2_463_000), l1::SpecId::TANGERINE),
    (ForkCondition::Block(2_675_000), l1::SpecId::SPURIOUS_DRAGON),
    (ForkCondition::Block(4_370_000), l1::SpecId::BYZANTIUM),
    (ForkCondition::Block(7_280_000), l1::SpecId::CONSTANTINOPLE),
    (ForkCondition::Block(7_280_000), l1::SpecId::PETERSBURG),
    (ForkCondition::Block(9_069_000), l1::SpecId::ISTANBUL),
    (ForkCondition::Block(9_200_000), l1::SpecId::MUIR_GLACIER),
    (ForkCondition::Block(12_244_000), l1::SpecId::BERLIN),
    (ForkCondition::Block(12_965_000), l1::SpecId::LONDON),
    (ForkCondition::Block(13_773_000), l1::SpecId::ARROW_GLACIER),
    (ForkCondition::Block(15_050_000), l1::SpecId::GRAY_GLACIER),
    (ForkCondition::Block(15_537_394), l1::SpecId::MERGE),
    (ForkCondition::Block(17_034_870), l1::SpecId::SHANGHAI),
    (ForkCondition::Block(19_426_589), l1::SpecId::CANCUN),
=======
use super::{Activation, Activations, ChainConfig, ForkCondition};

/// Mainnet chain ID
pub const MAINNET_CHAIN_ID: u64 = 0x1;

const MAINNET_HARDFORKS: &[Activation<l1::SpecId>] = &[
    Activation {
        condition: ForkCondition::Block(0),
        hardfork: l1::SpecId::FRONTIER,
    },
    Activation {
        condition: ForkCondition::Block(200_000),
        hardfork: l1::SpecId::FRONTIER_THAWING,
    },
    Activation {
        condition: ForkCondition::Block(1_150_000),
        hardfork: l1::SpecId::HOMESTEAD,
    },
    Activation {
        condition: ForkCondition::Block(1_920_000),
        hardfork: l1::SpecId::DAO_FORK,
    },
    Activation {
        condition: ForkCondition::Block(2_463_000),
        hardfork: l1::SpecId::TANGERINE,
    },
    Activation {
        condition: ForkCondition::Block(2_675_000),
        hardfork: l1::SpecId::SPURIOUS_DRAGON,
    },
    Activation {
        condition: ForkCondition::Block(4_370_000),
        hardfork: l1::SpecId::BYZANTIUM,
    },
    Activation {
        condition: ForkCondition::Block(7_280_000),
        hardfork: l1::SpecId::CONSTANTINOPLE,
    },
    Activation {
        condition: ForkCondition::Block(7_280_000),
        hardfork: l1::SpecId::PETERSBURG,
    },
    Activation {
        condition: ForkCondition::Block(9_069_000),
        hardfork: l1::SpecId::ISTANBUL,
    },
    Activation {
        condition: ForkCondition::Block(9_200_000),
        hardfork: l1::SpecId::MUIR_GLACIER,
    },
    Activation {
        condition: ForkCondition::Block(12_244_000),
        hardfork: l1::SpecId::BERLIN,
    },
    Activation {
        condition: ForkCondition::Block(12_965_000),
        hardfork: l1::SpecId::LONDON,
    },
    Activation {
        condition: ForkCondition::Block(13_773_000),
        hardfork: l1::SpecId::ARROW_GLACIER,
    },
    Activation {
        condition: ForkCondition::Block(15_050_000),
        hardfork: l1::SpecId::GRAY_GLACIER,
    },
    Activation {
        condition: ForkCondition::Block(15_537_394),
        hardfork: l1::SpecId::MERGE,
    },
    Activation {
        condition: ForkCondition::Block(17_034_870),
        hardfork: l1::SpecId::SHANGHAI,
    },
    Activation {
        condition: ForkCondition::Block(19_426_589),
        hardfork: l1::SpecId::CANCUN,
    },
    Activation {
        condition: ForkCondition::Timestamp(1_746_612_311),
        hardfork: l1::SpecId::PRAGUE,
    },
>>>>>>> 83e9d934
];

fn mainnet_config() -> &'static ChainConfig<l1::SpecId> {
    static CONFIG: OnceLock<ChainConfig<l1::SpecId>> = OnceLock::new();

    CONFIG.get_or_init(|| {
        let hardfork_activations = MAINNET_HARDFORKS.into();

        ChainConfig {
            name: "Mainnet".to_owned(),
            hardfork_activations,
        }
    })
}

/// Holesky chain ID
pub const HOLESKY_CHAIN_ID: u64 = 0x4268;

const HOLESKY_HARDFORKS: &[Activation<l1::SpecId>] = &[
    Activation {
        condition: ForkCondition::Block(0),
        hardfork: l1::SpecId::MERGE,
    },
    Activation {
        condition: ForkCondition::Block(6_698),
        hardfork: l1::SpecId::SHANGHAI,
    },
    Activation {
        condition: ForkCondition::Block(894_733),
        hardfork: l1::SpecId::CANCUN,
    },
    Activation {
        condition: ForkCondition::Timestamp(1_740_434_112),
        hardfork: l1::SpecId::PRAGUE,
    },
];

fn holesky_config() -> &'static ChainConfig<l1::SpecId> {
    static CONFIG: OnceLock<ChainConfig<l1::SpecId>> = OnceLock::new();

    CONFIG.get_or_init(|| {
        let hardfork_activations = HOLESKY_HARDFORKS.into();

        ChainConfig {
            name: "Holesky".to_owned(),
            hardfork_activations,
        }
    })
}

/// Hoodi chain ID
pub const HOODI_CHAIN_ID: u64 = 0x88bb0;

const HOODI_HARDFORKS: &[Activation<l1::SpecId>] = &[
    Activation {
        condition: ForkCondition::Block(0),
        hardfork: l1::SpecId::CANCUN,
    },
    Activation {
        condition: ForkCondition::Timestamp(1_742_999_832),
        hardfork: l1::SpecId::PRAGUE,
    },
];

fn hoodi_config() -> &'static ChainConfig<l1::SpecId> {
    static CONFIG: OnceLock<ChainConfig<l1::SpecId>> = OnceLock::new();

    CONFIG.get_or_init(|| {
        let hardfork_activations = HOODI_HARDFORKS.into();

        ChainConfig {
            name: "Hoodi".to_owned(),
            hardfork_activations,
        }
    })
}

/// Sepolia chain ID
pub const SEPOLIA_CHAIN_ID: u64 = 0xaa36a7;

const SEPOLIA_HARDFORKS: &[Activation<l1::SpecId>] = &[
    Activation {
        condition: ForkCondition::Block(0),
        hardfork: l1::SpecId::LONDON,
    },
    Activation {
        condition: ForkCondition::Block(1_450_409),
        hardfork: l1::SpecId::MERGE,
    },
    Activation {
        condition: ForkCondition::Block(2_990_908),
        hardfork: l1::SpecId::SHANGHAI,
    },
    Activation {
        condition: ForkCondition::Block(5_187_023),
        hardfork: l1::SpecId::CANCUN,
    },
    Activation {
        condition: ForkCondition::Timestamp(1_741_159_776),
        hardfork: l1::SpecId::PRAGUE,
    },
];

fn sepolia_config() -> &'static ChainConfig<l1::SpecId> {
    static CONFIG: OnceLock<ChainConfig<l1::SpecId>> = OnceLock::new();

    CONFIG.get_or_init(|| {
        let hardfork_activations = SEPOLIA_HARDFORKS.into();

        ChainConfig {
            name: "Sepolia".to_owned(),
            hardfork_activations,
        }
    })
}

fn chain_configs() -> &'static HashMap<u64, &'static ChainConfig<l1::SpecId>> {
    static CONFIGS: OnceLock<HashMap<u64, &'static ChainConfig<l1::SpecId>>> = OnceLock::new();

    CONFIGS.get_or_init(|| {
        let mut hardforks = HashMap::new();
        hardforks.insert(MAINNET_CHAIN_ID, mainnet_config());
        hardforks.insert(HOLESKY_CHAIN_ID, holesky_config());
        hardforks.insert(HOODI_CHAIN_ID, hoodi_config());
        hardforks.insert(SEPOLIA_CHAIN_ID, sepolia_config());

        hardforks
    })
}

/// Returns the name corresponding to the provided chain ID, if it is supported.
pub fn chain_name(chain_id: u64) -> Option<&'static str> {
    chain_configs()
        .get(&chain_id)
        .map(|config| config.name.as_str())
}

/// Returns the hardfork activations corresponding to the provided chain ID, if
/// it is supported.
pub fn chain_hardfork_activations(chain_id: u64) -> Option<&'static Activations<l1::SpecId>> {
    chain_configs()
        .get(&chain_id)
        .map(|config| &config.hardfork_activations)
}<|MERGE_RESOLUTION|>--- conflicted
+++ resolved
@@ -2,29 +2,6 @@
 
 use edr_eth::{l1, HashMap};
 
-<<<<<<< HEAD
-use super::{Activations, ChainConfig, ForkCondition};
-
-const MAINNET_HARDFORKS: &[(ForkCondition, l1::SpecId)] = &[
-    (ForkCondition::Block(0), l1::SpecId::FRONTIER),
-    (ForkCondition::Block(200_000), l1::SpecId::FRONTIER_THAWING),
-    (ForkCondition::Block(1_150_000), l1::SpecId::HOMESTEAD),
-    (ForkCondition::Block(1_920_000), l1::SpecId::DAO_FORK),
-    (ForkCondition::Block(2_463_000), l1::SpecId::TANGERINE),
-    (ForkCondition::Block(2_675_000), l1::SpecId::SPURIOUS_DRAGON),
-    (ForkCondition::Block(4_370_000), l1::SpecId::BYZANTIUM),
-    (ForkCondition::Block(7_280_000), l1::SpecId::CONSTANTINOPLE),
-    (ForkCondition::Block(7_280_000), l1::SpecId::PETERSBURG),
-    (ForkCondition::Block(9_069_000), l1::SpecId::ISTANBUL),
-    (ForkCondition::Block(9_200_000), l1::SpecId::MUIR_GLACIER),
-    (ForkCondition::Block(12_244_000), l1::SpecId::BERLIN),
-    (ForkCondition::Block(12_965_000), l1::SpecId::LONDON),
-    (ForkCondition::Block(13_773_000), l1::SpecId::ARROW_GLACIER),
-    (ForkCondition::Block(15_050_000), l1::SpecId::GRAY_GLACIER),
-    (ForkCondition::Block(15_537_394), l1::SpecId::MERGE),
-    (ForkCondition::Block(17_034_870), l1::SpecId::SHANGHAI),
-    (ForkCondition::Block(19_426_589), l1::SpecId::CANCUN),
-=======
 use super::{Activation, Activations, ChainConfig, ForkCondition};
 
 /// Mainnet chain ID
@@ -107,7 +84,6 @@
         condition: ForkCondition::Timestamp(1_746_612_311),
         hardfork: l1::SpecId::PRAGUE,
     },
->>>>>>> 83e9d934
 ];
 
 fn mainnet_config() -> &'static ChainConfig<l1::SpecId> {
