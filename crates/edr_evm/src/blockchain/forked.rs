--- conflicted
+++ resolved
@@ -1,40 +1,18 @@
-<<<<<<< HEAD
 use std::{collections::BTreeMap, fmt::Debug, num::NonZeroU64, sync::Arc};
-=======
-use std::{collections::BTreeMap, num::NonZeroU64, sync::Arc};
->>>>>>> 66c70521
 
 use derive_where::derive_where;
 use edr_eth::{
-<<<<<<< HEAD
-    account::{Account, AccountInfo, AccountStatus},
-    beacon::{BEACON_ROOTS_ADDRESS, BEACON_ROOTS_BYTECODE},
-=======
->>>>>>> 66c70521
+    account::{Account, AccountStatus},
     block::{largest_safe_block_number, safe_block_depth, LargestSafeBlockNumberArgs},
     l1,
     log::FilterLog,
-<<<<<<< HEAD
-    Address, BlockSpec, Bytecode, Bytes, ChainId, HashMap, HashSet, PreEip1898BlockSpec, B256,
-    U256,
-=======
-    receipt::BlockReceipt,
-    spec::{chain_hardfork_activations, chain_name, HardforkActivations},
-    Address, BlockSpec, B256, U256,
->>>>>>> 66c70521
+    Address, BlockSpec, ChainId, HashMap, HashSet, PreEip1898BlockSpec, B256, U256,
 };
 use edr_rpc_eth::{
     client::{EthRpcClient, RpcClientError},
     fork::ForkMetadata,
 };
 use parking_lot::Mutex;
-<<<<<<< HEAD
-=======
-use revm::{
-    db::BlockHashRef,
-    primitives::{alloy_primitives::ChainId, Account, AccountStatus, HashMap, HashSet, SpecId},
-};
->>>>>>> 66c70521
 use tokio::runtime;
 
 use super::{
@@ -47,12 +25,7 @@
     BlockchainMut,
 };
 use crate::{
-<<<<<<< HEAD
     block::EthRpcBlock,
-    hardfork::Activations,
-    spec::{RuntimeSpec, SyncRuntimeSpec},
-=======
-    chain_spec::SyncChainSpec,
     eips::{
         eip2935::{
             add_history_storage_contract_to_state_diff, history_storage_contract,
@@ -62,7 +35,8 @@
             add_beacon_roots_contract_to_state_diff, beacon_roots_contract, BEACON_ROOTS_ADDRESS,
         },
     },
->>>>>>> 66c70521
+    hardfork::Activations,
+    spec::{RuntimeSpec, SyncRuntimeSpec},
     state::{ForkState, IrregularState, StateDiff, StateError, StateOverride, SyncState},
     Block, BlockAndTotalDifficulty, BlockAndTotalDifficultyForChainSpec, BlockReceipts,
     RandomHashGenerator, RemoteBlock,
@@ -210,29 +184,19 @@
                 }
             });
 
-<<<<<<< HEAD
         let fork_timestamp = fork_timestamp_future
             .await?
             .expect("Block must exist since block number is less than the latest block number.")
             .timestamp();
 
-=======
->>>>>>> 66c70521
         if let Some(remote_hardfork) =
             hardfork_activations
                 .as_ref()
                 .and_then(|hardfork_activations| {
-<<<<<<< HEAD
                     hardfork_activations.hardfork_at_block(fork_block_number, fork_timestamp)
                 })
         {
             if remote_hardfork.into() < l1::SpecId::SPURIOUS_DRAGON {
-=======
-                    hardfork_activations.hardfork_at_block_number(fork_block_number)
-                })
-        {
-            if remote_hardfork < SpecId::SPURIOUS_DRAGON {
->>>>>>> 66c70521
                 return Err(CreationError::InvalidHardfork {
                     chain_name: ChainSpecT::chain_name(remote_chain_id)
                         .map_or_else(|| "unknown".to_string(), ToString::to_string),
@@ -241,13 +205,8 @@
                 });
             }
 
-<<<<<<< HEAD
-            if remote_hardfork.into() < l1::SpecId::CANCUN && hardfork.into() >= l1::SpecId::CANCUN
+            if remote_hardfork.into() < l1::SpecId::PRAGUE && hardfork.into() >= l1::SpecId::PRAGUE
             {
-                let beacon_roots_contract =
-                    Bytecode::new_raw(Bytes::from_static(&BEACON_ROOTS_BYTECODE));
-=======
-            if remote_hardfork < SpecId::PRAGUE && spec_id >= SpecId::PRAGUE {
                 let state_root = state_root_generator.lock().next_value();
 
                 irregular_state
@@ -277,31 +236,21 @@
                         ]
                         .into_iter()
                         .collect();
->>>>>>> 66c70521
 
                         StateOverride {
                             diff: StateDiff::from(accounts),
                             state_root,
                         }
                     });
-            } else if remote_hardfork < SpecId::CANCUN && spec_id >= SpecId::CANCUN {
+            } else if remote_hardfork.into() < l1::SpecId::CANCUN
+                && hardfork.into() >= l1::SpecId::CANCUN
+            {
                 let state_root = state_root_generator.lock().next_value();
 
                 irregular_state
                     .state_override_at_block_number(fork_block_number)
                     .and_modify(|state_override| {
-<<<<<<< HEAD
-                        state_override.diff.apply_account_change(
-                            BEACON_ROOTS_ADDRESS,
-                            AccountInfo {
-                                code_hash: beacon_roots_contract.hash_slow(),
-                                code: Some(beacon_roots_contract.clone()),
-                                ..AccountInfo::default()
-                            },
-                        );
-=======
                         add_beacon_roots_contract_to_state_diff(&mut state_override.diff);
->>>>>>> 66c70521
                     })
                     .or_insert_with(|| {
                         let accounts: HashMap<Address, Account> = [(
