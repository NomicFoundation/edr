--- conflicted
+++ resolved
@@ -2,21 +2,12 @@
 
 use derive_where::derive_where;
 use edr_eth::{
-<<<<<<< HEAD
-    log::{matches_address_filter, matches_topics_filter, FilterLog},
-    receipt::{ExecutionReceipt, ReceiptTrait},
-    transaction::ExecutableTransaction,
-    Address, B256, U256,
-};
-use revm::primitives::{hash_map::OccupiedError, HashMap, HashSet};
-=======
     hash_map::OccupiedError,
     log::{matches_address_filter, matches_topics_filter, FilterLog},
     receipt::{ExecutionReceipt, ReceiptTrait},
     transaction::ExecutableTransaction,
     Address, HashMap, HashSet, B256, U256,
 };
->>>>>>> 83e9d934
 
 use super::InsertError;
 use crate::{Block, BlockReceipts};
