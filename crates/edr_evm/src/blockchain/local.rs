use std::{collections::BTreeMap, fmt::Debug, num::NonZeroU64, sync::Arc};

use derive_where::derive_where;
<<<<<<< HEAD
=======
use edr_eth::{block::BlockConfig, Address, HashSet, B256, U256};
>>>>>>> 8510d161
use edr_evm_spec::EvmSpecId;
use edr_primitives::{Address, HashSet, B256, U256};
use edr_receipt::log::FilterLog;

use super::{
    compute_state_at_block,
    storage::{ReservableSparseBlockchainStorage, ReservableSparseBlockchainStorageForChainSpec},
    validate_next_block, BlockHash, Blockchain, BlockchainError, BlockchainErrorForChainSpec,
    BlockchainMut,
};
use crate::{
    spec::{base_fee_params_for, SyncRuntimeSpec},
    state::{StateDiff, StateError, StateOverride, SyncState, TrieState},
    Block as _, BlockAndTotalDifficulty, BlockAndTotalDifficultyForChainSpec, BlockReceipts,
};

/// An error that occurs upon creation of a [`LocalBlockchain`].
#[derive(Debug, thiserror::Error)]
pub enum InvalidGenesisBlock {
    /// Invalid block number in the genesis block.
    #[error("Invalid block number: {actual}. Expected: 0")]
    InvalidBlockNumber {
        /// The actual block number.
        actual: u64,
    },
    /// Missing withdrawals for post-Shanghai blockchain
    #[error("Missing withdrawals for post-Shanghai blockchain")]
    MissingWithdrawals,
}

/// A blockchain consisting of locally created blocks.
#[derive_where(Debug; ChainSpecT::Hardfork)]
pub struct LocalBlockchain<ChainSpecT>
where
    ChainSpecT: SyncRuntimeSpec,
{
    storage: ReservableSparseBlockchainStorageForChainSpec<ChainSpecT>,
    chain_id: u64,
    hardfork: ChainSpecT::Hardfork,
}

impl<ChainSpecT> LocalBlockchain<ChainSpecT>
where
    ChainSpecT: SyncRuntimeSpec<
        LocalBlock: BlockReceipts<
            Arc<ChainSpecT::BlockReceipt>,
            Error = BlockchainErrorForChainSpec<ChainSpecT>,
        >,
    >,
{
    /// Constructs a new instance with the provided genesis block, validating a
    /// zero block number.
    #[cfg_attr(feature = "tracing", tracing::instrument(skip_all))]
    pub fn new(
        genesis_block: ChainSpecT::LocalBlock,
        genesis_diff: StateDiff,
        chain_id: u64,
        hardfork: ChainSpecT::Hardfork,
    ) -> Result<Self, InvalidGenesisBlock> {
        let genesis_header = genesis_block.header();

        if genesis_header.number != 0 {
            return Err(InvalidGenesisBlock::InvalidBlockNumber {
                actual: genesis_header.number,
            });
        }

        if hardfork.into() >= EvmSpecId::SHANGHAI && genesis_header.withdrawals_root.is_none() {
            return Err(InvalidGenesisBlock::MissingWithdrawals);
        }

        let total_difficulty = genesis_header.difficulty;
        let storage = ReservableSparseBlockchainStorage::with_genesis_block(
            Arc::new(genesis_block),
            genesis_diff,
            total_difficulty,
        );

        Ok(Self {
            storage,
            chain_id,
            hardfork,
        })
    }
}

impl<ChainSpecT: SyncRuntimeSpec> Blockchain<ChainSpecT> for LocalBlockchain<ChainSpecT>
where
    ChainSpecT::LocalBlock: BlockReceipts<
        Arc<ChainSpecT::BlockReceipt>,
        Error = BlockchainErrorForChainSpec<ChainSpecT>,
    >,
{
    type BlockchainError = BlockchainErrorForChainSpec<ChainSpecT>;

    type StateError = StateError;

    #[cfg_attr(feature = "tracing", tracing::instrument(skip_all))]
    #[allow(clippy::type_complexity)]
    fn block_by_hash(
        &self,
        hash: &B256,
    ) -> Result<Option<Arc<ChainSpecT::Block>>, Self::BlockchainError> {
        let local_block = self.storage.block_by_hash(hash);

        Ok(local_block.map(ChainSpecT::cast_local_block))
    }

    #[cfg_attr(feature = "tracing", tracing::instrument(skip_all))]
    #[allow(clippy::type_complexity)]
    fn block_by_number(
        &self,
        number: u64,
    ) -> Result<Option<Arc<ChainSpecT::Block>>, Self::BlockchainError> {
        let local_block = self.storage.block_by_number::<ChainSpecT>(number)?;

        Ok(local_block.map(ChainSpecT::cast_local_block))
    }

    #[cfg_attr(feature = "tracing", tracing::instrument(skip_all))]
    #[allow(clippy::type_complexity)]
    fn block_by_transaction_hash(
        &self,
        transaction_hash: &B256,
    ) -> Result<Option<Arc<ChainSpecT::Block>>, Self::BlockchainError> {
        let local_block = self.storage.block_by_transaction_hash(transaction_hash);

        Ok(local_block.map(ChainSpecT::cast_local_block))
    }

    fn chain_id(&self) -> u64 {
        self.chain_id
    }

    #[cfg_attr(feature = "tracing", tracing::instrument(skip_all))]
    fn last_block(&self) -> Result<Arc<ChainSpecT::Block>, Self::BlockchainError> {
        let local_block = self
            .storage
            .block_by_number::<ChainSpecT>(self.storage.last_block_number())?
            .expect("Block must exist");

        Ok(ChainSpecT::cast_local_block(local_block))
    }

    fn last_block_number(&self) -> u64 {
        self.storage.last_block_number()
    }

    fn logs(
        &self,
        from_block: u64,
        to_block: u64,
        addresses: &HashSet<Address>,
        normalized_topics: &[Option<Vec<B256>>],
    ) -> Result<Vec<FilterLog>, Self::BlockchainError> {
        self.storage
            .logs(from_block, to_block, addresses, normalized_topics)
    }

    fn network_id(&self) -> u64 {
        self.chain_id
    }

    #[cfg_attr(feature = "tracing", tracing::instrument(skip_all))]
    fn receipt_by_transaction_hash(
        &self,
        transaction_hash: &B256,
    ) -> Result<Option<Arc<ChainSpecT::BlockReceipt>>, Self::BlockchainError> {
        Ok(self.storage.receipt_by_transaction_hash(transaction_hash))
    }

    #[cfg_attr(feature = "tracing", tracing::instrument(skip_all))]
    fn spec_at_block_number(
        &self,
        block_number: u64,
    ) -> Result<ChainSpecT::Hardfork, Self::BlockchainError> {
        if block_number > self.last_block_number() {
            return Err(BlockchainError::UnknownBlockNumber);
        }

        Ok(self.hardfork)
    }

    fn hardfork(&self) -> ChainSpecT::Hardfork {
        self.hardfork
    }

    #[cfg_attr(feature = "tracing", tracing::instrument(skip_all))]
    fn state_at_block_number(
        &self,
        block_number: u64,
        state_overrides: &BTreeMap<u64, StateOverride>,
    ) -> Result<Box<dyn SyncState<Self::StateError>>, Self::BlockchainError> {
        if block_number > self.last_block_number() {
            return Err(BlockchainError::UnknownBlockNumber);
        }

        let mut state = TrieState::default();
        compute_state_at_block(&mut state, &self.storage, 0, block_number, state_overrides);

        Ok(Box::new(state))
    }

    #[cfg_attr(feature = "tracing", tracing::instrument(skip_all))]
    fn total_difficulty_by_hash(&self, hash: &B256) -> Result<Option<U256>, Self::BlockchainError> {
        Ok(self.storage.total_difficulty_by_hash(hash))
    }
}

impl<ChainSpecT: SyncRuntimeSpec> BlockchainMut<ChainSpecT> for LocalBlockchain<ChainSpecT>
where
    ChainSpecT::LocalBlock: BlockReceipts<
        Arc<ChainSpecT::BlockReceipt>,
        Error = BlockchainErrorForChainSpec<ChainSpecT>,
    >,
{
    type Error = BlockchainErrorForChainSpec<ChainSpecT>;

    #[cfg_attr(feature = "tracing", tracing::instrument(skip_all))]
    fn insert_block(
        &mut self,
        block: ChainSpecT::LocalBlock,
        state_diff: StateDiff,
    ) -> Result<BlockAndTotalDifficultyForChainSpec<ChainSpecT>, Self::Error> {
        let last_block = self.last_block()?;

        validate_next_block::<ChainSpecT>(self.hardfork, &last_block, &block)?;

        let previous_total_difficulty = self
            .total_difficulty_by_hash(last_block.block_hash())
            .expect("No error can occur as it is stored locally")
            .expect("Must exist as its block is stored");

        let total_difficulty = previous_total_difficulty + block.header().difficulty;

        let block = self
            .storage
            .insert_block(Arc::new(block), state_diff, total_difficulty)?;

        Ok(BlockAndTotalDifficulty::new(
            ChainSpecT::cast_local_block(block.clone()),
            Some(total_difficulty),
        ))
    }

    #[cfg_attr(feature = "tracing", tracing::instrument(skip_all))]
    fn reserve_blocks(&mut self, additional: u64, interval: u64) -> Result<(), Self::Error> {
        let additional = if let Some(additional) = NonZeroU64::new(additional) {
            additional
        } else {
            return Ok(()); // nothing to do
        };

        let last_block = self.last_block()?;
        let previous_total_difficulty = self
            .total_difficulty_by_hash(last_block.block_hash())?
            .expect("Must exist as its block is stored");

        let last_header = last_block.header();

        self.storage.reserve_blocks(
            additional,
            interval,
            last_header.base_fee_per_gas,
            last_header.state_root,
            previous_total_difficulty,
            BlockConfig::new(
                self.hardfork,
                base_fee_params_for::<ChainSpecT>(self.chain_id),
            ),
        );

        Ok(())
    }

    #[cfg_attr(feature = "tracing", tracing::instrument(skip_all))]
    fn revert_to_block(&mut self, block_number: u64) -> Result<(), Self::Error> {
        if self.storage.revert_to_block(block_number) {
            Ok(())
        } else {
            Err(BlockchainError::UnknownBlockNumber)
        }
    }
}

impl<ChainSpecT: SyncRuntimeSpec> BlockHash for LocalBlockchain<ChainSpecT> {
    type Error = BlockchainErrorForChainSpec<ChainSpecT>;

    #[cfg_attr(feature = "tracing", tracing::instrument(skip_all))]
    fn block_hash_by_number(&self, block_number: u64) -> Result<B256, Self::Error> {
        self.storage
            .block_by_number::<ChainSpecT>(block_number)?
            .map(|block| *block.block_hash())
            .ok_or(BlockchainError::UnknownBlockNumber)
    }
}

#[cfg(test)]
mod tests {
    use edr_chain_l1::L1ChainSpec;
    use edr_primitives::HashMap;
    use edr_state::account::{Account, AccountInfo, AccountStatus};

    use super::*;
    use crate::{spec::GenesisBlockFactory as _, state::IrregularState, GenesisBlockOptions};

    #[test]
    fn compute_state_after_reserve() -> anyhow::Result<()> {
        let address1 = Address::random();
        let accounts = vec![(
            address1,
            AccountInfo {
                balance: U256::from(1_000_000_000u64),
                ..AccountInfo::default()
            },
        )];

        let genesis_diff: StateDiff = accounts
            .iter()
            .map(|(address, info)| {
                (
                    *address,
                    Account {
                        info: info.clone(),
                        storage: HashMap::new(),
                        status: AccountStatus::Created | AccountStatus::Touched,
                        transaction_id: 0,
                    },
                )
            })
            .collect::<HashMap<_, _>>()
            .into();

        let genesis_block = L1ChainSpec::genesis_block(
            genesis_diff.clone(),
            BlockConfig::new(
                edr_chain_l1::Hardfork::SHANGHAI,
                base_fee_params_for::<edr_chain_l1::L1ChainSpec>(1),
            ),
            GenesisBlockOptions {
                gas_limit: Some(6_000_000),
                mix_hash: Some(B256::random()),
                ..GenesisBlockOptions::default()
            },
        )?;

        let mut blockchain = LocalBlockchain::<L1ChainSpec>::new(
            genesis_block,
            genesis_diff,
            123,
            edr_chain_l1::Hardfork::SHANGHAI,
        )
        .unwrap();

        let irregular_state = IrregularState::default();
        let expected = blockchain.state_at_block_number(0, irregular_state.state_overrides())?;

        blockchain.reserve_blocks(1_000_000_000, 1)?;

        let actual =
            blockchain.state_at_block_number(1_000_000_000, irregular_state.state_overrides())?;

        assert_eq!(actual.state_root().unwrap(), expected.state_root().unwrap());

        for (address, expected) in accounts {
            let actual_account = actual.basic(address)?.expect("account should exist");
            assert_eq!(actual_account, expected);
        }

        Ok(())
    }
}<|MERGE_RESOLUTION|>--- conflicted
+++ resolved
@@ -1,10 +1,7 @@
 use std::{collections::BTreeMap, fmt::Debug, num::NonZeroU64, sync::Arc};
 
 use derive_where::derive_where;
-<<<<<<< HEAD
-=======
-use edr_eth::{block::BlockConfig, Address, HashSet, B256, U256};
->>>>>>> 8510d161
+use edr_block_header::BlockConfig;
 use edr_evm_spec::EvmSpecId;
 use edr_primitives::{Address, HashSet, B256, U256};
 use edr_receipt::log::FilterLog;
@@ -271,10 +268,10 @@
             last_header.base_fee_per_gas,
             last_header.state_root,
             previous_total_difficulty,
-            BlockConfig::new(
-                self.hardfork,
-                base_fee_params_for::<ChainSpecT>(self.chain_id),
-            ),
+            BlockConfig {
+                hardfork: self.hardfork,
+                base_fee_params: base_fee_params_for::<ChainSpecT>(self.chain_id),
+            },
         );
 
         Ok(())
@@ -340,10 +337,10 @@
 
         let genesis_block = L1ChainSpec::genesis_block(
             genesis_diff.clone(),
-            BlockConfig::new(
-                edr_chain_l1::Hardfork::SHANGHAI,
-                base_fee_params_for::<edr_chain_l1::L1ChainSpec>(1),
-            ),
+            BlockConfig {
+                hardfork: edr_chain_l1::Hardfork::SHANGHAI,
+                base_fee_params: base_fee_params_for::<edr_chain_l1::L1ChainSpec>(1),
+            },
             GenesisBlockOptions {
                 gas_limit: Some(6_000_000),
                 mix_hash: Some(B256::random()),
