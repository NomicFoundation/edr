use std::fmt::Debug;

<<<<<<< HEAD
use edr_eth::{result::InvalidTransaction, transaction::SignedTransaction as _};
use revm::{
    db::{DatabaseComponents, StateRef},
    handler::{CfgEnvWithChainSpec, EnvWithChainSpec},
    primitives::{ExecutionResult, ResultAndState, SpecId, TransactionValidation},
    DatabaseCommit, Evm,
=======
use edr_eth::{Address, HashMap};
use revm::{
    db::{DatabaseComponents, StateRef},
    primitives::{
        BlockEnv, CfgEnvWithHandlerCfg, EnvWithHandlerCfg, ExecutionResult, Precompile,
        ResultAndState, SpecId, TxEnv,
    },
    ContextPrecompile, DatabaseCommit, Evm,
>>>>>>> e02eb227
};

use crate::{
    blockchain::SyncBlockchain,
    chain_spec::ChainSpec,
    debug::DebugContext,
    precompiles::register_precompiles_handles,
    state::{StateOverrides, StateRefOverrider, SyncState},
    transaction::TransactionError,
};

/// Asynchronous implementation of the Database super-trait
pub type SyncDatabase<'blockchain, 'state, ChainSpecT, BlockchainErrorT, StateErrorT> =
    DatabaseComponents<
        &'state dyn StateRef<Error = StateErrorT>,
        &'blockchain dyn SyncBlockchain<ChainSpecT, BlockchainErrorT, StateErrorT>,
    >;

/// Runs a transaction without committing the state.
// `DebugContext` cannot be simplified further
#[allow(clippy::too_many_arguments, clippy::type_complexity)]
#[cfg_attr(feature = "tracing", tracing::instrument(skip_all))]
pub fn dry_run<
    'blockchain,
    'evm,
    'overrides,
    'state,
    ChainSpecT,
    DebugDataT,
    BlockchainErrorT,
    StateErrorT,
>(
    blockchain: &'blockchain dyn SyncBlockchain<ChainSpecT, BlockchainErrorT, StateErrorT>,
    state: &'state dyn SyncState<StateErrorT>,
    state_overrides: &'overrides StateOverrides,
<<<<<<< HEAD
    cfg: CfgEnvWithChainSpec<ChainSpecT>,
    transaction: ChainSpecT::Transaction,
    block: ChainSpecT::Block,
=======
    cfg: CfgEnvWithHandlerCfg,
    transaction: TxEnv,
    block: BlockEnv,
    custom_precompiles: &HashMap<Address, Precompile>,
>>>>>>> e02eb227
    debug_context: Option<
        DebugContext<
            'evm,
            ChainSpecT,
            BlockchainErrorT,
            DebugDataT,
            StateRefOverrider<'overrides, &'evm dyn SyncState<StateErrorT>>,
        >,
    >,
) -> Result<ResultAndState<ChainSpecT>, TransactionError<ChainSpecT, BlockchainErrorT, StateErrorT>>
where
    'blockchain: 'evm,
    'state: 'evm,
    ChainSpecT: ChainSpec<
        Block: Default,
        Transaction: Default + TransactionValidation<ValidationError: From<InvalidTransaction>>,
    >,
    BlockchainErrorT: Debug + Send,
    StateErrorT: Debug + Send,
{
    validate_configuration::<ChainSpecT, BlockchainErrorT, StateErrorT>(cfg.spec_id, &transaction)?;

    let state_overrider = StateRefOverrider::new(state_overrides, state);

    let env = EnvWithChainSpec::new_with_cfg_env(cfg, block, transaction);
    let result = {
        let evm_builder = Evm::builder().with_ref_db(DatabaseComponents {
            state: state_overrider,
            block_hash: blockchain,
        });

        let precompiles: HashMap<Address, ContextPrecompile<_>> = custom_precompiles
            .iter()
            .map(|(address, precompile)| (*address, ContextPrecompile::from(precompile.clone())))
            .collect();

        if let Some(debug_context) = debug_context {
            let mut evm = evm_builder
                .with_chain_spec::<ChainSpecT>()
                .with_external_context(debug_context.data)
                .with_env_with_handler_cfg(env)
                .append_handler_register(debug_context.register_handles_fn)
                .append_handler_register_box(Box::new(move |handler| {
                    register_precompiles_handles(handler, precompiles.clone());
                }))
                .build();

            evm.transact()
        } else {
            let mut evm = evm_builder
<<<<<<< HEAD
                .with_chain_spec::<ChainSpecT>()
                .with_env_with_handler_cfg(env)
                .build();
=======
                .with_env_with_handler_cfg(env)
                .append_handler_register_box(Box::new(move |handler| {
                    register_precompiles_handles(handler, precompiles.clone());
                }))
                .build();

>>>>>>> e02eb227
            evm.transact()
        }
    };

    result.map_err(TransactionError::from)
}

/// Runs a transaction without committing the state, while disabling balance
/// checks and creating accounts for new addresses.
// `DebugContext` cannot be simplified further
#[allow(clippy::too_many_arguments, clippy::type_complexity)]
#[cfg_attr(feature = "tracing", tracing::instrument(skip_all))]
pub fn guaranteed_dry_run<
    'blockchain,
    'evm,
    'overrides,
    'state,
    ChainSpecT,
    DebugDataT,
    BlockchainErrorT,
    StateErrorT,
>(
    blockchain: &'blockchain dyn SyncBlockchain<ChainSpecT, BlockchainErrorT, StateErrorT>,
    state: &'state dyn SyncState<StateErrorT>,
    state_overrides: &'overrides StateOverrides,
<<<<<<< HEAD
    mut cfg: CfgEnvWithChainSpec<ChainSpecT>,
    transaction: ChainSpecT::Transaction,
    block: ChainSpecT::Block,
=======
    mut cfg: CfgEnvWithHandlerCfg,
    mut transaction: TxEnv,
    block: BlockEnv,
    custom_precompiles: &HashMap<Address, Precompile>,
>>>>>>> e02eb227
    debug_context: Option<
        DebugContext<
            'evm,
            ChainSpecT,
            BlockchainErrorT,
            DebugDataT,
            StateRefOverrider<'overrides, &'evm dyn SyncState<StateErrorT>>,
        >,
    >,
) -> Result<ResultAndState<ChainSpecT>, TransactionError<ChainSpecT, BlockchainErrorT, StateErrorT>>
where
    'blockchain: 'evm,
    'state: 'evm,
    ChainSpecT: ChainSpec<
        Block: Default,
        Transaction: Default + TransactionValidation<ValidationError: From<InvalidTransaction>>,
    >,
    BlockchainErrorT: Debug + Send,
    StateErrorT: Debug + Send,
{
    cfg.disable_balance_check = true;
    cfg.disable_block_gas_limit = true;
    cfg.disable_nonce_check = true;
    dry_run(
        blockchain,
        state,
        state_overrides,
        cfg,
        transaction,
        block,
        custom_precompiles,
        debug_context,
    )
}

/// Runs a transaction, committing the state in the process.
#[cfg_attr(feature = "tracing", tracing::instrument(skip_all))]
pub fn run<'blockchain, 'evm, ChainSpecT, BlockchainErrorT, DebugDataT, StateT>(
    blockchain: &'blockchain dyn SyncBlockchain<ChainSpecT, BlockchainErrorT, StateT::Error>,
    state: StateT,
<<<<<<< HEAD
    cfg: CfgEnvWithChainSpec<ChainSpecT>,
    transaction: ChainSpecT::Transaction,
    block: ChainSpecT::Block,
    debug_context: Option<DebugContext<'evm, ChainSpecT, BlockchainErrorT, DebugDataT, StateT>>,
) -> Result<
    ExecutionResult<ChainSpecT>,
    TransactionError<ChainSpecT, BlockchainErrorT, StateT::Error>,
>
=======
    cfg: CfgEnvWithHandlerCfg,
    transaction: TxEnv,
    block: BlockEnv,
    custom_precompiles: &HashMap<Address, Precompile>,
    debug_context: Option<DebugContext<'evm, L1ChainSpec, BlockchainErrorT, DebugDataT, StateT>>,
) -> Result<ExecutionResult, TransactionError<BlockchainErrorT, StateT::Error>>
>>>>>>> e02eb227
where
    'blockchain: 'evm,
    ChainSpecT: ChainSpec<
        Block: Default,
        Transaction: Default + TransactionValidation<ValidationError: From<InvalidTransaction>>,
    >,
    BlockchainErrorT: Debug + Send,
    StateT: StateRef + DatabaseCommit,
    StateT::Error: Debug + Send,
{
    validate_configuration::<ChainSpecT, BlockchainErrorT, StateT::Error>(
        cfg.spec_id,
        &transaction,
    )?;

    let env = EnvWithChainSpec::new_with_cfg_env(cfg, block, transaction);
    let evm_builder = Evm::builder().with_ref_db(DatabaseComponents {
        state,
        block_hash: blockchain,
    });

    let precompiles: HashMap<Address, ContextPrecompile<_>> = custom_precompiles
        .iter()
        .map(|(address, precompile)| (*address, ContextPrecompile::from(precompile.clone())))
        .collect();

    let result = if let Some(debug_context) = debug_context {
        let mut evm = evm_builder
            .with_chain_spec::<ChainSpecT>()
            .with_external_context(debug_context.data)
            .with_env_with_handler_cfg(env)
            .append_handler_register(debug_context.register_handles_fn)
            .append_handler_register_box(Box::new(move |handler| {
                register_precompiles_handles(handler, precompiles.clone());
            }))
            .build();

        evm.transact_commit()
    } else {
        let mut evm = evm_builder
<<<<<<< HEAD
            .with_chain_spec::<ChainSpecT>()
            .with_env_with_handler_cfg(env)
=======
            .with_env_with_handler_cfg(env)
            .append_handler_register_box(Box::new(move |handler| {
                register_precompiles_handles(handler, precompiles.clone());
            }))
>>>>>>> e02eb227
            .build();

        evm.transact_commit()
    }?;

    Ok(result)
}

fn validate_configuration<ChainSpecT: ChainSpec, BlockchainErrorT, StateErrorT>(
    hardfork: ChainSpecT::Hardfork,
    transaction: &ChainSpecT::Transaction,
) -> Result<(), TransactionError<ChainSpecT, BlockchainErrorT, StateErrorT>> {
    if transaction.max_fee_per_gas().is_some() && Into::into(hardfork) < SpecId::LONDON {
        return Err(TransactionError::Eip1559Unsupported);
    }

    Ok(())
}<|MERGE_RESOLUTION|>--- conflicted
+++ resolved
@@ -1,22 +1,14 @@
 use std::fmt::Debug;
 
-<<<<<<< HEAD
-use edr_eth::{result::InvalidTransaction, transaction::SignedTransaction as _};
+use edr_eth::{
+    db::{DatabaseComponents, StateRef},
+    result::{ExecutionResult, InvalidTransaction, ResultAndState},
+    transaction::{SignedTransaction as _, TransactionValidation},
+    Address, HashMap, Precompile, SpecId,
+};
 use revm::{
-    db::{DatabaseComponents, StateRef},
     handler::{CfgEnvWithChainSpec, EnvWithChainSpec},
-    primitives::{ExecutionResult, ResultAndState, SpecId, TransactionValidation},
-    DatabaseCommit, Evm,
-=======
-use edr_eth::{Address, HashMap};
-use revm::{
-    db::{DatabaseComponents, StateRef},
-    primitives::{
-        BlockEnv, CfgEnvWithHandlerCfg, EnvWithHandlerCfg, ExecutionResult, Precompile,
-        ResultAndState, SpecId, TxEnv,
-    },
     ContextPrecompile, DatabaseCommit, Evm,
->>>>>>> e02eb227
 };
 
 use crate::{
@@ -52,16 +44,10 @@
     blockchain: &'blockchain dyn SyncBlockchain<ChainSpecT, BlockchainErrorT, StateErrorT>,
     state: &'state dyn SyncState<StateErrorT>,
     state_overrides: &'overrides StateOverrides,
-<<<<<<< HEAD
     cfg: CfgEnvWithChainSpec<ChainSpecT>,
     transaction: ChainSpecT::Transaction,
     block: ChainSpecT::Block,
-=======
-    cfg: CfgEnvWithHandlerCfg,
-    transaction: TxEnv,
-    block: BlockEnv,
     custom_precompiles: &HashMap<Address, Precompile>,
->>>>>>> e02eb227
     debug_context: Option<
         DebugContext<
             'evm,
@@ -93,7 +79,7 @@
             block_hash: blockchain,
         });
 
-        let precompiles: HashMap<Address, ContextPrecompile<_>> = custom_precompiles
+        let precompiles: HashMap<Address, ContextPrecompile<ChainSpecT, _>> = custom_precompiles
             .iter()
             .map(|(address, precompile)| (*address, ContextPrecompile::from(precompile.clone())))
             .collect();
@@ -112,18 +98,13 @@
             evm.transact()
         } else {
             let mut evm = evm_builder
-<<<<<<< HEAD
                 .with_chain_spec::<ChainSpecT>()
-                .with_env_with_handler_cfg(env)
-                .build();
-=======
                 .with_env_with_handler_cfg(env)
                 .append_handler_register_box(Box::new(move |handler| {
                     register_precompiles_handles(handler, precompiles.clone());
                 }))
                 .build();
 
->>>>>>> e02eb227
             evm.transact()
         }
     };
@@ -149,16 +130,10 @@
     blockchain: &'blockchain dyn SyncBlockchain<ChainSpecT, BlockchainErrorT, StateErrorT>,
     state: &'state dyn SyncState<StateErrorT>,
     state_overrides: &'overrides StateOverrides,
-<<<<<<< HEAD
     mut cfg: CfgEnvWithChainSpec<ChainSpecT>,
     transaction: ChainSpecT::Transaction,
     block: ChainSpecT::Block,
-=======
-    mut cfg: CfgEnvWithHandlerCfg,
-    mut transaction: TxEnv,
-    block: BlockEnv,
     custom_precompiles: &HashMap<Address, Precompile>,
->>>>>>> e02eb227
     debug_context: Option<
         DebugContext<
             'evm,
@@ -199,23 +174,15 @@
 pub fn run<'blockchain, 'evm, ChainSpecT, BlockchainErrorT, DebugDataT, StateT>(
     blockchain: &'blockchain dyn SyncBlockchain<ChainSpecT, BlockchainErrorT, StateT::Error>,
     state: StateT,
-<<<<<<< HEAD
     cfg: CfgEnvWithChainSpec<ChainSpecT>,
     transaction: ChainSpecT::Transaction,
     block: ChainSpecT::Block,
+    custom_precompiles: &HashMap<Address, Precompile>,
     debug_context: Option<DebugContext<'evm, ChainSpecT, BlockchainErrorT, DebugDataT, StateT>>,
 ) -> Result<
     ExecutionResult<ChainSpecT>,
     TransactionError<ChainSpecT, BlockchainErrorT, StateT::Error>,
 >
-=======
-    cfg: CfgEnvWithHandlerCfg,
-    transaction: TxEnv,
-    block: BlockEnv,
-    custom_precompiles: &HashMap<Address, Precompile>,
-    debug_context: Option<DebugContext<'evm, L1ChainSpec, BlockchainErrorT, DebugDataT, StateT>>,
-) -> Result<ExecutionResult, TransactionError<BlockchainErrorT, StateT::Error>>
->>>>>>> e02eb227
 where
     'blockchain: 'evm,
     ChainSpecT: ChainSpec<
@@ -237,7 +204,7 @@
         block_hash: blockchain,
     });
 
-    let precompiles: HashMap<Address, ContextPrecompile<_>> = custom_precompiles
+    let precompiles: HashMap<Address, ContextPrecompile<ChainSpecT, _>> = custom_precompiles
         .iter()
         .map(|(address, precompile)| (*address, ContextPrecompile::from(precompile.clone())))
         .collect();
@@ -256,15 +223,11 @@
         evm.transact_commit()
     } else {
         let mut evm = evm_builder
-<<<<<<< HEAD
             .with_chain_spec::<ChainSpecT>()
-            .with_env_with_handler_cfg(env)
-=======
             .with_env_with_handler_cfg(env)
             .append_handler_register_box(Box::new(move |handler| {
                 register_precompiles_handles(handler, precompiles.clone());
             }))
->>>>>>> e02eb227
             .build();
 
         evm.transact_commit()
