--- conflicted
+++ resolved
@@ -17,11 +17,12 @@
 /// Types for managing Ethereum blockchain
 pub mod blockchain;
 pub(crate) mod collections;
-<<<<<<< HEAD
 /// Types for configuring the runtime.
 pub mod config;
 /// Types for generating a EIP-3155 trace.
 pub mod debug_trace;
+/// Types and constants for Ethereum improvements proposals (EIPs)
+pub mod eips;
 /// Types for interfacing with the evm.
 pub mod evm;
 /// Types for Ethereum hardforks
@@ -32,12 +33,6 @@
 pub mod interpreter;
 /// Types for the EVM journal.
 pub mod journal;
-=======
-mod debug;
-mod debug_trace;
-/// Types and constants for Ethereum improvements proposals (EIPs)
-pub mod eips;
->>>>>>> 66c70521
 /// Types for managing Ethereum mem pool
 pub mod mempool;
 mod miner;
