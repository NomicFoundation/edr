--- conflicted
+++ resolved
@@ -28,14 +28,9 @@
 };
 
 /// Combinatorial error for the blockchain API.
-<<<<<<< HEAD
 #[derive(thiserror::Error)]
 #[derive_where(Debug; ChainSpecT::Hardfork, ChainSpecT::RpcBlockConversionError)]
 pub enum BlockchainError<ChainSpecT: ChainSpec> {
-=======
-#[derive(Debug, thiserror::Error)]
-pub enum BlockchainError {
->>>>>>> a417e196
     /// Forked blockchain error
     #[error(transparent)]
     Forked(#[from] ForkedBlockchainError<ChainSpecT>),
