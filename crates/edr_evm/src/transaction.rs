mod detailed;
/// Types for transactions from a remote provider.
pub mod remote;

use std::fmt::Debug;

// Re-export the transaction types from `edr_eth`.
pub use edr_eth::transaction::*;
use edr_eth::{SpecId, U256};
use revm::{
    db::DatabaseComponentError,
    interpreter::gas::validate_initial_tx_gas,
    primitives::{EVMError, EVMErrorForChain},
};

pub use self::detailed::*;

/// Invalid transaction error
#[derive(thiserror::Error)]
pub enum TransactionError<ChainSpecT, BlockchainErrorT, StateErrorT>
where
    ChainSpecT: revm::primitives::ChainSpec,
{
    /// Blockchain errors
    #[error(transparent)]
    Blockchain(BlockchainErrorT),
    /// Custom errors
    #[error("{0}")]
    Custom(String),
    /// EIP-1559 is not supported
    #[error("Cannot run transaction: EIP 1559 is not activated.")]
    Eip1559Unsupported,
    /// Invalid block header
    #[error(transparent)]
    InvalidHeader(revm::primitives::InvalidHeader),
    /// Corrupt transaction data
<<<<<<< HEAD
    #[error(transparent)]
    InvalidTransaction(<ChainSpecT::Transaction as TransactionValidation>::ValidationError),
=======
    #[error("Invalid transaction: {0:?}")]
    InvalidTransaction(InvalidTransaction),
    /// The transaction is expected to have a prevrandao, as the executor's
    /// config is on a post-merge hardfork.
    #[error("Post-merge transaction is missing prevrandao")]
    MissingPrevrandao,
>>>>>>> e02eb227
    /// Precompile errors
    #[error("{0}")]
    Precompile(String),
    /// State errors
    #[error(transparent)]
    State(StateErrorT),
}

impl<ChainSpecT, BlockchainErrorT, StateErrorT> Debug
    for TransactionError<ChainSpecT, BlockchainErrorT, StateErrorT>
where
    ChainSpecT:
        revm::primitives::ChainSpec<Transaction: TransactionValidation<ValidationError: Debug>>,
    BlockchainErrorT: Debug,
    StateErrorT: Debug,
{
    fn fmt(&self, f: &mut std::fmt::Formatter<'_>) -> std::fmt::Result {
        match self {
            Self::Blockchain(arg0) => f.debug_tuple("Blockchain").field(arg0).finish(),
            Self::Custom(arg0) => f.debug_tuple("Custom").field(arg0).finish(),
            Self::Eip1559Unsupported => write!(f, "Eip1559Unsupported"),
            Self::InvalidHeader(arg0) => f.debug_tuple("InvalidHeader").field(arg0).finish(),
            Self::InvalidTransaction(arg0) => {
                f.debug_tuple("InvalidTransaction").field(arg0).finish()
            }
            Self::Precompile(arg0) => f.debug_tuple("Precompile").field(arg0).finish(),
            Self::State(arg0) => f.debug_tuple("State").field(arg0).finish(),
        }
    }
}

impl<ChainSpecT, BlockchainErrorT, StateErrorT>
    From<EVMErrorForChain<DatabaseComponentError<StateErrorT, BlockchainErrorT>, ChainSpecT>>
    for TransactionError<ChainSpecT, BlockchainErrorT, StateErrorT>
where
    ChainSpecT: revm::primitives::ChainSpec,
    BlockchainErrorT: Debug + Send,
    StateErrorT: Debug + Send,
{
    fn from(
        error: EVMErrorForChain<DatabaseComponentError<StateErrorT, BlockchainErrorT>, ChainSpecT>,
    ) -> Self {
        match error {
            EVMError::Transaction(error) => Self::InvalidTransaction(error),
            EVMError::Header(error) => Self::InvalidHeader(error),
            EVMError::Database(DatabaseComponentError::State(e)) => Self::State(e),
            EVMError::Database(DatabaseComponentError::BlockHash(e)) => Self::Blockchain(e),
            EVMError::Custom(error) => Self::Custom(error),
            EVMError::Precompile(error) => Self::Precompile(error),
        }
    }
}

/// An error that occurred while during [`validate`].
#[derive(Debug, thiserror::Error)]
pub enum CreationError {
    /// Creating contract without any data.
    #[error("Contract creation without any data provided")]
    ContractMissingData,
    /// Transaction gas limit is insufficient to afford initial gas cost.
    #[error("Transaction requires at least {initial_gas_cost} gas but got {gas_limit}")]
    InsufficientGas {
        /// The initial gas cost of a transaction
        initial_gas_cost: U256,
        /// The gas limit of the transaction
        gas_limit: u64,
    },
}

/// Validates the transaction.
pub fn validate<TransactionT: SignedTransaction>(
    transaction: TransactionT,
    spec_id: SpecId,
) -> Result<TransactionT, CreationError> {
    if transaction.kind() == TxKind::Create && transaction.data().is_empty() {
        return Err(CreationError::ContractMissingData);
    }

    let initial_cost = initial_cost(&transaction, spec_id);
    if transaction.gas_limit() < initial_cost {
        return Err(CreationError::InsufficientGas {
            initial_gas_cost: U256::from(initial_cost),
            gas_limit: transaction.gas_limit(),
        });
    }

    Ok(transaction)
}

/// Calculates the initial cost of a transaction.
<<<<<<< HEAD
pub fn initial_cost(transaction: &impl SignedTransaction, spec_id: SpecId) -> u64 {
=======
pub fn initial_cost(transaction: &impl Transaction, spec_id: SpecId) -> u64 {
>>>>>>> e02eb227
    validate_initial_tx_gas(
        spec_id,
        transaction.data().as_ref(),
        transaction.kind() == TxKind::Create,
        transaction.access_list(),
        0,
    )
}

#[cfg(test)]
mod tests {
    use edr_eth::{transaction, Address, Bytes};

    use super::*;

    #[test]
    fn gas_limit_less_than_base_fee() -> anyhow::Result<()> {
        const TOO_LOW_GAS_LIMIT: u64 = 100;

        let caller = Address::random();

        let request = transaction::request::Eip155 {
            nonce: 0,
            gas_price: U256::ZERO,
            gas_limit: TOO_LOW_GAS_LIMIT,
            kind: TxKind::Call(caller),
            value: U256::ZERO,
            input: Bytes::new(),
            chain_id: 123,
        };

        let transaction = request.fake_sign(caller);
        let transaction = transaction::Signed::from(transaction);
        let result = validate(transaction, SpecId::BERLIN);

        let expected_gas_cost = U256::from(21_000);
        assert!(matches!(
            result,
            Err(CreationError::InsufficientGas {
                initial_gas_cost,
                gas_limit: TOO_LOW_GAS_LIMIT,
            }) if initial_gas_cost == expected_gas_cost
        ));

        assert_eq!(
            result.unwrap_err().to_string(),
            format!("Transaction requires at least 21000 gas but got {TOO_LOW_GAS_LIMIT}")
        );

        Ok(())
    }

    #[test]
    fn create_missing_data() -> anyhow::Result<()> {
        let caller = Address::random();

        let request = transaction::request::Eip155 {
            nonce: 0,
            gas_price: U256::ZERO,
            gas_limit: 30_000,
            kind: TxKind::Create,
            value: U256::ZERO,
            input: Bytes::new(),
            chain_id: 123,
        };

        let transaction = request.fake_sign(caller);
        let transaction = transaction::Signed::from(transaction);
        let result = validate(transaction, SpecId::BERLIN);

        assert!(matches!(result, Err(CreationError::ContractMissingData)));

        assert_eq!(
            result.unwrap_err().to_string(),
            "Contract creation without any data provided"
        );

        Ok(())
    }
}<|MERGE_RESOLUTION|>--- conflicted
+++ resolved
@@ -34,17 +34,8 @@
     #[error(transparent)]
     InvalidHeader(revm::primitives::InvalidHeader),
     /// Corrupt transaction data
-<<<<<<< HEAD
     #[error(transparent)]
     InvalidTransaction(<ChainSpecT::Transaction as TransactionValidation>::ValidationError),
-=======
-    #[error("Invalid transaction: {0:?}")]
-    InvalidTransaction(InvalidTransaction),
-    /// The transaction is expected to have a prevrandao, as the executor's
-    /// config is on a post-merge hardfork.
-    #[error("Post-merge transaction is missing prevrandao")]
-    MissingPrevrandao,
->>>>>>> e02eb227
     /// Precompile errors
     #[error("{0}")]
     Precompile(String),
@@ -135,11 +126,7 @@
 }
 
 /// Calculates the initial cost of a transaction.
-<<<<<<< HEAD
-pub fn initial_cost(transaction: &impl SignedTransaction, spec_id: SpecId) -> u64 {
-=======
 pub fn initial_cost(transaction: &impl Transaction, spec_id: SpecId) -> u64 {
->>>>>>> e02eb227
     validate_initial_tx_gas(
         spec_id,
         transaction.data().as_ref(),
