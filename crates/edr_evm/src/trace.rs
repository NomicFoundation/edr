--- conflicted
+++ resolved
@@ -120,11 +120,7 @@
             }
             // TODO: https://github.com/NomicFoundation/edr/issues/427
             FrameResult::EOFCreate(_) => {
-<<<<<<< HEAD
-                panic!("EDR doesn't support EOF yet. This code should not be reachable.")
-=======
                 unreachable!("EDR doesn't support EOF yet.")
->>>>>>> a4d5b62b
             }
         }
         old_handle(ctx, frame_result)
