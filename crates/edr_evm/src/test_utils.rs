use std::{fmt::Debug, num::NonZeroU64, sync::Arc};

use anyhow::anyhow;
<<<<<<< HEAD
use edr_block_header::{BlockHeader, HeaderOverrides, Withdrawal};
use edr_eth::{block::miner_reward, PreEip1898BlockSpec};
=======
use edr_eth::{
    account::AccountInfo,
    block::{self, miner_reward, Header, HeaderOverrides, PartialHeader},
    withdrawal::Withdrawal,
    Address, Bytes, HashMap, PreEip1898BlockSpec, U256,
};
>>>>>>> 8510d161
use edr_evm_spec::{EvmSpecId, EvmTransactionValidationError, TransactionValidation};
use edr_primitives::{Address, Bytes, HashMap, U256};
use edr_receipt::{log::FilterLog, AsExecutionReceipt, ExecutionReceipt as _, ReceiptTrait as _};
use edr_rpc_eth::client::EthRpcClient;
use edr_state::account::AccountInfo;
use edr_transaction::TxKind;

use crate::{
    blockchain::{Blockchain as _, BlockchainErrorForChainSpec, ForkedBlockchain},
    config::CfgEnv,
    spec::{RuntimeSpec, SyncRuntimeSpec},
    state::{AccountTrie, IrregularState, StateError, TrieState},
    transaction, Block, BlockBuilder, BlockInputs, BlockReceipts, LocalBlock as _, MemPool,
    MemPoolAddTransactionError, RandomHashGenerator, RemoteBlock,
};

/// A test fixture for `MemPool`.
pub struct MemPoolTestFixture {
    /// The mem pool.
    pub mem_pool: MemPool<edr_chain_l1::L1SignedTransaction>,
    /// The state.
    pub state: TrieState,
}

impl MemPoolTestFixture {
    /// Constructs an instance with the provided accounts.
    pub fn with_accounts(accounts: &[(Address, AccountInfo)]) -> Self {
        let accounts = accounts.iter().cloned().collect::<HashMap<_, _>>();
        let trie = AccountTrie::with_accounts(&accounts);

        MemPoolTestFixture {
            // SAFETY: literal is non-zero
            mem_pool: MemPool::new(unsafe { NonZeroU64::new_unchecked(10_000_000u64) }),
            state: TrieState::with_accounts(trie),
        }
    }

    /// Tries to add the provided transaction to the mem pool.
    pub fn add_transaction(
        &mut self,
        transaction: edr_chain_l1::L1SignedTransaction,
    ) -> Result<(), MemPoolAddTransactionError<StateError>> {
        self.mem_pool.add_transaction(&self.state, transaction)
    }

    /// Sets the block gas limit.
    pub fn set_block_gas_limit(&mut self, block_gas_limit: NonZeroU64) -> Result<(), StateError> {
        self.mem_pool
            .set_block_gas_limit(&self.state, block_gas_limit)
    }

    /// Updates the mem pool.
    pub fn update(&mut self) -> Result<(), StateError> {
        self.mem_pool.update(&self.state)
    }
}

/// Creates a dummy EIP-155 transaction.
pub fn dummy_eip155_transaction(
    caller: Address,
    nonce: u64,
) -> Result<edr_chain_l1::L1SignedTransaction, transaction::CreationError> {
    dummy_eip155_transaction_with_price(caller, nonce, 0)
}

/// Creates a dummy EIP-155 transaction with the provided gas price.
pub fn dummy_eip155_transaction_with_price(
    caller: Address,
    nonce: u64,
    gas_price: u128,
) -> Result<edr_chain_l1::L1SignedTransaction, transaction::CreationError> {
    dummy_eip155_transaction_with_price_and_limit(caller, nonce, gas_price, 30_000)
}

/// Creates a dummy EIP-155 transaction with the provided gas limit.
pub fn dummy_eip155_transaction_with_limit(
    caller: Address,
    nonce: u64,
    gas_limit: u64,
) -> Result<edr_chain_l1::L1SignedTransaction, transaction::CreationError> {
    dummy_eip155_transaction_with_price_and_limit(caller, nonce, 0, gas_limit)
}

fn dummy_eip155_transaction_with_price_and_limit(
    caller: Address,
    nonce: u64,
    gas_price: u128,
    gas_limit: u64,
) -> Result<edr_chain_l1::L1SignedTransaction, transaction::CreationError> {
    dummy_eip155_transaction_with_price_limit_and_value(
        caller,
        nonce,
        gas_price,
        gas_limit,
        U256::ZERO,
    )
}

/// Creates a dummy EIP-155 transaction with the provided gas price, gas limit,
/// and value.
pub fn dummy_eip155_transaction_with_price_limit_and_value(
    caller: Address,
    nonce: u64,
    gas_price: u128,
    gas_limit: u64,
    value: U256,
) -> Result<edr_chain_l1::L1SignedTransaction, transaction::CreationError> {
    let from = Address::random();
    let request = edr_chain_l1::request::Eip155 {
        nonce,
        gas_price,
        gas_limit,
        kind: TxKind::Call(from),
        value,
        input: Bytes::new(),
        chain_id: 123,
    };
    let transaction = request.fake_sign(caller);
    let transaction = edr_chain_l1::L1SignedTransaction::from(transaction);

    transaction::validate(transaction, EvmSpecId::default())
}

/// Creates a dummy EIP-1559 transaction with the provided max fee and max
/// priority fee per gas.
pub fn dummy_eip1559_transaction(
    caller: Address,
    nonce: u64,
    max_fee_per_gas: u128,
    max_priority_fee_per_gas: u128,
) -> Result<edr_chain_l1::L1SignedTransaction, transaction::CreationError> {
    let from = Address::random();
    let request = edr_chain_l1::request::Eip1559 {
        chain_id: 123,
        nonce,
        max_priority_fee_per_gas,
        max_fee_per_gas,
        gas_limit: 30_000,
        kind: TxKind::Call(from),
        value: U256::ZERO,
        input: Bytes::new(),
        access_list: Vec::new(),
    };
    let transaction = request.fake_sign(caller);
    let transaction = edr_chain_l1::L1SignedTransaction::from(transaction);

    transaction::validate(transaction, EvmSpecId::default())
}

struct ForkedStateAndBlockchain<ChainSpecT: RuntimeSpec> {
    pub expected_block: RemoteBlock<ChainSpecT>,
    pub prior_blockchain: ForkedBlockchain<ChainSpecT>,
    pub prior_irregular_state: IrregularState,
}

/// Creates forked state at the previous block and returns the corresponding
/// `ForkedStateAndBlockchain`
async fn get_fork_state<
    ChainSpecT: Debug
        + SyncRuntimeSpec<
            BlockReceipt: AsExecutionReceipt<
                ExecutionReceipt = ChainSpecT::ExecutionReceipt<FilterLog>,
            >,
            ExecutionReceipt<FilterLog>: PartialEq,
            LocalBlock: BlockReceipts<
                Arc<ChainSpecT::BlockReceipt>,
                Error = BlockchainErrorForChainSpec<ChainSpecT>,
            >,
            SignedTransaction: TransactionValidation<
                ValidationError: From<EvmTransactionValidationError> + Send + Sync,
            >,
        >,
>(
    url: String,
    block_number: u64,
<<<<<<< HEAD
    header_overrides_constructor: impl FnOnce(&BlockHeader) -> HeaderOverrides<ChainSpecT::Hardfork>,
) -> anyhow::Result<()> {
=======
) -> anyhow::Result<ForkedStateAndBlockchain<ChainSpecT>> {
>>>>>>> 8510d161
    let runtime = tokio::runtime::Handle::current();

    let rpc_client = EthRpcClient::<ChainSpecT>::new(&url, edr_defaults::CACHE_DIR.into(), None)?;
    let chain_id = rpc_client.chain_id().await?;

    let rpc_client = Arc::new(rpc_client);
    let replay_block = {
        let block = rpc_client
            .get_block_by_number_with_transaction_data(PreEip1898BlockSpec::Number(block_number))
            .await?;

        RemoteBlock::new(block, rpc_client.clone(), runtime.clone())?
    };

    let mut irregular_state = IrregularState::default();
    let state_root_generator = Arc::new(parking_lot::Mutex::new(RandomHashGenerator::with_seed(
        edr_defaults::STATE_ROOT_HASH_SEED,
    )));
    let hardfork_activation_overrides = HashMap::new();

    let hardfork_activations = ChainSpecT::chain_config(chain_id)
        .map(|config| config.hardfork_activations.clone())
        .ok_or(anyhow!("Unsupported chain id"))?;

    let replay_header = replay_block.header();
    let hardfork = hardfork_activations
        .hardfork_at_block(block_number, replay_header.timestamp)
        .ok_or(anyhow!("Unsupported block number"))?;

    let blockchain = ForkedBlockchain::new(
        runtime.clone(),
        Some(chain_id),
        hardfork,
        rpc_client,
        Some(block_number - 1),
        &mut irregular_state,
        state_root_generator,
        &hardfork_activation_overrides,
    )
    .await?;

    Ok(ForkedStateAndBlockchain {
        expected_block: replay_block,
        prior_blockchain: blockchain,
        prior_irregular_state: irregular_state,
    })
}

/// Runs a full remote block, asserting that the mined block matches the remote
/// block.
pub async fn run_full_block<
    ChainSpecT: Debug
        + SyncRuntimeSpec<
            BlockReceipt: AsExecutionReceipt<
                ExecutionReceipt = ChainSpecT::ExecutionReceipt<FilterLog>,
            >,
            ExecutionReceipt<FilterLog>: PartialEq,
            LocalBlock: BlockReceipts<
                Arc<ChainSpecT::BlockReceipt>,
                Error = BlockchainErrorForChainSpec<ChainSpecT>,
            >,
            SignedTransaction: TransactionValidation<
                ValidationError: From<EvmTransactionValidationError> + Send + Sync,
            >,
        >,
>(
    url: String,
    block_number: u64,
    header_overrides_constructor: impl FnOnce(&block::Header) -> HeaderOverrides<ChainSpecT::Hardfork>,
) -> anyhow::Result<()> {
    let ForkedStateAndBlockchain {
        expected_block,
        prior_blockchain,
        prior_irregular_state,
    } = get_fork_state(url, block_number).await?;

    let replay_header = expected_block.header();
    let hardfork = prior_blockchain.hardfork();
    let mut cfg = CfgEnv::<ChainSpecT::Hardfork>::new_with_spec(hardfork);
    cfg.chain_id = prior_blockchain.chain_id();
    cfg.disable_eip3607 = true;

    let state = prior_blockchain
        .state_at_block_number(block_number - 1, prior_irregular_state.state_overrides())?;

    let custom_precompiles = HashMap::new();

    let mut builder = ChainSpecT::BlockBuilder::new_block_builder(
        &prior_blockchain,
        state,
        cfg,
        BlockInputs {
            ommers: Vec::new(),
            withdrawals: expected_block.withdrawals().map(<[Withdrawal]>::to_vec),
        },
        header_overrides_constructor(replay_header),
        &custom_precompiles,
    )?;
    assert_eq!(replay_header.base_fee_per_gas, builder.header().base_fee);

    for transaction in expected_block.transactions() {
        builder.add_transaction(transaction.clone())?;
    }

    let rewards = vec![(
        replay_header.beneficiary,
        miner_reward(hardfork.into()).unwrap_or(0),
    )];
    let mined_block = builder.finalize(rewards)?;

    let mined_header = mined_block.block.header();
    for (expected, actual) in expected_block
        .fetch_transaction_receipts()?
        .into_iter()
        .zip(mined_block.block.transaction_receipts().iter())
    {
        debug_assert_eq!(
            expected.block_number(),
            actual.block_number(),
            "{:?}",
            expected_block
                .transactions()
                .get(expected.transaction_index() as usize)
                .expect("transaction index is valid")
        );
        debug_assert_eq!(
            expected.transaction_hash(),
            actual.transaction_hash(),
            "{:?}",
            expected_block
                .transactions()
                .get(expected.transaction_index() as usize)
                .expect("transaction index is valid")
        );
        debug_assert_eq!(
            expected.transaction_index(),
            actual.transaction_index(),
            "{:?}",
            expected_block
                .transactions()
                .get(expected.transaction_index() as usize)
                .expect("transaction index is valid")
        );
        debug_assert_eq!(
            expected.from(),
            actual.from(),
            "{:?}",
            expected_block
                .transactions()
                .get(expected.transaction_index() as usize)
                .expect("transaction index is valid")
        );
        debug_assert_eq!(
            expected.to(),
            actual.to(),
            "{:?}",
            expected_block
                .transactions()
                .get(expected.transaction_index() as usize)
                .expect("transaction index is valid")
        );
        debug_assert_eq!(
            expected.contract_address(),
            actual.contract_address(),
            "{:?}",
            expected_block
                .transactions()
                .get(expected.transaction_index() as usize)
                .expect("transaction index is valid")
        );
        debug_assert_eq!(
            expected.gas_used(),
            actual.gas_used(),
            "{:?}",
            expected_block
                .transactions()
                .get(expected.transaction_index() as usize)
                .expect("transaction index is valid")
        );
        // Skip effective gas price check because Hardhat doesn't include it pre-London
        // debug_assert_eq!(
        //     expected.effective_gas_price,
        //     actual.effective_gas_price,
        //     "{:?}",
        //     replay_block.transactions()[expected.transaction_index as usize]
        // );
        debug_assert_eq!(
            expected.cumulative_gas_used(),
            actual.cumulative_gas_used(),
            "{:?}",
            expected_block
                .transactions()
                .get(expected.transaction_index() as usize)
                .expect("transaction index is valid")
        );
        if expected.logs_bloom() != actual.logs_bloom() {
            for (expected, actual) in expected
                .transaction_logs()
                .iter()
                .zip(actual.transaction_logs().iter())
            {
                debug_assert_eq!(
                    expected.inner.address,
                    actual.inner.address,
                    "{:?}",
                    expected_block
                        .transactions()
                        .get(expected.transaction_index as usize)
                        .expect("transaction index is valid")
                );
                debug_assert_eq!(
                    expected.inner.topics(),
                    actual.inner.topics(),
                    "{:?}",
                    expected_block
                        .transactions()
                        .get(expected.transaction_index as usize)
                        .expect("transaction index is valid")
                );
                debug_assert_eq!(
                    expected.inner.data.data,
                    actual.inner.data.data,
                    "{:?}",
                    expected_block
                        .transactions()
                        .get(expected.transaction_index as usize)
                        .expect("transaction index is valid")
                );
            }
        }
        debug_assert_eq!(
            expected.root_or_status(),
            actual.root_or_status(),
            "{:?}",
            expected_block
                .transactions()
                .get(expected.transaction_index() as usize)
                .expect("transaction index is valid")
        );
        debug_assert_eq!(
            expected.as_execution_receipt(),
            actual.as_execution_receipt(),
            "{:?}",
            expected_block
                .transactions()
                .get(expected.transaction_index() as usize)
                .expect("transaction index is valid")
        );
    }

    assert_eq!(replay_header, mined_header);

    Ok(())
}

/// Forks the block at the provided block number and compares it with the
/// locally mined block header for that block without transactions.
///
/// It does not add the transactions of the block being replayed to keep it
/// lightweight. If you need to compare header values that change depending on
/// the transactions included in the block use `run_full_block` instead.
pub async fn assert_replay_header<
    ChainSpecT: Debug
        + SyncRuntimeSpec<
            BlockReceipt: AsExecutionReceipt<
                ExecutionReceipt = ChainSpecT::ExecutionReceipt<FilterLog>,
            >,
            ExecutionReceipt<FilterLog>: PartialEq,
            LocalBlock: BlockReceipts<
                Arc<ChainSpecT::BlockReceipt>,
                Error = BlockchainErrorForChainSpec<ChainSpecT>,
            >,
            SignedTransaction: TransactionValidation<
                ValidationError: From<EvmTransactionValidationError> + Send + Sync,
            >,
        >,
>(
    url: String,
    block_number: u64,
    header_overrides_constructor: impl FnOnce(&block::Header) -> HeaderOverrides<ChainSpecT::Hardfork>,
    header_validation: impl FnOnce(&Header, &PartialHeader) -> anyhow::Result<()>,
) -> anyhow::Result<()> {
    let ForkedStateAndBlockchain {
        expected_block,
        prior_blockchain,
        prior_irregular_state,
    } = get_fork_state(url, block_number).await?;

    let replay_header = expected_block.header();
    let hardfork = prior_blockchain.hardfork();
    let mut cfg = CfgEnv::<ChainSpecT::Hardfork>::new_with_spec(hardfork);
    cfg.chain_id = prior_blockchain.chain_id();
    cfg.disable_eip3607 = true;

    let state = prior_blockchain
        .state_at_block_number(block_number - 1, prior_irregular_state.state_overrides())?;

    let custom_precompiles = HashMap::new();

    let builder = ChainSpecT::BlockBuilder::new_block_builder(
        &prior_blockchain,
        state,
        cfg,
        BlockInputs {
            ommers: Vec::new(),
            withdrawals: expected_block.withdrawals().map(<[Withdrawal]>::to_vec),
        },
        header_overrides_constructor(replay_header),
        &custom_precompiles,
    )?;
    header_validation(replay_header, builder.header())
}

/// Implements full block tests for the provided chain specs.
/// ```no_run
/// use edr_block_header::{BlockHeader, HeaderOverrides};
/// use edr_chain_l1::L1ChainSpec;
/// use edr_evm::impl_full_block_tests;
/// use edr_test_utils::env::get_alchemy_url;
///
/// fn timestamp_overrides<HardforkT: Default>(replay_header: &BlockHeader) -> HeaderOverrides<HardforkT> {
///     HeaderOverrides {
///         timestamp: Some(replay_header.timestamp),
///         ..HeaderOverrides::default()
///     }
/// }
///
/// impl_full_block_tests! {
///     mainnet_byzantium => L1ChainSpec {
///         block_number: 4_370_001,
///         url: get_alchemy_url(),
///         header_overrides_constructor: timestamp_overrides,
///     },
/// }
/// ```
#[macro_export]
macro_rules! impl_full_block_tests {
    ($(
        $name:ident => $chain_spec:ident {
            block_number: $block_number:expr,
            url: $url:expr,
            header_overrides_constructor: $header_overrides_constructor:expr,
        },
    )+) => {
        $(
            paste::item! {
                #[serial_test::serial]
                #[tokio::test(flavor = "multi_thread")]
                async fn [<full_block_ $name>]() -> anyhow::Result<()> {
                    let url = $url;

                    $crate::test_utils::run_full_block::<$chain_spec>(url, $block_number, $header_overrides_constructor).await
                }
            }
        )+
    }
}<|MERGE_RESOLUTION|>--- conflicted
+++ resolved
@@ -1,17 +1,8 @@
 use std::{fmt::Debug, num::NonZeroU64, sync::Arc};
 
 use anyhow::anyhow;
-<<<<<<< HEAD
-use edr_block_header::{BlockHeader, HeaderOverrides, Withdrawal};
+use edr_block_header::{BlockHeader, HeaderOverrides, PartialHeader, Withdrawal};
 use edr_eth::{block::miner_reward, PreEip1898BlockSpec};
-=======
-use edr_eth::{
-    account::AccountInfo,
-    block::{self, miner_reward, Header, HeaderOverrides, PartialHeader},
-    withdrawal::Withdrawal,
-    Address, Bytes, HashMap, PreEip1898BlockSpec, U256,
-};
->>>>>>> 8510d161
 use edr_evm_spec::{EvmSpecId, EvmTransactionValidationError, TransactionValidation};
 use edr_primitives::{Address, Bytes, HashMap, U256};
 use edr_receipt::{log::FilterLog, AsExecutionReceipt, ExecutionReceipt as _, ReceiptTrait as _};
@@ -187,12 +178,7 @@
 >(
     url: String,
     block_number: u64,
-<<<<<<< HEAD
-    header_overrides_constructor: impl FnOnce(&BlockHeader) -> HeaderOverrides<ChainSpecT::Hardfork>,
-) -> anyhow::Result<()> {
-=======
 ) -> anyhow::Result<ForkedStateAndBlockchain<ChainSpecT>> {
->>>>>>> 8510d161
     let runtime = tokio::runtime::Handle::current();
 
     let rpc_client = EthRpcClient::<ChainSpecT>::new(&url, edr_defaults::CACHE_DIR.into(), None)?;
@@ -261,7 +247,7 @@
 >(
     url: String,
     block_number: u64,
-    header_overrides_constructor: impl FnOnce(&block::Header) -> HeaderOverrides<ChainSpecT::Hardfork>,
+    header_overrides_constructor: impl FnOnce(&BlockHeader) -> HeaderOverrides<ChainSpecT::Hardfork>,
 ) -> anyhow::Result<()> {
     let ForkedStateAndBlockchain {
         expected_block,
@@ -472,8 +458,8 @@
 >(
     url: String,
     block_number: u64,
-    header_overrides_constructor: impl FnOnce(&block::Header) -> HeaderOverrides<ChainSpecT::Hardfork>,
-    header_validation: impl FnOnce(&Header, &PartialHeader) -> anyhow::Result<()>,
+    header_overrides_constructor: impl FnOnce(&BlockHeader) -> HeaderOverrides<ChainSpecT::Hardfork>,
+    header_validation: impl FnOnce(&BlockHeader, &PartialHeader) -> anyhow::Result<()>,
 ) -> anyhow::Result<()> {
     let ForkedStateAndBlockchain {
         expected_block,
