--- conflicted
+++ resolved
@@ -2,14 +2,9 @@
 
 use std::fmt::Debug;
 
+use edr_eip1559::BaseFeeParams;
 use edr_eth::{
     block::{self, BlobGas, HeaderOverrides, PartialHeader},
-<<<<<<< HEAD
-    eips::eip1559::BaseFeeParams,
-    spec::{ChainHardfork, ChainSpec},
-    transaction::TransactionValidation,
-=======
->>>>>>> 9c9fb199
     withdrawal::Withdrawal,
     Address, Bytes, HashMap, B256,
 };
