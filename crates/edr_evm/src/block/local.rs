--- conflicted
+++ resolved
@@ -7,16 +7,7 @@
 
 use alloy_rlp::Encodable as _;
 use derive_where::derive_where;
-<<<<<<< HEAD
-use edr_block_header::{BlockHeader, HeaderOverrides, PartialHeader, Withdrawal};
-=======
-use edr_eth::{
-    block::{self, BlockConfig, Header, HeaderOverrides, PartialHeader},
-    trie,
-    withdrawal::Withdrawal,
-    B256, KECCAK_EMPTY,
-};
->>>>>>> 8510d161
+use edr_block_header::{BlockConfig, BlockHeader, HeaderOverrides, PartialHeader, Withdrawal};
 use edr_evm_spec::{
     ChainHardfork, ChainSpec, EthHeaderConstants, EvmSpecId, ExecutableTransaction,
 };
