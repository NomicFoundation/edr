--- conflicted
+++ resolved
@@ -1,15 +1,10 @@
 use core::fmt::Debug;
 
 use edr_eth::{
-<<<<<<< HEAD
     block::Header,
     result::{ExecutionResult, InvalidTransaction},
     transaction::TransactionValidation,
     Address, HashMap, Precompile, U256,
-=======
-    block::{BlobGas, Header},
-    Address, HashMap, SpecId, U256,
->>>>>>> a417e196
 };
 use edr_evm::{
     blockchain::{BlockchainError, SyncBlockchain},
@@ -17,12 +12,7 @@
     evm::handler::CfgEnvWithEvmWiring,
     guaranteed_dry_run,
     state::{StateError, StateOverrides, StateRefOverrider, SyncState},
-<<<<<<< HEAD
     DebugContext,
-=======
-    BlobExcessGasAndPrice, BlockEnv, CfgEnvWithHandlerCfg, DebugContext, ExecutionResult,
-    Precompile, TxEnv,
->>>>>>> a417e196
 };
 
 use crate::ProviderError;
@@ -35,13 +25,8 @@
     pub header: &'a Header,
     pub state: &'a dyn SyncState<StateError>,
     pub state_overrides: &'a StateOverrides,
-<<<<<<< HEAD
     pub cfg_env: CfgEnvWithEvmWiring<ChainSpecT>,
     pub transaction: ChainSpecT::Transaction,
-=======
-    pub cfg_env: CfgEnvWithHandlerCfg,
-    pub tx_env: TxEnv,
->>>>>>> a417e196
     pub precompiles: &'a HashMap<Address, Precompile>,
     // `DebugContext` cannot be simplified further
     #[allow(clippy::type_complexity)]
@@ -74,11 +59,7 @@
         state,
         state_overrides,
         cfg_env,
-<<<<<<< HEAD
-        transaction: tx_env,
-=======
-        tx_env,
->>>>>>> a417e196
+        transaction,
         precompiles,
         debug_context,
     } = args;
@@ -94,7 +75,7 @@
         state,
         state_overrides,
         cfg_env,
-        tx_env,
+        transaction,
         block,
         precompiles,
         debug_context,
