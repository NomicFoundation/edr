use edr_eth::{
<<<<<<< HEAD
    eips::eip2930,
    l1,
    transaction::{pooled::PooledTransaction, ExecutableTransaction},
    Address, Blob, BlockSpec, BlockTag, Bytes, PreEip1898BlockSpec, B256, MAX_INITCODE_SIZE,
};
use edr_evm::{spec::RuntimeSpec, transaction};
use edr_rpc_eth::{CallRequest, TransactionRequest};

use crate::{
    data::ProviderData, error::ProviderErrorForChainSpec, spec::HardforkValidationData,
    time::TimeSinceEpoch, ProviderError, SyncProviderSpec,
};

impl HardforkValidationData for TransactionRequest {
    fn to(&self) -> Option<&Address> {
        self.to.as_ref()
    }

    fn gas_price(&self) -> Option<&u128> {
        self.gas_price.as_ref()
    }

    fn max_fee_per_gas(&self) -> Option<&u128> {
        self.max_fee_per_gas.as_ref()
    }

    fn max_priority_fee_per_gas(&self) -> Option<&u128> {
        self.max_priority_fee_per_gas.as_ref()
    }

    fn access_list(&self) -> Option<&Vec<eip2930::AccessListItem>> {
        self.access_list.as_ref()
    }

    fn blobs(&self) -> Option<&Vec<Blob>> {
        self.blobs.as_ref()
    }

    fn blob_hashes(&self) -> Option<&Vec<B256>> {
        self.blob_hashes.as_ref()
    }
}

impl HardforkValidationData for CallRequest {
    fn to(&self) -> Option<&Address> {
        self.to.as_ref()
    }

    fn gas_price(&self) -> Option<&u128> {
        self.gas_price.as_ref()
    }

    fn max_fee_per_gas(&self) -> Option<&u128> {
        self.max_fee_per_gas.as_ref()
    }

    fn max_priority_fee_per_gas(&self) -> Option<&u128> {
        self.max_priority_fee_per_gas.as_ref()
    }

    fn access_list(&self) -> Option<&Vec<eip2930::AccessListItem>> {
        self.access_list.as_ref()
    }

    fn blobs(&self) -> Option<&Vec<Blob>> {
        self.blobs.as_ref()
    }

    fn blob_hashes(&self) -> Option<&Vec<B256>> {
        self.blob_hashes.as_ref()
    }
}

impl HardforkValidationData for PooledTransaction {
    fn to(&self) -> Option<&Address> {
        Some(self.caller())
    }

    fn gas_price(&self) -> Option<&u128> {
        match self {
            PooledTransaction::PreEip155Legacy(tx) => Some(&tx.gas_price),
            PooledTransaction::PostEip155Legacy(tx) => Some(&tx.gas_price),
            PooledTransaction::Eip2930(tx) => Some(&tx.gas_price),
            PooledTransaction::Eip1559(_) | PooledTransaction::Eip4844(_) => None,
        }
    }

    fn max_fee_per_gas(&self) -> Option<&u128> {
        ExecutableTransaction::max_fee_per_gas(self)
    }

    fn max_priority_fee_per_gas(&self) -> Option<&u128> {
        ExecutableTransaction::max_priority_fee_per_gas(self)
    }

    fn access_list(&self) -> Option<&Vec<eip2930::AccessListItem>> {
        match self {
            PooledTransaction::PreEip155Legacy(_) | PooledTransaction::PostEip155Legacy(_) => None,
            PooledTransaction::Eip2930(tx) => Some(tx.access_list.0.as_ref()),
            PooledTransaction::Eip1559(tx) => Some(tx.access_list.0.as_ref()),
            PooledTransaction::Eip4844(tx) => Some(&tx.payload().access_list),
        }
    }

    fn blobs(&self) -> Option<&Vec<Blob>> {
        match self {
            PooledTransaction::Eip4844(tx) => Some(tx.blobs_ref()),
            _ => None,
        }
    }

    fn blob_hashes(&self) -> Option<&Vec<B256>> {
        match self {
            PooledTransaction::Eip4844(tx) => Some(&tx.payload().blob_hashes),
            _ => None,
        }
    }
}

/// Validates a `TransactionRequest` against the provided `ProviderData`.
pub fn validate_send_transaction_request<
    ChainSpecT: SyncProviderSpec<TimerT>,
    TimerT: Clone + TimeSinceEpoch,
>(
    data: &ProviderData<ChainSpecT, TimerT>,
    request: &TransactionRequest,
) -> Result<(), ProviderErrorForChainSpec<ChainSpecT>> {
    if let Some(chain_id) = request.chain_id {
        let expected = data.chain_id();
        if chain_id != expected {
            return Err(ProviderError::InvalidChainId {
                expected,
                actual: chain_id,
            });
=======
    eips::eip7702,
    transaction::{self, EthTransactionRequest},
    AccessListItem, Address, BlockSpec, BlockTag, PreEip1898BlockSpec, SpecId, B256, U256,
};
use edr_evm::Bytes;
use edr_rpc_eth::CallRequest;

use crate::ProviderError;

/// Data used for validating a transaction complies with a [`SpecId`].
pub struct SpecValidationData<'data> {
    pub to: Option<&'data Address>,
    pub gas_price: Option<&'data U256>,
    pub max_fee_per_gas: Option<&'data U256>,
    pub max_priority_fee_per_gas: Option<&'data U256>,
    pub access_list: Option<&'data Vec<AccessListItem>>,
    pub blobs: Option<&'data Vec<Bytes>>,
    pub blob_hashes: Option<&'data Vec<B256>>,
    pub authorization_list: Option<&'data Vec<eip7702::SignedAuthorization>>,
}

impl<'data> From<&'data EthTransactionRequest> for SpecValidationData<'data> {
    fn from(value: &'data EthTransactionRequest) -> Self {
        Self {
            to: value.to.as_ref(),
            gas_price: value.gas_price.as_ref(),
            max_fee_per_gas: value.max_fee_per_gas.as_ref(),
            max_priority_fee_per_gas: value.max_priority_fee_per_gas.as_ref(),
            access_list: value.access_list.as_ref(),
            blobs: value.blobs.as_ref(),
            blob_hashes: value.blob_hashes.as_ref(),
            authorization_list: value.authorization_list.as_ref(),
        }
    }
}

impl<'data> From<&'data CallRequest> for SpecValidationData<'data> {
    fn from(value: &'data CallRequest) -> Self {
        Self {
            to: value.to.as_ref(),
            gas_price: value.gas_price.as_ref(),
            max_fee_per_gas: value.max_fee_per_gas.as_ref(),
            max_priority_fee_per_gas: value.max_priority_fee_per_gas.as_ref(),
            access_list: value.access_list.as_ref(),
            blobs: value.blobs.as_ref(),
            blob_hashes: value.blob_hashes.as_ref(),
            authorization_list: value.authorization_list.as_ref(),
        }
    }
}

impl<'data> From<&'data transaction::Signed> for SpecValidationData<'data> {
    fn from(value: &'data transaction::Signed) -> Self {
        match value {
            transaction::Signed::PreEip155Legacy(tx) => Self {
                to: tx.kind.to(),
                gas_price: Some(&tx.gas_price),
                max_fee_per_gas: None,
                max_priority_fee_per_gas: None,
                access_list: None,
                blobs: None,
                blob_hashes: None,
                authorization_list: None,
            },
            transaction::Signed::PostEip155Legacy(tx) => Self {
                to: tx.kind.to(),
                gas_price: Some(&tx.gas_price),
                max_fee_per_gas: None,
                max_priority_fee_per_gas: None,
                access_list: None,
                blobs: None,
                blob_hashes: None,
                authorization_list: None,
            },
            transaction::Signed::Eip2930(tx) => Self {
                to: tx.kind.to(),
                gas_price: Some(&tx.gas_price),
                max_fee_per_gas: None,
                max_priority_fee_per_gas: None,
                access_list: Some(tx.access_list.0.as_ref()),
                blobs: None,
                blob_hashes: None,
                authorization_list: None,
            },
            transaction::Signed::Eip1559(tx) => Self {
                to: tx.kind.to(),
                gas_price: None,
                max_fee_per_gas: Some(&tx.max_fee_per_gas),
                max_priority_fee_per_gas: Some(&tx.max_priority_fee_per_gas),
                access_list: Some(tx.access_list.0.as_ref()),
                blobs: None,
                blob_hashes: None,
                authorization_list: None,
            },
            transaction::Signed::Eip4844(tx) => Self {
                to: Some(&tx.to),
                gas_price: None,
                max_fee_per_gas: Some(&tx.max_fee_per_gas),
                max_priority_fee_per_gas: Some(&tx.max_priority_fee_per_gas),
                access_list: Some(tx.access_list.0.as_ref()),
                blobs: None,
                blob_hashes: Some(tx.blob_hashes.as_ref()),
                authorization_list: None,
            },
            transaction::Signed::Eip7702(tx) => Self {
                to: Some(&tx.to),
                gas_price: None,
                max_fee_per_gas: Some(&tx.max_fee_per_gas),
                max_priority_fee_per_gas: Some(&tx.max_priority_fee_per_gas),
                access_list: Some(tx.access_list.0.as_ref()),
                blobs: None,
                blob_hashes: None,
                authorization_list: Some(tx.authorization_list.as_ref()),
            },
>>>>>>> 66c70521
        }
    }

    if let Some(request_data) = &request.data {
        validate_eip3860_max_initcode_size::<ChainSpecT>(
            data.evm_spec_id(),
            data.allow_unlimited_initcode_size(),
            request.to.as_ref(),
            request_data,
        )?;
    }

    if request.blob_hashes.is_some() || request.blobs.is_some() {
        return Err(ProviderError::Eip4844TransactionUnsupported);
    }

    if let Some(transaction_type) = request.transaction_type {
        if transaction_type == u8::from(transaction::Type::Eip4844) {
            return Err(ProviderError::Eip4844TransactionUnsupported);
        }
    }

    validate_transaction_and_call_request::<ChainSpecT>(data.hardfork(), request).map_err(|err| match err {
        ProviderError::UnsupportedEIP1559Parameters {
            minimum_hardfork, ..
        } => ProviderError::InvalidArgument(format!("\
EIP-1559 style fee params (maxFeePerGas or maxPriorityFeePerGas) received but they are not supported by the current hardfork.

You can use them by running Hardhat Network with 'hardfork' {minimum_hardfork:?} or later.
        ")),
        err => err,
    })
}

<<<<<<< HEAD
fn validate_transaction_spec<ChainSpecT: RuntimeSpec>(
    spec_id: l1::SpecId,
    value: &impl HardforkValidationData,
) -> Result<(), ProviderErrorForChainSpec<ChainSpecT>> {
    if spec_id < l1::SpecId::BERLIN && value.access_list().is_some() {
=======
fn validate_transaction_spec<LoggerErrorT: Debug>(
    spec_id: SpecId,
    data: SpecValidationData<'_>,
) -> Result<(), ProviderError<LoggerErrorT>> {
    let SpecValidationData {
        to,
        gas_price,
        max_fee_per_gas,
        max_priority_fee_per_gas,
        access_list,
        blobs,
        blob_hashes,
        authorization_list,
    } = data;

    if spec_id < SpecId::BERLIN && access_list.is_some() {
>>>>>>> 66c70521
        return Err(ProviderError::UnsupportedAccessListParameter {
            current_hardfork: spec_id,
            minimum_hardfork: l1::SpecId::BERLIN,
        });
    }

    if spec_id < l1::SpecId::LONDON
        && (value.max_fee_per_gas().is_some() || value.max_priority_fee_per_gas().is_some())
    {
        return Err(ProviderError::UnsupportedEIP1559Parameters {
            current_hardfork: spec_id,
            minimum_hardfork: l1::SpecId::BERLIN,
        });
    }

    if spec_id < l1::SpecId::CANCUN && (value.blobs().is_some() || value.blob_hashes().is_some()) {
        return Err(ProviderError::UnsupportedEIP4844Parameters {
            current_hardfork: spec_id,
            minimum_hardfork: l1::SpecId::CANCUN,
        });
    }

<<<<<<< HEAD
    if value.gas_price().is_some() {
        if value.max_fee_per_gas().is_some() {
=======
    if spec_id < SpecId::PRAGUE && authorization_list.is_some() {
        return Err(ProviderError::UnsupportedEip7702Parameters {
            current_hardfork: spec_id,
        });
    }

    if gas_price.is_some() {
        if max_fee_per_gas.is_some() {
>>>>>>> 66c70521
            return Err(ProviderError::InvalidTransactionInput(
                "Cannot send both gasPrice and maxFeePerGas params".to_string(),
            ));
        }

        if value.max_priority_fee_per_gas().is_some() {
            return Err(ProviderError::InvalidTransactionInput(
                "Cannot send both gasPrice and maxPriorityFeePerGas".to_string(),
            ));
        }

        if value.blobs().is_some() {
            return Err(ProviderError::InvalidTransactionInput(
                "Cannot send both gasPrice and blobs".to_string(),
            ));
        }

        if value.blob_hashes().is_some() {
            return Err(ProviderError::InvalidTransactionInput(
                "Cannot send both gasPrice and blobHashes".to_string(),
            ));
        }

        if authorization_list.is_some() {
            return Err(ProviderError::InvalidTransactionInput(
                "Cannot send both gasPrice and authorizationList".to_string(),
            ));
        }
    }

    if let Some(max_fee_per_gas) = value.max_fee_per_gas() {
        if let Some(max_priority_fee_per_gas) = value.max_priority_fee_per_gas() {
            if max_priority_fee_per_gas > max_fee_per_gas {
                return Err(ProviderError::InvalidTransactionInput(format!(
                    "maxPriorityFeePerGas ({max_priority_fee_per_gas}) is bigger than maxFeePerGas ({max_fee_per_gas})"),
                ));
            }
        }
    }

    if (value.blobs().is_some() || value.blob_hashes().is_some()) && value.to().is_none() {
        return Err(ProviderError::Eip4844TransactionMissingReceiver);
    }

    if let Some(authorization_list) = authorization_list {
        if to.is_none() {
            return Err(ProviderError::Eip7702TransactionMissingReceiver);
        }

        if authorization_list.is_empty() {
            return Err(ProviderError::Eip7702TransactionWithoutAuthorizations);
        }
    }

    Ok(())
}

/// Validates a `CallRequest` and `BlockSpec` against the provided hardfork.
pub fn validate_call_request<ChainSpecT: RuntimeSpec>(
    hardfork: ChainSpecT::Hardfork,
    call_request: &CallRequest,
    block_spec: &BlockSpec,
) -> Result<(), ProviderErrorForChainSpec<ChainSpecT>> {
    validate_post_merge_block_tags::<ChainSpecT>(hardfork, block_spec)?;

    if call_request.blobs.is_some() | call_request.blob_hashes.is_some() {
        return Err(ProviderError::Eip4844CallRequestUnsupported);
    }

    validate_transaction_and_call_request::<ChainSpecT>(
        hardfork,
        call_request
    ).map_err(|err| match err {
        ProviderError::UnsupportedEIP1559Parameters {
            minimum_hardfork, ..
        } => ProviderError::InvalidArgument(format!("\
EIP-1559 style fee params (maxFeePerGas or maxPriorityFeePerGas) received but they are not supported by the current hardfork.

You can use them by running Hardhat Network with 'hardfork' {minimum_hardfork:?} or later.
        ")),
        err => err,
    })
}

pub(crate) fn validate_transaction_and_call_request<ChainSpecT: RuntimeSpec>(
    hardfork: ChainSpecT::Hardfork,
    validation_data: &impl HardforkValidationData,
) -> Result<(), ProviderErrorForChainSpec<ChainSpecT>> {
    validate_transaction_spec::<ChainSpecT>(hardfork.into(), validation_data).map_err(|err| {
        match err {
            ProviderError::UnsupportedAccessListParameter {
                minimum_hardfork, ..
            } => ProviderError::InvalidArgument(format!(
                "\
Access list received but is not supported by the current hardfork. 

You can use them by running Hardhat Network with 'hardfork' {minimum_hardfork:?} or later.
        "
            )),
            err => err,
        }
    })
}

pub(crate) fn validate_eip3860_max_initcode_size<ChainSpecT: RuntimeSpec>(
    spec_id: l1::SpecId,
    allow_unlimited_contract_code_size: bool,
    to: Option<&Address>,
    data: &Bytes,
) -> Result<(), ProviderErrorForChainSpec<ChainSpecT>> {
    if spec_id < l1::SpecId::SHANGHAI || to.is_some() || allow_unlimited_contract_code_size {
        return Ok(());
    }

    if data.len() > MAX_INITCODE_SIZE {
        return Err(ProviderError::InvalidArgument(format!("
Trying to send a deployment transaction whose init code length is {}. The max length allowed by EIP-3860 is {}.

Enable the 'allowUnlimitedContractSize' option to allow init codes of any length.", data.len(), MAX_INITCODE_SIZE)));
    }

    Ok(())
}

pub enum ValidationBlockSpec<'a> {
    PreEip1898(&'a PreEip1898BlockSpec),
    PostEip1898(&'a BlockSpec),
}

impl<'a> From<&'a PreEip1898BlockSpec> for ValidationBlockSpec<'a> {
    fn from(value: &'a PreEip1898BlockSpec) -> Self {
        Self::PreEip1898(value)
    }
}

impl<'a> From<&'a BlockSpec> for ValidationBlockSpec<'a> {
    fn from(value: &'a BlockSpec) -> Self {
        Self::PostEip1898(value)
    }
}

impl<'a> From<ValidationBlockSpec<'a>> for BlockSpec {
    fn from(value: ValidationBlockSpec<'a>) -> Self {
        match value {
            ValidationBlockSpec::PreEip1898(PreEip1898BlockSpec::Number(block_number)) => {
                BlockSpec::Number(*block_number)
            }
            ValidationBlockSpec::PreEip1898(PreEip1898BlockSpec::Tag(block_tag)) => {
                BlockSpec::Tag(*block_tag)
            }
            ValidationBlockSpec::PostEip1898(block_spec) => block_spec.clone(),
        }
    }
}

pub(crate) fn validate_post_merge_block_tags<'a, ChainSpecT: RuntimeSpec>(
    hardfork: ChainSpecT::Hardfork,
    block_spec: impl Into<ValidationBlockSpec<'a>>,
) -> Result<(), ProviderErrorForChainSpec<ChainSpecT>> {
    let block_spec: ValidationBlockSpec<'a> = block_spec.into();

    if hardfork.into() < l1::SpecId::MERGE {
        match block_spec {
            ValidationBlockSpec::PreEip1898(PreEip1898BlockSpec::Tag(
                tag @ (BlockTag::Safe | BlockTag::Finalized),
            ))
            | ValidationBlockSpec::PostEip1898(BlockSpec::Tag(
                tag @ (BlockTag::Safe | BlockTag::Finalized),
            )) => {
                return Err(ProviderError::InvalidBlockTag {
                    block_tag: *tag,
                    hardfork,
                });
            }
            _ => (),
        }
    }
    Ok(())
}

#[cfg(test)]
mod tests {
    use edr_eth::l1::L1ChainSpec;

    use super::*;

    fn assert_mixed_eip_1559_parameters(spec: l1::SpecId) {
        let mixed_request = TransactionRequest {
            from: Address::ZERO,
            gas_price: Some(0),
            max_fee_per_gas: Some(0),
            ..TransactionRequest::default()
        };

        assert!(matches!(
            validate_transaction_spec::<L1ChainSpec>(spec, &mixed_request),
            Err(ProviderError::InvalidTransactionInput(_))
        ));

        let mixed_request = TransactionRequest {
            from: Address::ZERO,
            gas_price: Some(0),
            max_priority_fee_per_gas: Some(0),
            ..TransactionRequest::default()
        };

        assert!(matches!(
            validate_transaction_spec::<L1ChainSpec>(spec, &mixed_request),
            Err(ProviderError::InvalidTransactionInput(_))
        ));

        let request_with_too_low_max_fee = TransactionRequest {
            from: Address::ZERO,
            max_fee_per_gas: Some(0),
            max_priority_fee_per_gas: Some(1),
            ..TransactionRequest::default()
        };

        assert!(matches!(
            validate_transaction_spec::<L1ChainSpec>(spec, &request_with_too_low_max_fee),
            Err(ProviderError::InvalidTransactionInput(_))
        ));
    }

    fn assert_unsupported_eip_1559_parameters(spec: l1::SpecId) {
        let eip_1559_request = TransactionRequest {
            from: Address::ZERO,
            max_fee_per_gas: Some(0),
            ..TransactionRequest::default()
        };

        assert!(matches!(
            validate_transaction_spec::<L1ChainSpec>(spec, &eip_1559_request),
            Err(ProviderError::UnsupportedEIP1559Parameters { .. })
        ));

        let eip_1559_request = TransactionRequest {
            from: Address::ZERO,
            max_priority_fee_per_gas: Some(0),
            ..TransactionRequest::default()
        };

        assert!(matches!(
            validate_transaction_spec::<L1ChainSpec>(spec, &eip_1559_request),
            Err(ProviderError::UnsupportedEIP1559Parameters { .. })
        ));
    }

    fn assert_unsupported_eip_4844_parameters(spec: l1::SpecId) {
        let eip_4844_request = TransactionRequest {
            from: Address::ZERO,
            blobs: Some(Vec::new()),
            ..TransactionRequest::default()
        };

        assert!(matches!(
            validate_transaction_spec::<L1ChainSpec>(spec, &eip_4844_request),
            Err(ProviderError::UnsupportedEIP4844Parameters { .. })
        ));

        let eip_4844_request = TransactionRequest {
            from: Address::ZERO,
            blob_hashes: Some(Vec::new()),
            ..TransactionRequest::default()
        };

        assert!(matches!(
            validate_transaction_spec::<L1ChainSpec>(spec, &eip_4844_request),
            Err(ProviderError::UnsupportedEIP4844Parameters { .. })
        ));
    }

    fn assert_unsuporrted_eip_7702_parameters(spec: SpecId) {
        let eip_7702_request = EthTransactionRequest {
            from: Address::ZERO,
            authorization_list: Some(Vec::new()),
            ..EthTransactionRequest::default()
        };

        assert!(matches!(
            validate_transaction_spec::<()>(spec, (&eip_7702_request).into()),
            Err(ProviderError::UnsupportedEip7702Parameters { .. })
        ));
    }

    #[test]
    fn validate_transaction_spec_eip_155_invalid_inputs() {
        let eip155_spec = l1::SpecId::MUIR_GLACIER;
        let valid_request = TransactionRequest {
            from: Address::ZERO,
            gas_price: Some(0),
            ..TransactionRequest::default()
        };

        assert!(validate_transaction_spec::<L1ChainSpec>(eip155_spec, &valid_request).is_ok());

        let eip_2930_request = TransactionRequest {
            from: Address::ZERO,
            access_list: Some(Vec::new()),
            ..TransactionRequest::default()
        };

        assert!(matches!(
            validate_transaction_spec::<L1ChainSpec>(eip155_spec, &eip_2930_request),
            Err(ProviderError::UnsupportedAccessListParameter { .. })
        ));

        assert_unsupported_eip_1559_parameters(eip155_spec);
        assert_unsupported_eip_4844_parameters(eip155_spec);
        assert_unsuporrted_eip_7702_parameters(eip155_spec);
    }

    #[test]
    fn validate_transaction_spec_eip_2930_invalid_inputs() {
        let eip2930_spec = l1::SpecId::BERLIN;
        let valid_request = TransactionRequest {
            from: Address::ZERO,
            gas_price: Some(0),
            access_list: Some(Vec::new()),
            ..TransactionRequest::default()
        };

        assert!(validate_transaction_spec::<L1ChainSpec>(eip2930_spec, &valid_request).is_ok());

        assert_unsupported_eip_1559_parameters(eip2930_spec);
        assert_unsupported_eip_4844_parameters(eip2930_spec);
        assert_unsuporrted_eip_7702_parameters(eip2930_spec);
    }

    #[test]
    fn validate_transaction_spec_eip_1559_invalid_inputs() {
        let eip1559_spec = l1::SpecId::LONDON;
        let valid_request = TransactionRequest {
            from: Address::ZERO,
            max_fee_per_gas: Some(0),
            max_priority_fee_per_gas: Some(0),
            access_list: Some(Vec::new()),
            ..TransactionRequest::default()
        };

        assert!(validate_transaction_spec::<L1ChainSpec>(eip1559_spec, &valid_request).is_ok());

        assert_unsupported_eip_4844_parameters(eip1559_spec);
        assert_unsuporrted_eip_7702_parameters(eip1559_spec);
        assert_mixed_eip_1559_parameters(eip1559_spec);
    }

    #[test]
    fn validate_transaction_spec_eip_4844_invalid_inputs() {
        let eip4844_spec = l1::SpecId::CANCUN;
        let valid_request = TransactionRequest {
            from: Address::ZERO,
            to: Some(Address::ZERO),
            max_fee_per_gas: Some(0),
            max_priority_fee_per_gas: Some(0),
            access_list: Some(Vec::new()),
            blobs: Some(Vec::new()),
            blob_hashes: Some(Vec::new()),
            ..TransactionRequest::default()
        };

        assert!(validate_transaction_spec::<L1ChainSpec>(eip4844_spec, &valid_request).is_ok());
        assert_mixed_eip_1559_parameters(eip4844_spec);

        let mixed_request = TransactionRequest {
            from: Address::ZERO,
            gas_price: Some(0),
            blobs: Some(Vec::new()),
            ..TransactionRequest::default()
        };

        assert!(matches!(
            validate_transaction_spec::<L1ChainSpec>(eip4844_spec, &mixed_request),
            Err(ProviderError::InvalidTransactionInput(_))
        ));

        let mixed_request = TransactionRequest {
            from: Address::ZERO,
            gas_price: Some(0),
            blob_hashes: Some(Vec::new()),
            ..TransactionRequest::default()
        };

        assert!(matches!(
            validate_transaction_spec::<L1ChainSpec>(eip4844_spec, &mixed_request),
            Err(ProviderError::InvalidTransactionInput(_))
        ));

        let missing_receiver_request = TransactionRequest {
            from: Address::ZERO,
            blobs: Some(Vec::new()),
            ..TransactionRequest::default()
        };

        assert!(matches!(
            validate_transaction_spec::<L1ChainSpec>(eip4844_spec, &missing_receiver_request),
            Err(ProviderError::Eip4844TransactionMissingReceiver)
        ));

        let missing_receiver_request = TransactionRequest {
            from: Address::ZERO,
            blob_hashes: Some(Vec::new()),
            ..TransactionRequest::default()
        };

        assert!(matches!(
            validate_transaction_spec::<L1ChainSpec>(eip4844_spec, &missing_receiver_request),
            Err(ProviderError::Eip4844TransactionMissingReceiver)
        ));

        assert_unsuporrted_eip_7702_parameters(eip4844_spec);
    }

    #[test]
    fn validate_transaction_spec_eip_7702_invalid_inputs() {
        let eip7702_spec = SpecId::PRAGUE;
        let valid_request = EthTransactionRequest {
            from: Address::ZERO,
            to: Some(Address::ZERO),
            max_fee_per_gas: Some(U256::ZERO),
            max_priority_fee_per_gas: Some(U256::ZERO),
            access_list: Some(Vec::new()),
            authorization_list: Some(vec![eip7702::SignedAuthorization::new_unchecked(
                eip7702::Authorization {
                    chain_id: U256::ZERO,
                    address: Address::ZERO,
                    nonce: 1,
                },
                0,
                U256::ZERO,
                U256::ZERO,
            )]),
            ..EthTransactionRequest::default()
        };

        assert!(validate_transaction_spec::<()>(eip7702_spec, (&valid_request).into()).is_ok());
        assert_mixed_eip_1559_parameters(eip7702_spec);

        let mixed_request = EthTransactionRequest {
            from: Address::ZERO,
            gas_price: Some(U256::ZERO),
            authorization_list: Some(Vec::new()),
            ..EthTransactionRequest::default()
        };

        assert!(matches!(
            validate_transaction_spec::<()>(eip7702_spec, (&mixed_request).into()),
            Err(ProviderError::InvalidTransactionInput(_))
        ));

        let missing_receiver_request = EthTransactionRequest {
            from: Address::ZERO,
            authorization_list: Some(Vec::new()),
            ..EthTransactionRequest::default()
        };

        assert!(matches!(
            validate_transaction_spec::<()>(eip7702_spec, (&missing_receiver_request).into()),
            Err(ProviderError::Eip7702TransactionMissingReceiver)
        ));

        let empty_authorization_list_request = EthTransactionRequest {
            from: Address::ZERO,
            to: Some(Address::ZERO),
            authorization_list: Some(Vec::new()),
            ..EthTransactionRequest::default()
        };

        assert!(matches!(
            validate_transaction_spec::<()>(
                eip7702_spec,
                (&empty_authorization_list_request).into()
            ),
            Err(ProviderError::Eip7702TransactionWithoutAuthorizations)
        ));
    }
}<|MERGE_RESOLUTION|>--- conflicted
+++ resolved
@@ -1,6 +1,5 @@
 use edr_eth::{
-<<<<<<< HEAD
-    eips::eip2930,
+    eips::{eip2930, eip7702},
     l1,
     transaction::{pooled::PooledTransaction, ExecutableTransaction},
     Address, Blob, BlockSpec, BlockTag, Bytes, PreEip1898BlockSpec, B256, MAX_INITCODE_SIZE,
@@ -41,6 +40,10 @@
     fn blob_hashes(&self) -> Option<&Vec<B256>> {
         self.blob_hashes.as_ref()
     }
+
+    fn authorization_list(&self) -> Option<&Vec<eip7702::SignedAuthorization>> {
+        self.authorization_list.as_ref()
+    }
 }
 
 impl HardforkValidationData for CallRequest {
@@ -70,6 +73,10 @@
 
     fn blob_hashes(&self) -> Option<&Vec<B256>> {
         self.blob_hashes.as_ref()
+    }
+
+    fn authorization_list(&self) -> Option<&Vec<eip7702::SignedAuthorization>> {
+        self.authorization_list.as_ref()
     }
 }
 
@@ -83,7 +90,9 @@
             PooledTransaction::PreEip155Legacy(tx) => Some(&tx.gas_price),
             PooledTransaction::PostEip155Legacy(tx) => Some(&tx.gas_price),
             PooledTransaction::Eip2930(tx) => Some(&tx.gas_price),
-            PooledTransaction::Eip1559(_) | PooledTransaction::Eip4844(_) => None,
+            PooledTransaction::Eip1559(_)
+            | PooledTransaction::Eip4844(_)
+            | PooledTransaction::Eip7702(_) => None,
         }
     }
 
@@ -101,6 +110,7 @@
             PooledTransaction::Eip2930(tx) => Some(tx.access_list.0.as_ref()),
             PooledTransaction::Eip1559(tx) => Some(tx.access_list.0.as_ref()),
             PooledTransaction::Eip4844(tx) => Some(&tx.payload().access_list),
+            PooledTransaction::Eip7702(tx) => Some(tx.access_list.0.as_ref()),
         }
     }
 
@@ -114,6 +124,13 @@
     fn blob_hashes(&self) -> Option<&Vec<B256>> {
         match self {
             PooledTransaction::Eip4844(tx) => Some(&tx.payload().blob_hashes),
+            _ => None,
+        }
+    }
+
+    fn authorization_list(&self) -> Option<&Vec<eip7702::SignedAuthorization>> {
+        match self {
+            PooledTransaction::Eip7702(tx) => Some(tx.authorization_list.as_ref()),
             _ => None,
         }
     }
@@ -134,122 +151,6 @@
                 expected,
                 actual: chain_id,
             });
-=======
-    eips::eip7702,
-    transaction::{self, EthTransactionRequest},
-    AccessListItem, Address, BlockSpec, BlockTag, PreEip1898BlockSpec, SpecId, B256, U256,
-};
-use edr_evm::Bytes;
-use edr_rpc_eth::CallRequest;
-
-use crate::ProviderError;
-
-/// Data used for validating a transaction complies with a [`SpecId`].
-pub struct SpecValidationData<'data> {
-    pub to: Option<&'data Address>,
-    pub gas_price: Option<&'data U256>,
-    pub max_fee_per_gas: Option<&'data U256>,
-    pub max_priority_fee_per_gas: Option<&'data U256>,
-    pub access_list: Option<&'data Vec<AccessListItem>>,
-    pub blobs: Option<&'data Vec<Bytes>>,
-    pub blob_hashes: Option<&'data Vec<B256>>,
-    pub authorization_list: Option<&'data Vec<eip7702::SignedAuthorization>>,
-}
-
-impl<'data> From<&'data EthTransactionRequest> for SpecValidationData<'data> {
-    fn from(value: &'data EthTransactionRequest) -> Self {
-        Self {
-            to: value.to.as_ref(),
-            gas_price: value.gas_price.as_ref(),
-            max_fee_per_gas: value.max_fee_per_gas.as_ref(),
-            max_priority_fee_per_gas: value.max_priority_fee_per_gas.as_ref(),
-            access_list: value.access_list.as_ref(),
-            blobs: value.blobs.as_ref(),
-            blob_hashes: value.blob_hashes.as_ref(),
-            authorization_list: value.authorization_list.as_ref(),
-        }
-    }
-}
-
-impl<'data> From<&'data CallRequest> for SpecValidationData<'data> {
-    fn from(value: &'data CallRequest) -> Self {
-        Self {
-            to: value.to.as_ref(),
-            gas_price: value.gas_price.as_ref(),
-            max_fee_per_gas: value.max_fee_per_gas.as_ref(),
-            max_priority_fee_per_gas: value.max_priority_fee_per_gas.as_ref(),
-            access_list: value.access_list.as_ref(),
-            blobs: value.blobs.as_ref(),
-            blob_hashes: value.blob_hashes.as_ref(),
-            authorization_list: value.authorization_list.as_ref(),
-        }
-    }
-}
-
-impl<'data> From<&'data transaction::Signed> for SpecValidationData<'data> {
-    fn from(value: &'data transaction::Signed) -> Self {
-        match value {
-            transaction::Signed::PreEip155Legacy(tx) => Self {
-                to: tx.kind.to(),
-                gas_price: Some(&tx.gas_price),
-                max_fee_per_gas: None,
-                max_priority_fee_per_gas: None,
-                access_list: None,
-                blobs: None,
-                blob_hashes: None,
-                authorization_list: None,
-            },
-            transaction::Signed::PostEip155Legacy(tx) => Self {
-                to: tx.kind.to(),
-                gas_price: Some(&tx.gas_price),
-                max_fee_per_gas: None,
-                max_priority_fee_per_gas: None,
-                access_list: None,
-                blobs: None,
-                blob_hashes: None,
-                authorization_list: None,
-            },
-            transaction::Signed::Eip2930(tx) => Self {
-                to: tx.kind.to(),
-                gas_price: Some(&tx.gas_price),
-                max_fee_per_gas: None,
-                max_priority_fee_per_gas: None,
-                access_list: Some(tx.access_list.0.as_ref()),
-                blobs: None,
-                blob_hashes: None,
-                authorization_list: None,
-            },
-            transaction::Signed::Eip1559(tx) => Self {
-                to: tx.kind.to(),
-                gas_price: None,
-                max_fee_per_gas: Some(&tx.max_fee_per_gas),
-                max_priority_fee_per_gas: Some(&tx.max_priority_fee_per_gas),
-                access_list: Some(tx.access_list.0.as_ref()),
-                blobs: None,
-                blob_hashes: None,
-                authorization_list: None,
-            },
-            transaction::Signed::Eip4844(tx) => Self {
-                to: Some(&tx.to),
-                gas_price: None,
-                max_fee_per_gas: Some(&tx.max_fee_per_gas),
-                max_priority_fee_per_gas: Some(&tx.max_priority_fee_per_gas),
-                access_list: Some(tx.access_list.0.as_ref()),
-                blobs: None,
-                blob_hashes: Some(tx.blob_hashes.as_ref()),
-                authorization_list: None,
-            },
-            transaction::Signed::Eip7702(tx) => Self {
-                to: Some(&tx.to),
-                gas_price: None,
-                max_fee_per_gas: Some(&tx.max_fee_per_gas),
-                max_priority_fee_per_gas: Some(&tx.max_priority_fee_per_gas),
-                access_list: Some(tx.access_list.0.as_ref()),
-                blobs: None,
-                blob_hashes: None,
-                authorization_list: Some(tx.authorization_list.as_ref()),
-            },
->>>>>>> 66c70521
         }
     }
 
@@ -284,30 +185,11 @@
     })
 }
 
-<<<<<<< HEAD
 fn validate_transaction_spec<ChainSpecT: RuntimeSpec>(
     spec_id: l1::SpecId,
     value: &impl HardforkValidationData,
 ) -> Result<(), ProviderErrorForChainSpec<ChainSpecT>> {
     if spec_id < l1::SpecId::BERLIN && value.access_list().is_some() {
-=======
-fn validate_transaction_spec<LoggerErrorT: Debug>(
-    spec_id: SpecId,
-    data: SpecValidationData<'_>,
-) -> Result<(), ProviderError<LoggerErrorT>> {
-    let SpecValidationData {
-        to,
-        gas_price,
-        max_fee_per_gas,
-        max_priority_fee_per_gas,
-        access_list,
-        blobs,
-        blob_hashes,
-        authorization_list,
-    } = data;
-
-    if spec_id < SpecId::BERLIN && access_list.is_some() {
->>>>>>> 66c70521
         return Err(ProviderError::UnsupportedAccessListParameter {
             current_hardfork: spec_id,
             minimum_hardfork: l1::SpecId::BERLIN,
@@ -330,19 +212,14 @@
         });
     }
 
-<<<<<<< HEAD
-    if value.gas_price().is_some() {
-        if value.max_fee_per_gas().is_some() {
-=======
-    if spec_id < SpecId::PRAGUE && authorization_list.is_some() {
+    if spec_id < l1::SpecId::PRAGUE && value.authorization_list().is_some() {
         return Err(ProviderError::UnsupportedEip7702Parameters {
             current_hardfork: spec_id,
         });
     }
 
-    if gas_price.is_some() {
-        if max_fee_per_gas.is_some() {
->>>>>>> 66c70521
+    if value.gas_price().is_some() {
+        if value.max_fee_per_gas().is_some() {
             return Err(ProviderError::InvalidTransactionInput(
                 "Cannot send both gasPrice and maxFeePerGas params".to_string(),
             ));
@@ -366,7 +243,7 @@
             ));
         }
 
-        if authorization_list.is_some() {
+        if value.authorization_list().is_some() {
             return Err(ProviderError::InvalidTransactionInput(
                 "Cannot send both gasPrice and authorizationList".to_string(),
             ));
@@ -387,8 +264,8 @@
         return Err(ProviderError::Eip4844TransactionMissingReceiver);
     }
 
-    if let Some(authorization_list) = authorization_list {
-        if to.is_none() {
+    if let Some(authorization_list) = value.authorization_list() {
+        if value.to().is_none() {
             return Err(ProviderError::Eip7702TransactionMissingReceiver);
         }
 
@@ -525,7 +402,7 @@
 
 #[cfg(test)]
 mod tests {
-    use edr_eth::l1::L1ChainSpec;
+    use edr_eth::{l1::L1ChainSpec, U256};
 
     use super::*;
 
@@ -615,15 +492,15 @@
         ));
     }
 
-    fn assert_unsuporrted_eip_7702_parameters(spec: SpecId) {
-        let eip_7702_request = EthTransactionRequest {
+    fn assert_unsuporrted_eip_7702_parameters(spec: l1::SpecId) {
+        let eip_7702_request = TransactionRequest {
             from: Address::ZERO,
             authorization_list: Some(Vec::new()),
-            ..EthTransactionRequest::default()
-        };
-
-        assert!(matches!(
-            validate_transaction_spec::<()>(spec, (&eip_7702_request).into()),
+            ..TransactionRequest::default()
+        };
+
+        assert!(matches!(
+            validate_transaction_spec::<L1ChainSpec>(spec, &eip_7702_request),
             Err(ProviderError::UnsupportedEip7702Parameters { .. })
         ));
     }
@@ -758,12 +635,12 @@
 
     #[test]
     fn validate_transaction_spec_eip_7702_invalid_inputs() {
-        let eip7702_spec = SpecId::PRAGUE;
-        let valid_request = EthTransactionRequest {
+        let eip7702_spec = l1::SpecId::PRAGUE;
+        let valid_request = TransactionRequest {
             from: Address::ZERO,
             to: Some(Address::ZERO),
-            max_fee_per_gas: Some(U256::ZERO),
-            max_priority_fee_per_gas: Some(U256::ZERO),
+            max_fee_per_gas: Some(0),
+            max_priority_fee_per_gas: Some(0),
             access_list: Some(Vec::new()),
             authorization_list: Some(vec![eip7702::SignedAuthorization::new_unchecked(
                 eip7702::Authorization {
@@ -775,46 +652,46 @@
                 U256::ZERO,
                 U256::ZERO,
             )]),
-            ..EthTransactionRequest::default()
-        };
-
-        assert!(validate_transaction_spec::<()>(eip7702_spec, (&valid_request).into()).is_ok());
+            ..TransactionRequest::default()
+        };
+
+        assert!(validate_transaction_spec::<L1ChainSpec>(eip7702_spec, &valid_request).is_ok());
         assert_mixed_eip_1559_parameters(eip7702_spec);
 
-        let mixed_request = EthTransactionRequest {
-            from: Address::ZERO,
-            gas_price: Some(U256::ZERO),
+        let mixed_request = TransactionRequest {
+            from: Address::ZERO,
+            gas_price: Some(0),
             authorization_list: Some(Vec::new()),
-            ..EthTransactionRequest::default()
-        };
-
-        assert!(matches!(
-            validate_transaction_spec::<()>(eip7702_spec, (&mixed_request).into()),
+            ..TransactionRequest::default()
+        };
+
+        assert!(matches!(
+            validate_transaction_spec::<L1ChainSpec>(eip7702_spec, &mixed_request),
             Err(ProviderError::InvalidTransactionInput(_))
         ));
 
-        let missing_receiver_request = EthTransactionRequest {
+        let missing_receiver_request = TransactionRequest {
             from: Address::ZERO,
             authorization_list: Some(Vec::new()),
-            ..EthTransactionRequest::default()
-        };
-
-        assert!(matches!(
-            validate_transaction_spec::<()>(eip7702_spec, (&missing_receiver_request).into()),
+            ..TransactionRequest::default()
+        };
+
+        assert!(matches!(
+            validate_transaction_spec::<L1ChainSpec>(eip7702_spec, &missing_receiver_request),
             Err(ProviderError::Eip7702TransactionMissingReceiver)
         ));
 
-        let empty_authorization_list_request = EthTransactionRequest {
+        let empty_authorization_list_request = TransactionRequest {
             from: Address::ZERO,
             to: Some(Address::ZERO),
             authorization_list: Some(Vec::new()),
-            ..EthTransactionRequest::default()
-        };
-
-        assert!(matches!(
-            validate_transaction_spec::<()>(
+            ..TransactionRequest::default()
+        };
+
+        assert!(matches!(
+            validate_transaction_spec::<L1ChainSpec>(
                 eip7702_spec,
-                (&empty_authorization_list_request).into()
+                &empty_authorization_list_request
             ),
             Err(ProviderError::Eip7702TransactionWithoutAuthorizations)
         ));
