use core::fmt::Debug;

use edr_eth::{
    access_list::AccessListItem,
    remote::{eth::CallRequest, BlockSpec, BlockTag, PreEip1898BlockSpec},
    transaction::{EthTransactionRequest, SignedTransaction},
    Address, EthSpecId, B256, U256,
};
use edr_evm::Bytes;

use crate::ProviderError;

/// Data used for validating a transaction complies with a [`EthSpecId`].
pub struct SpecValidationData<'data> {
    pub to: Option<&'data Address>,
    pub gas_price: Option<&'data U256>,
    pub max_fee_per_gas: Option<&'data U256>,
    pub max_priority_fee_per_gas: Option<&'data U256>,
    pub access_list: Option<&'data Vec<AccessListItem>>,
    pub blobs: Option<&'data Vec<Bytes>>,
    pub blob_hashes: Option<&'data Vec<B256>>,
}

impl<'data> From<&'data EthTransactionRequest> for SpecValidationData<'data> {
    fn from(value: &'data EthTransactionRequest) -> Self {
        Self {
            to: value.to.as_ref(),
            gas_price: value.gas_price.as_ref(),
            max_fee_per_gas: value.max_fee_per_gas.as_ref(),
            max_priority_fee_per_gas: value.max_priority_fee_per_gas.as_ref(),
            access_list: value.access_list.as_ref(),
            blobs: value.blobs.as_ref(),
            blob_hashes: value.blob_hashes.as_ref(),
        }
    }
}

impl<'data> From<&'data CallRequest> for SpecValidationData<'data> {
    fn from(value: &'data CallRequest) -> Self {
        Self {
            to: value.to.as_ref(),
            gas_price: value.gas_price.as_ref(),
            max_fee_per_gas: value.max_fee_per_gas.as_ref(),
            max_priority_fee_per_gas: value.max_priority_fee_per_gas.as_ref(),
            access_list: value.access_list.as_ref(),
            blobs: value.blobs.as_ref(),
            blob_hashes: value.blob_hashes.as_ref(),
        }
    }
}

impl<'data> From<&'data SignedTransaction> for SpecValidationData<'data> {
    fn from(value: &'data SignedTransaction) -> Self {
        match value {
            SignedTransaction::PreEip155Legacy(tx) => Self {
                to: tx.kind.to(),
                gas_price: Some(&tx.gas_price),
                max_fee_per_gas: None,
                max_priority_fee_per_gas: None,
                access_list: None,
                blobs: None,
                blob_hashes: None,
            },
            SignedTransaction::PostEip155Legacy(tx) => Self {
                to: tx.kind.to(),
                gas_price: Some(&tx.gas_price),
                max_fee_per_gas: None,
                max_priority_fee_per_gas: None,
                access_list: None,
                blobs: None,
                blob_hashes: None,
            },
            SignedTransaction::Eip2930(tx) => Self {
                to: tx.kind.to(),
                gas_price: Some(&tx.gas_price),
                max_fee_per_gas: None,
                max_priority_fee_per_gas: None,
                access_list: Some(tx.access_list.0.as_ref()),
                blobs: None,
                blob_hashes: None,
            },
            SignedTransaction::Eip1559(tx) => Self {
                to: tx.kind.to(),
                gas_price: None,
                max_fee_per_gas: Some(&tx.max_fee_per_gas),
                max_priority_fee_per_gas: Some(&tx.max_priority_fee_per_gas),
                access_list: Some(tx.access_list.0.as_ref()),
                blobs: None,
                blob_hashes: None,
            },
            SignedTransaction::Eip4844(tx) => Self {
                to: Some(&tx.to),
                gas_price: None,
                max_fee_per_gas: Some(&tx.max_fee_per_gas),
                max_priority_fee_per_gas: Some(&tx.max_priority_fee_per_gas),
                access_list: Some(tx.access_list.0.as_ref()),
                blobs: None,
                blob_hashes: Some(tx.blob_hashes.as_ref()),
            },
        }
    }
}

<<<<<<< HEAD
pub fn validate_transaction_spec<LoggerErrorT: Debug>(
    spec_id: EthSpecId,
=======
fn validate_transaction_spec<LoggerErrorT: Debug>(
    spec_id: SpecId,
>>>>>>> a4d5b62b
    data: SpecValidationData<'_>,
) -> Result<(), ProviderError<LoggerErrorT>> {
    let SpecValidationData {
        to,
        gas_price,
        max_fee_per_gas,
        max_priority_fee_per_gas,
        access_list,
        blobs,
        blob_hashes,
    } = data;

<<<<<<< HEAD
    if spec_id < EthSpecId::LONDON
        && (max_fee_per_gas.is_some() || max_priority_fee_per_gas.is_some())
=======
    if spec_id < SpecId::BERLIN && access_list.is_some() {
        return Err(ProviderError::UnsupportedAccessListParameter {
            current_hardfork: spec_id,
            minimum_hardfork: SpecId::BERLIN,
        });
    }

    if spec_id < SpecId::LONDON && (max_fee_per_gas.is_some() || max_priority_fee_per_gas.is_some())
>>>>>>> a4d5b62b
    {
        return Err(ProviderError::UnsupportedEIP1559Parameters {
            current_hardfork: spec_id,
            minimum_hardfork: EthSpecId::BERLIN,
        });
    }

<<<<<<< HEAD
    if spec_id < EthSpecId::BERLIN && access_list.is_some() {
        return Err(ProviderError::UnsupportedAccessListParameter {
            current_hardfork: spec_id,
            minimum_hardfork: EthSpecId::BERLIN,
=======
    if spec_id < SpecId::CANCUN && (blobs.is_some() || blob_hashes.is_some()) {
        return Err(ProviderError::UnsupportedEIP4844Parameters {
            current_hardfork: spec_id,
            minimum_hardfork: SpecId::CANCUN,
>>>>>>> a4d5b62b
        });
    }

    if gas_price.is_some() {
        if max_fee_per_gas.is_some() {
            return Err(ProviderError::InvalidTransactionInput(
                "Cannot send both gasPrice and maxFeePerGas params".to_string(),
            ));
        }

        if max_priority_fee_per_gas.is_some() {
            return Err(ProviderError::InvalidTransactionInput(
                "Cannot send both gasPrice and maxPriorityFeePerGas".to_string(),
            ));
        }

        if blobs.is_some() {
            return Err(ProviderError::InvalidTransactionInput(
                "Cannot send both gasPrice and blobs".to_string(),
            ));
        }

        if blob_hashes.is_some() {
            return Err(ProviderError::InvalidTransactionInput(
                "Cannot send both gasPrice and blobHashes".to_string(),
            ));
        }
    }

    if let Some(max_fee_per_gas) = max_fee_per_gas {
        if let Some(max_priority_fee_per_gas) = max_priority_fee_per_gas {
            if max_priority_fee_per_gas > max_fee_per_gas {
                return Err(ProviderError::InvalidTransactionInput(format!(
                    "maxPriorityFeePerGas ({max_priority_fee_per_gas}) is bigger than maxFeePerGas ({max_fee_per_gas})"),
                ));
            }
        }
    }

    if (blobs.is_some() || blob_hashes.is_some()) && to.is_none() {
        return Err(ProviderError::Eip4844TransactionMissingReceiver);
    }

    Ok(())
}

pub fn validate_call_request<LoggerErrorT: Debug>(
    spec_id: EthSpecId,
    call_request: &CallRequest,
    block_spec: &BlockSpec,
) -> Result<(), ProviderError<LoggerErrorT>> {
    validate_post_merge_block_tags(spec_id, block_spec)?;

    if call_request.blobs.is_some() | call_request.blob_hashes.is_some() {
        return Err(ProviderError::Eip4844CallRequestUnsupported);
    }

    validate_transaction_and_call_request(
        spec_id,
        call_request
    ).map_err(|err| match err {
        ProviderError::UnsupportedEIP1559Parameters {
            minimum_hardfork, ..
        } => ProviderError::InvalidArgument(format!("\
EIP-1559 style fee params (maxFeePerGas or maxPriorityFeePerGas) received but they are not supported by the current hardfork.

You can use them by running Hardhat Network with 'hardfork' {minimum_hardfork:?} or later.
        ")),
        err => err,
    })
}

pub fn validate_transaction_and_call_request<'a, LoggerErrorT: Debug>(
    spec_id: EthSpecId,
    validation_data: impl Into<SpecValidationData<'a>>,
) -> Result<(), ProviderError<LoggerErrorT>> {
    validate_transaction_spec(spec_id, validation_data.into()).map_err(|err| match err {
        ProviderError::UnsupportedAccessListParameter {
            minimum_hardfork, ..
        } => ProviderError::InvalidArgument(format!(
            "\
Access list received but is not supported by the current hardfork. 

You can use them by running Hardhat Network with 'hardfork' {minimum_hardfork:?} or later.
        "
        )),
        err => err,
    })
}

pub fn validate_eip3860_max_initcode_size<LoggerErrorT: Debug>(
    spec_id: EthSpecId,
    allow_unlimited_contract_code_size: bool,
    to: &Option<Address>,
    data: &Bytes,
) -> Result<(), ProviderError<LoggerErrorT>> {
    if spec_id < EthSpecId::SHANGHAI || to.is_some() || allow_unlimited_contract_code_size {
        return Ok(());
    }

    if data.len() > edr_evm::MAX_INITCODE_SIZE {
        return Err(ProviderError::InvalidArgument(format!("
Trying to send a deployment transaction whose init code length is {}. The max length allowed by EIP-3860 is {}.

Enable the 'allowUnlimitedContractSize' option to allow init codes of any length.", data.len(), edr_evm::MAX_INITCODE_SIZE)));
    }

    Ok(())
}

pub enum ValidationBlockSpec<'a> {
    PreEip1898(&'a PreEip1898BlockSpec),
    PostEip1898(&'a BlockSpec),
}

impl<'a> From<&'a PreEip1898BlockSpec> for ValidationBlockSpec<'a> {
    fn from(value: &'a PreEip1898BlockSpec) -> Self {
        Self::PreEip1898(value)
    }
}

impl<'a> From<&'a BlockSpec> for ValidationBlockSpec<'a> {
    fn from(value: &'a BlockSpec) -> Self {
        Self::PostEip1898(value)
    }
}

impl<'a> From<ValidationBlockSpec<'a>> for BlockSpec {
    fn from(value: ValidationBlockSpec<'a>) -> Self {
        match value {
            ValidationBlockSpec::PreEip1898(PreEip1898BlockSpec::Number(block_number)) => {
                BlockSpec::Number(*block_number)
            }
            ValidationBlockSpec::PreEip1898(PreEip1898BlockSpec::Tag(block_tag)) => {
                BlockSpec::Tag(*block_tag)
            }
            ValidationBlockSpec::PostEip1898(block_spec) => block_spec.clone(),
        }
    }
}

pub fn validate_post_merge_block_tags<'a, LoggerErrorT: Debug>(
    hardfork: EthSpecId,
    block_spec: impl Into<ValidationBlockSpec<'a>>,
) -> Result<(), ProviderError<LoggerErrorT>> {
    let block_spec: ValidationBlockSpec<'a> = block_spec.into();

    if hardfork < EthSpecId::MERGE {
        match block_spec {
            ValidationBlockSpec::PreEip1898(PreEip1898BlockSpec::Tag(
                tag @ (BlockTag::Safe | BlockTag::Finalized),
            ))
            | ValidationBlockSpec::PostEip1898(BlockSpec::Tag(
                tag @ (BlockTag::Safe | BlockTag::Finalized),
            )) => {
                return Err(ProviderError::InvalidBlockTag {
                    block_tag: *tag,
                    spec: hardfork,
                });
            }
            _ => (),
        }
    }
    Ok(())
}

#[cfg(test)]
mod tests {
    use super::*;

    fn assert_mixed_eip_1559_parameters(spec: SpecId) {
        let mixed_request = EthTransactionRequest {
            from: Address::ZERO,
            gas_price: Some(U256::ZERO),
            max_fee_per_gas: Some(U256::ZERO),
            ..EthTransactionRequest::default()
        };

        assert!(matches!(
            validate_transaction_spec::<()>(spec, (&mixed_request).into()),
            Err(ProviderError::InvalidTransactionInput(_))
        ));

        let mixed_request = EthTransactionRequest {
            from: Address::ZERO,
            gas_price: Some(U256::ZERO),
            max_priority_fee_per_gas: Some(U256::ZERO),
            ..EthTransactionRequest::default()
        };

        assert!(matches!(
            validate_transaction_spec::<()>(spec, (&mixed_request).into()),
            Err(ProviderError::InvalidTransactionInput(_))
        ));

        let request_with_too_low_max_fee = EthTransactionRequest {
            from: Address::ZERO,
            max_fee_per_gas: Some(U256::ZERO),
            max_priority_fee_per_gas: Some(U256::from(1u64)),
            ..EthTransactionRequest::default()
        };

        assert!(matches!(
            validate_transaction_spec::<()>(spec, (&request_with_too_low_max_fee).into()),
            Err(ProviderError::InvalidTransactionInput(_))
        ));
    }

    fn assert_unsupported_eip_1559_parameters(spec: SpecId) {
        let eip_1559_request = EthTransactionRequest {
            from: Address::ZERO,
            max_fee_per_gas: Some(U256::ZERO),
            ..EthTransactionRequest::default()
        };

        assert!(matches!(
            validate_transaction_spec::<()>(spec, (&eip_1559_request).into()),
            Err(ProviderError::UnsupportedEIP1559Parameters { .. })
        ));

        let eip_1559_request = EthTransactionRequest {
            from: Address::ZERO,
            max_priority_fee_per_gas: Some(U256::ZERO),
            ..EthTransactionRequest::default()
        };

        assert!(matches!(
            validate_transaction_spec::<()>(spec, (&eip_1559_request).into()),
            Err(ProviderError::UnsupportedEIP1559Parameters { .. })
        ));
    }

    fn assert_unsupported_eip_4844_parameters(spec: SpecId) {
        let eip_4844_request = EthTransactionRequest {
            from: Address::ZERO,
            blobs: Some(Vec::new()),
            ..EthTransactionRequest::default()
        };

        assert!(matches!(
            validate_transaction_spec::<()>(spec, (&eip_4844_request).into()),
            Err(ProviderError::UnsupportedEIP4844Parameters { .. })
        ));

        let eip_4844_request = EthTransactionRequest {
            from: Address::ZERO,
            blob_hashes: Some(Vec::new()),
            ..EthTransactionRequest::default()
        };

        assert!(matches!(
            validate_transaction_spec::<()>(spec, (&eip_4844_request).into()),
            Err(ProviderError::UnsupportedEIP4844Parameters { .. })
        ));
    }

    #[test]
    fn validate_transaction_spec_eip_155_invalid_inputs() {
        let eip155_spec = SpecId::MUIR_GLACIER;
        let valid_request = EthTransactionRequest {
            from: Address::ZERO,
            gas_price: Some(U256::ZERO),
            ..EthTransactionRequest::default()
        };

        assert!(validate_transaction_spec::<()>(eip155_spec, (&valid_request).into()).is_ok());

        let eip_2930_request = EthTransactionRequest {
            from: Address::ZERO,
            access_list: Some(Vec::new()),
            ..EthTransactionRequest::default()
        };

        assert!(matches!(
            validate_transaction_spec::<()>(eip155_spec, (&eip_2930_request).into()),
            Err(ProviderError::UnsupportedAccessListParameter { .. })
        ));

        assert_unsupported_eip_1559_parameters(eip155_spec);
        assert_unsupported_eip_4844_parameters(eip155_spec);
    }

    #[test]
    fn validate_transaction_spec_eip_2930_invalid_inputs() {
        let eip2930_spec = SpecId::BERLIN;
        let valid_request = EthTransactionRequest {
            from: Address::ZERO,
            gas_price: Some(U256::ZERO),
            access_list: Some(Vec::new()),
            ..EthTransactionRequest::default()
        };

        assert!(validate_transaction_spec::<()>(eip2930_spec, (&valid_request).into()).is_ok());

        assert_unsupported_eip_1559_parameters(eip2930_spec);
        assert_unsupported_eip_4844_parameters(eip2930_spec);
    }

    #[test]
    fn validate_transaction_spec_eip_1559_invalid_inputs() {
        let eip1559_spec = SpecId::LONDON;
        let valid_request = EthTransactionRequest {
            from: Address::ZERO,
            max_fee_per_gas: Some(U256::ZERO),
            max_priority_fee_per_gas: Some(U256::ZERO),
            access_list: Some(Vec::new()),
            ..EthTransactionRequest::default()
        };

        assert!(validate_transaction_spec::<()>(eip1559_spec, (&valid_request).into()).is_ok());

        assert_unsupported_eip_4844_parameters(eip1559_spec);
        assert_mixed_eip_1559_parameters(eip1559_spec);
    }

    #[test]
    fn validate_transaction_spec_eip_4844_invalid_inputs() {
        let eip4844_spec = SpecId::CANCUN;
        let valid_request = EthTransactionRequest {
            from: Address::ZERO,
            to: Some(Address::ZERO),
            max_fee_per_gas: Some(U256::ZERO),
            max_priority_fee_per_gas: Some(U256::ZERO),
            access_list: Some(Vec::new()),
            blobs: Some(Vec::new()),
            blob_hashes: Some(Vec::new()),
            ..EthTransactionRequest::default()
        };

        assert!(validate_transaction_spec::<()>(eip4844_spec, (&valid_request).into()).is_ok());
        assert_mixed_eip_1559_parameters(eip4844_spec);

        let mixed_request = EthTransactionRequest {
            from: Address::ZERO,
            gas_price: Some(U256::ZERO),
            blobs: Some(Vec::new()),
            ..EthTransactionRequest::default()
        };

        assert!(matches!(
            validate_transaction_spec::<()>(eip4844_spec, (&mixed_request).into()),
            Err(ProviderError::InvalidTransactionInput(_))
        ));

        let mixed_request = EthTransactionRequest {
            from: Address::ZERO,
            gas_price: Some(U256::ZERO),
            blob_hashes: Some(Vec::new()),
            ..EthTransactionRequest::default()
        };

        assert!(matches!(
            validate_transaction_spec::<()>(eip4844_spec, (&mixed_request).into()),
            Err(ProviderError::InvalidTransactionInput(_))
        ));

        let missing_receiver_request = EthTransactionRequest {
            from: Address::ZERO,
            blobs: Some(Vec::new()),
            ..EthTransactionRequest::default()
        };

        assert!(matches!(
            validate_transaction_spec::<()>(eip4844_spec, (&missing_receiver_request).into()),
            Err(ProviderError::Eip4844TransactionMissingReceiver)
        ));

        let missing_receiver_request = EthTransactionRequest {
            from: Address::ZERO,
            blob_hashes: Some(Vec::new()),
            ..EthTransactionRequest::default()
        };

        assert!(matches!(
            validate_transaction_spec::<()>(eip4844_spec, (&missing_receiver_request).into()),
            Err(ProviderError::Eip4844TransactionMissingReceiver)
        ));
    }
}<|MERGE_RESOLUTION|>--- conflicted
+++ resolved
@@ -101,13 +101,8 @@
     }
 }
 
-<<<<<<< HEAD
-pub fn validate_transaction_spec<LoggerErrorT: Debug>(
+fn validate_transaction_spec<LoggerErrorT: Debug>(
     spec_id: EthSpecId,
-=======
-fn validate_transaction_spec<LoggerErrorT: Debug>(
-    spec_id: SpecId,
->>>>>>> a4d5b62b
     data: SpecValidationData<'_>,
 ) -> Result<(), ProviderError<LoggerErrorT>> {
     let SpecValidationData {
@@ -120,19 +115,15 @@
         blob_hashes,
     } = data;
 
-<<<<<<< HEAD
+    if spec_id < EthSpecId::BERLIN && access_list.is_some() {
+        return Err(ProviderError::UnsupportedAccessListParameter {
+            current_hardfork: spec_id,
+            minimum_hardfork: EthSpecId::BERLIN,
+        });
+    }
+
     if spec_id < EthSpecId::LONDON
         && (max_fee_per_gas.is_some() || max_priority_fee_per_gas.is_some())
-=======
-    if spec_id < SpecId::BERLIN && access_list.is_some() {
-        return Err(ProviderError::UnsupportedAccessListParameter {
-            current_hardfork: spec_id,
-            minimum_hardfork: SpecId::BERLIN,
-        });
-    }
-
-    if spec_id < SpecId::LONDON && (max_fee_per_gas.is_some() || max_priority_fee_per_gas.is_some())
->>>>>>> a4d5b62b
     {
         return Err(ProviderError::UnsupportedEIP1559Parameters {
             current_hardfork: spec_id,
@@ -140,17 +131,10 @@
         });
     }
 
-<<<<<<< HEAD
-    if spec_id < EthSpecId::BERLIN && access_list.is_some() {
-        return Err(ProviderError::UnsupportedAccessListParameter {
-            current_hardfork: spec_id,
-            minimum_hardfork: EthSpecId::BERLIN,
-=======
-    if spec_id < SpecId::CANCUN && (blobs.is_some() || blob_hashes.is_some()) {
+    if spec_id < EthSpecId::CANCUN && (blobs.is_some() || blob_hashes.is_some()) {
         return Err(ProviderError::UnsupportedEIP4844Parameters {
             current_hardfork: spec_id,
-            minimum_hardfork: SpecId::CANCUN,
->>>>>>> a4d5b62b
+            minimum_hardfork: EthSpecId::CANCUN,
         });
     }
 
@@ -321,7 +305,7 @@
 mod tests {
     use super::*;
 
-    fn assert_mixed_eip_1559_parameters(spec: SpecId) {
+    fn assert_mixed_eip_1559_parameters(spec: EthSpecId) {
         let mixed_request = EthTransactionRequest {
             from: Address::ZERO,
             gas_price: Some(U256::ZERO),
@@ -359,7 +343,7 @@
         ));
     }
 
-    fn assert_unsupported_eip_1559_parameters(spec: SpecId) {
+    fn assert_unsupported_eip_1559_parameters(spec: EthSpecId) {
         let eip_1559_request = EthTransactionRequest {
             from: Address::ZERO,
             max_fee_per_gas: Some(U256::ZERO),
@@ -383,7 +367,7 @@
         ));
     }
 
-    fn assert_unsupported_eip_4844_parameters(spec: SpecId) {
+    fn assert_unsupported_eip_4844_parameters(spec: EthSpecId) {
         let eip_4844_request = EthTransactionRequest {
             from: Address::ZERO,
             blobs: Some(Vec::new()),
@@ -409,7 +393,7 @@
 
     #[test]
     fn validate_transaction_spec_eip_155_invalid_inputs() {
-        let eip155_spec = SpecId::MUIR_GLACIER;
+        let eip155_spec = EthSpecId::MUIR_GLACIER;
         let valid_request = EthTransactionRequest {
             from: Address::ZERO,
             gas_price: Some(U256::ZERO),
@@ -435,7 +419,7 @@
 
     #[test]
     fn validate_transaction_spec_eip_2930_invalid_inputs() {
-        let eip2930_spec = SpecId::BERLIN;
+        let eip2930_spec = EthSpecId::BERLIN;
         let valid_request = EthTransactionRequest {
             from: Address::ZERO,
             gas_price: Some(U256::ZERO),
@@ -451,7 +435,7 @@
 
     #[test]
     fn validate_transaction_spec_eip_1559_invalid_inputs() {
-        let eip1559_spec = SpecId::LONDON;
+        let eip1559_spec = EthSpecId::LONDON;
         let valid_request = EthTransactionRequest {
             from: Address::ZERO,
             max_fee_per_gas: Some(U256::ZERO),
@@ -468,7 +452,7 @@
 
     #[test]
     fn validate_transaction_spec_eip_4844_invalid_inputs() {
-        let eip4844_spec = SpecId::CANCUN;
+        let eip4844_spec = EthSpecId::CANCUN;
         let valid_request = EthTransactionRequest {
             from: Address::ZERO,
             to: Some(Address::ZERO),
