--- conflicted
+++ resolved
@@ -6,15 +6,9 @@
     remote::{self, PreEip1898BlockSpec},
     rlp::Decodable,
     transaction::{
-<<<<<<< HEAD
         pooled::PooledTransaction, Eip1559TransactionRequest, Eip155TransactionRequest,
         Eip2930TransactionRequest, EthTransactionRequest, SignedTransaction, Transaction,
-        TransactionKind, TransactionRequest, TransactionRequestAndSender, TransactionType,
-=======
-        Eip1559TransactionRequest, Eip155TransactionRequest, Eip2930TransactionRequest,
-        EthTransactionRequest, SignedTransaction, TransactionRequest, TransactionRequestAndSender,
-        TxKind,
->>>>>>> 2147d6b9
+        TransactionRequest, TransactionRequestAndSender, TransactionType, TxKind,
     },
     Bytes, SpecId, B256, U256,
 };
