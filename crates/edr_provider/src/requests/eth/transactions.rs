--- conflicted
+++ resolved
@@ -495,15 +495,9 @@
     })
 }
 
-<<<<<<< HEAD
-fn validate_send_raw_transaction_request<LoggerErrorT: Debug>(
-    data: &ProviderData<LoggerErrorT>,
-    transaction: &SignedTransaction,
-=======
 fn validate_send_raw_transaction_request<LoggerErrorT: Debug, TimerT: Clone + TimeSinceEpoch>(
     data: &ProviderData<LoggerErrorT, TimerT>,
-    signed_transaction: &SignedTransaction,
->>>>>>> 82961e65
+    transaction: &SignedTransaction,
 ) -> Result<(), ProviderError<LoggerErrorT>> {
     // Validate signature
     let _ = transaction
