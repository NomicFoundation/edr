--- conflicted
+++ resolved
@@ -1,12 +1,7 @@
 use std::sync::Arc;
 
 use edr_eth::{
-<<<<<<< HEAD
     l1,
-=======
-    eips::eip7702,
-    receipt::{BlockReceipt, TransactionReceipt},
->>>>>>> 66c70521
     rlp::Decodable,
     transaction::{
         request::TransactionRequestAndSender, ExecutableTransaction as _, IsEip155, IsEip4844,
@@ -16,6 +11,7 @@
 };
 use edr_evm::{
     block::transaction::{BlockDataForTransaction, TransactionAndBlock},
+    blockchain::BlockchainErrorForChainSpec,
     spec::RuntimeSpec,
     transaction, Block,
 };
@@ -170,7 +166,6 @@
         })
 }
 
-<<<<<<< HEAD
 pub fn handle_send_transaction_request<
     ChainSpecT: SyncProviderSpec<
         TimerT,
@@ -187,122 +182,6 @@
     request: ChainSpecT::RpcTransactionRequest,
 ) -> ProviderResultWithTraces<B256, ChainSpecT> {
     let sender = *request.sender();
-=======
-pub fn transaction_to_rpc_result<LoggerErrorT: Debug>(
-    transaction_and_block: TransactionAndBlock,
-    spec_id: SpecId,
-) -> Result<edr_rpc_eth::Transaction, ProviderError<LoggerErrorT>> {
-    fn gas_price_for_post_eip1559(
-        signed_transaction: &transaction::Signed,
-        block: Option<&Arc<dyn SyncBlock<L1ChainSpec, Error = BlockchainError>>>,
-    ) -> U256 {
-        let max_fee_per_gas = signed_transaction
-            .max_fee_per_gas()
-            .expect("Transaction must be post EIP-1559 transaction.");
-        let max_priority_fee_per_gas = signed_transaction
-            .max_priority_fee_per_gas()
-            .expect("Transaction must be post EIP-1559 transaction.");
-
-        if let Some(block) = block {
-            let base_fee_per_gas = block.header().base_fee_per_gas.expect(
-                "Transaction must have base fee per gas in block metadata if EIP-1559 is active.",
-            );
-            let priority_fee_per_gas =
-                max_priority_fee_per_gas.min(max_fee_per_gas - base_fee_per_gas);
-            base_fee_per_gas + priority_fee_per_gas
-        } else {
-            // We are following Hardhat's behavior of returning the max fee per gas for
-            // pending transactions.
-            max_fee_per_gas
-        }
-    }
-
-    let TransactionAndBlock {
-        transaction,
-        block_data,
-        is_pending,
-    } = transaction_and_block;
-    let block = block_data.as_ref().map(|b| &b.block);
-    let header = block.map(|b| b.header());
-
-    let gas_price = match &transaction {
-        transaction::Signed::PreEip155Legacy(tx) => tx.gas_price,
-        transaction::Signed::PostEip155Legacy(tx) => tx.gas_price,
-        transaction::Signed::Eip2930(tx) => tx.gas_price,
-        transaction::Signed::Eip1559(_)
-        | transaction::Signed::Eip4844(_)
-        | transaction::Signed::Eip7702(_) => gas_price_for_post_eip1559(&transaction, block),
-    };
-
-    let chain_id = match &transaction {
-        // Following Hardhat in not returning `chain_id` for `PostEip155Legacy` legacy transactions
-        // even though the chain id would be recoverable.
-        transaction::Signed::PreEip155Legacy(_) | transaction::Signed::PostEip155Legacy(_) => None,
-        transaction::Signed::Eip2930(tx) => Some(tx.chain_id),
-        transaction::Signed::Eip1559(tx) => Some(tx.chain_id),
-        transaction::Signed::Eip4844(tx) => Some(tx.chain_id),
-        transaction::Signed::Eip7702(tx) => Some(tx.chain_id),
-    };
-
-    let show_transaction_type = spec_id >= FIRST_HARDFORK_WITH_TRANSACTION_TYPE;
-    let is_typed_transaction = transaction.transaction_type() > TransactionType::Legacy;
-    let transaction_type = if show_transaction_type || is_typed_transaction {
-        Some(transaction.transaction_type())
-    } else {
-        None
-    };
-
-    let signature = transaction.signature();
-    let (block_hash, block_number) = if is_pending {
-        (None, None)
-    } else {
-        header
-            .map(|header| (header.hash(), U256::from(header.number)))
-            .unzip()
-    };
-
-    let transaction_index = if is_pending {
-        None
-    } else {
-        block_data.as_ref().map(|bd| bd.transaction_index)
-    };
-
-    let access_list = if transaction.transaction_type() >= TransactionType::Eip2930 {
-        Some(transaction.access_list().to_vec())
-    } else {
-        None
-    };
-
-    Ok(edr_rpc_eth::Transaction {
-        hash: *transaction.transaction_hash(),
-        nonce: transaction.nonce(),
-        block_hash,
-        block_number,
-        transaction_index,
-        from: *transaction.caller(),
-        to: transaction.kind().to().copied(),
-        value: transaction.value(),
-        gas_price,
-        gas: U256::from(transaction.gas_limit()),
-        input: transaction.data().clone(),
-        v: signature.v(),
-        // Following Hardhat in always returning `v` instead of `y_parity`.
-        y_parity: None,
-        r: signature.r(),
-        s: signature.s(),
-        chain_id,
-        transaction_type: transaction_type.map(u64::from),
-        access_list,
-        max_fee_per_gas: transaction.max_fee_per_gas(),
-        max_priority_fee_per_gas: transaction.max_priority_fee_per_gas(),
-        max_fee_per_blob_gas: transaction.max_fee_per_blob_gas(),
-        blob_versioned_hashes: transaction.blob_hashes(),
-        authorization_list: transaction
-            .authorization_list()
-            .map(<[eip7702::SignedAuthorization]>::to_vec),
-    })
-}
->>>>>>> 66c70521
 
     let context = TransactionContext { data };
     let request = ChainSpecT::TransactionRequest::from_rpc_type(request, context)?;
@@ -348,7 +227,70 @@
     send_raw_transaction_and_log(data, signed_transaction)
 }
 
-<<<<<<< HEAD
+pub fn calculate_eip1559_fee_parameters<
+    ChainSpecT: SyncProviderSpec<
+        TimerT,
+        BlockEnv: Default,
+        SignedTransaction: Default
+                               + TransactionType<Type: IsEip4844>
+                               + TransactionValidation<
+            ValidationError: From<l1::InvalidTransaction> + PartialEq,
+        >,
+    >,
+    TimerT: Clone + TimeSinceEpoch,
+>(
+    data: &mut ProviderData<ChainSpecT, TimerT>,
+    max_fee_per_gas: Option<u128>,
+    max_priority_fee_per_gas: Option<u128>,
+) -> Result<(u128, u128), BlockchainErrorForChainSpec<ChainSpecT>> {
+    const DEFAULT_MAX_PRIORITY_FEE_PER_GAS: u128 = 1_000_000_000;
+
+    /// # Panics
+    ///
+    /// Panics if `data.evm_spec_id()` is less than `SpecId::LONDON`.
+    fn calculate_max_fee_per_gas<
+        ChainSpecT: SyncProviderSpec<
+            TimerT,
+            BlockEnv: Default,
+            SignedTransaction: Default
+                                   + TransactionType<Type: IsEip4844>
+                                   + TransactionValidation<
+                ValidationError: From<l1::InvalidTransaction> + PartialEq,
+            >,
+        >,
+        TimerT: Clone + TimeSinceEpoch,
+    >(
+        data: &ProviderData<ChainSpecT, TimerT>,
+        max_priority_fee_per_gas: u128,
+    ) -> Result<u128, BlockchainErrorForChainSpec<ChainSpecT>> {
+        let base_fee_per_gas = data
+            .next_block_base_fee_per_gas()?
+            .expect("We already validated that the block is post-London.");
+        Ok(2 * base_fee_per_gas + max_priority_fee_per_gas)
+    }
+
+    let parameters = match (max_fee_per_gas, max_priority_fee_per_gas) {
+        (Some(max_fee_per_gas), Some(max_priority_fee_per_gas)) => {
+            (max_fee_per_gas, max_priority_fee_per_gas)
+        }
+        (Some(max_fee_per_gas), None) => (
+            max_fee_per_gas,
+            max_fee_per_gas.min(DEFAULT_MAX_PRIORITY_FEE_PER_GAS),
+        ),
+        (None, Some(max_priority_fee_per_gas)) => {
+            let max_fee_per_gas = calculate_max_fee_per_gas(data, max_priority_fee_per_gas)?;
+            (max_fee_per_gas, max_priority_fee_per_gas)
+        }
+        (None, None) => {
+            let max_priority_fee_per_gas = DEFAULT_MAX_PRIORITY_FEE_PER_GAS;
+            let max_fee_per_gas = calculate_max_fee_per_gas(data, max_priority_fee_per_gas)?;
+            (max_fee_per_gas, max_priority_fee_per_gas)
+        }
+    };
+
+    Ok(parameters)
+}
+
 fn send_raw_transaction_and_log<
     ChainSpecT: SyncProviderSpec<
         TimerT,
@@ -364,155 +306,6 @@
     data: &mut ProviderData<ChainSpecT, TimerT>,
     signed_transaction: ChainSpecT::SignedTransaction,
 ) -> ProviderResultWithTraces<B256, ChainSpecT> {
-=======
-fn resolve_transaction_request<LoggerErrorT: Debug, TimerT: Clone + TimeSinceEpoch>(
-    data: &mut ProviderData<LoggerErrorT, TimerT>,
-    transaction_request: EthTransactionRequest,
-) -> Result<TransactionRequestAndSender, ProviderError<LoggerErrorT>> {
-    const DEFAULT_MAX_PRIORITY_FEE_PER_GAS: u64 = 1_000_000_000;
-
-    fn calculate_eip1559_fee_parameters<LoggerErrorT: Debug, TimerT: Clone + TimeSinceEpoch>(
-        data: &ProviderData<LoggerErrorT, TimerT>,
-        max_fee_per_gas: Option<U256>,
-        max_priority_fee_per_gas: Option<U256>,
-    ) -> Result<(U256, U256), BlockchainError> {
-        let parameters = match (max_fee_per_gas, max_priority_fee_per_gas) {
-            (Some(max_fee_per_gas), Some(max_priority_fee_per_gas)) => {
-                (max_fee_per_gas, max_priority_fee_per_gas)
-            }
-            (Some(max_fee_per_gas), None) => (
-                max_fee_per_gas,
-                max_fee_per_gas.min(U256::from(DEFAULT_MAX_PRIORITY_FEE_PER_GAS)),
-            ),
-            (None, Some(max_priority_fee_per_gas)) => {
-                let max_fee_per_gas = calculate_max_fee_per_gas(data, max_priority_fee_per_gas)?;
-                (max_fee_per_gas, max_priority_fee_per_gas)
-            }
-            (None, None) => {
-                let max_priority_fee_per_gas = U256::from(DEFAULT_MAX_PRIORITY_FEE_PER_GAS);
-                let max_fee_per_gas = calculate_max_fee_per_gas(data, max_priority_fee_per_gas)?;
-                (max_fee_per_gas, max_priority_fee_per_gas)
-            }
-        };
-
-        Ok(parameters)
-    }
-
-    /// # Panics
-    ///
-    /// Panics if `data.spec_id()` is less than `SpecId::LONDON`.
-    fn calculate_max_fee_per_gas<LoggerErrorT: Debug, TimerT: Clone + TimeSinceEpoch>(
-        data: &ProviderData<LoggerErrorT, TimerT>,
-        max_priority_fee_per_gas: U256,
-    ) -> Result<U256, BlockchainError> {
-        let base_fee_per_gas = data
-            .next_block_base_fee_per_gas()?
-            .expect("We already validated that the block is post-London.");
-        Ok(U256::from(2) * base_fee_per_gas + max_priority_fee_per_gas)
-    }
-
-    let EthTransactionRequest {
-        from,
-        to,
-        gas_price,
-        max_fee_per_gas,
-        max_priority_fee_per_gas,
-        gas,
-        value,
-        data: input,
-        nonce,
-        chain_id,
-        access_list,
-        // We ignore the transaction type
-        transaction_type: _transaction_type,
-        blobs: _blobs,
-        blob_hashes: _blob_hashes,
-        authorization_list,
-    } = transaction_request;
-
-    let chain_id = chain_id.unwrap_or_else(|| data.chain_id());
-    let gas_limit = gas.unwrap_or_else(|| data.block_gas_limit());
-    let input = input.map_or(Bytes::new(), Into::into);
-    let nonce = nonce.map_or_else(|| data.account_next_nonce(&from), Ok)?;
-    let value = value.unwrap_or(U256::ZERO);
-
-    let current_hardfork = data.spec_id();
-    let request = if let Some(authorization_list) = authorization_list {
-        let (max_fee_per_gas, max_priority_fee_per_gas) =
-            calculate_eip1559_fee_parameters(data, max_fee_per_gas, max_priority_fee_per_gas)?;
-
-        transaction::Request::Eip7702(transaction::request::Eip7702 {
-            nonce,
-            max_fee_per_gas,
-            max_priority_fee_per_gas,
-            gas_limit,
-            value,
-            input,
-            to: to.ok_or(ProviderError::Eip7702TransactionMissingReceiver)?,
-            chain_id,
-            access_list: access_list.unwrap_or_default(),
-            authorization_list,
-        })
-    } else if current_hardfork >= SpecId::LONDON
-        && (gas_price.is_none() || max_fee_per_gas.is_some() || max_priority_fee_per_gas.is_some())
-    {
-        let (max_fee_per_gas, max_priority_fee_per_gas) =
-            calculate_eip1559_fee_parameters(data, max_fee_per_gas, max_priority_fee_per_gas)?;
-
-        transaction::Request::Eip1559(transaction::request::Eip1559 {
-            nonce,
-            max_fee_per_gas,
-            max_priority_fee_per_gas,
-            gas_limit,
-            value,
-            input,
-            kind: match to {
-                Some(to) => TxKind::Call(to),
-                None => TxKind::Create,
-            },
-            chain_id,
-            access_list: access_list.unwrap_or_default(),
-        })
-    } else if let Some(access_list) = access_list {
-        transaction::Request::Eip2930(transaction::request::Eip2930 {
-            nonce,
-            gas_price: gas_price.map_or_else(|| data.next_gas_price(), Ok)?,
-            gas_limit,
-            value,
-            input,
-            kind: match to {
-                Some(to) => TxKind::Call(to),
-                None => TxKind::Create,
-            },
-            chain_id,
-            access_list,
-        })
-    } else {
-        transaction::Request::Eip155(transaction::request::Eip155 {
-            nonce,
-            gas_price: gas_price.map_or_else(|| data.next_gas_price(), Ok)?,
-            gas_limit,
-            value,
-            input,
-            kind: match to {
-                Some(to) => TxKind::Call(to),
-                None => TxKind::Create,
-            },
-            chain_id,
-        })
-    };
-
-    Ok(TransactionRequestAndSender {
-        request,
-        sender: from,
-    })
-}
-
-fn send_raw_transaction_and_log<LoggerErrorT: Debug, TimerT: Clone + TimeSinceEpoch>(
-    data: &mut ProviderData<LoggerErrorT, TimerT>,
-    signed_transaction: transaction::Signed,
-) -> Result<(B256, Vec<Trace>), ProviderError<LoggerErrorT>> {
->>>>>>> 66c70521
     let result = data.send_transaction(signed_transaction.clone())?;
 
     let hardfork = data.hardfork();
