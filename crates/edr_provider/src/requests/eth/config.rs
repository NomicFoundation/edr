--- conflicted
+++ resolved
@@ -1,9 +1,4 @@
-<<<<<<< HEAD
 use edr_eth::{Address, U256};
-use edr_evm::spec::RuntimeSpec;
-=======
-use edr_eth::{Address, U256, U64};
->>>>>>> 1e916c0e
 
 use crate::{
     data::ProviderData,
@@ -43,28 +38,6 @@
     Ok(U256::from(1_000_000_000))
 }
 
-<<<<<<< HEAD
-=======
-pub fn handle_mining<ChainSpecT: ProviderSpec<TimerT>, TimerT: Clone + TimeSinceEpoch>(
-) -> Result<bool, ProviderErrorForChainSpec<ChainSpecT>> {
-    Ok(false)
-}
-
-pub fn handle_net_listening_request<
-    ChainSpecT: ProviderSpec<TimerT>,
-    TimerT: Clone + TimeSinceEpoch,
->() -> Result<bool, ProviderErrorForChainSpec<ChainSpecT>> {
-    Ok(true)
-}
-
-pub fn handle_net_peer_count_request<
-    ChainSpecT: ProviderSpec<TimerT>,
-    TimerT: Clone + TimeSinceEpoch,
->() -> Result<U64, ProviderErrorForChainSpec<ChainSpecT>> {
-    Ok(U64::from(0))
-}
-
->>>>>>> 1e916c0e
 pub fn handle_net_version_request<
     ChainSpecT: ProviderSpec<TimerT>,
     TimerT: Clone + TimeSinceEpoch,
