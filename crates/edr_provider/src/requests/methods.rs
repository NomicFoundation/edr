--- conflicted
+++ resolved
@@ -5,13 +5,9 @@
     serde::{optional_single_to_sequence, sequence_to_optional_single},
     Address, BlockSpec, Bytes, PreEip1898BlockSpec, B256, U256, U64,
 };
-<<<<<<< HEAD
 use edr_rpc_eth::{spec::RpcSpec, StateOverrideOptions};
+use edr_solidity::artifacts::{CompilerInput, CompilerOutput};
 use serde::{Deserialize, Serialize};
-=======
-use edr_rpc_eth::{CallRequest, StateOverrideOptions};
-use edr_solidity::artifacts::{CompilerInput, CompilerOutput};
->>>>>>> 1bf91759
 
 use super::serde::{RpcAddress, Timestamp};
 use crate::requests::{debug::DebugTraceConfig, hardhat::rpc_types::ResetProviderConfig};
@@ -306,7 +302,7 @@
     AddCompilationResult(
         /// solc version:
         String,
-        CompilerInput,
+        Box<CompilerInput>,
         CompilerOutput,
     ),
     /// `hardhat_dropTransaction`
