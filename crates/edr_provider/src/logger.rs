--- conflicted
+++ resolved
@@ -79,6 +79,11 @@
         Ok(())
     }
 
+    fn print_contract_decoding_error(
+        &mut self,
+        error: &str,
+    ) -> Result<(), Box<dyn std::error::Error + Send + Sync>>;
+
     /// Prints the collected logs, which correspond to the method with the
     /// provided name.
     ///
@@ -86,15 +91,8 @@
     fn print_method_logs(
         &mut self,
         method: &str,
-<<<<<<< HEAD
         error: Option<&ProviderError<ChainSpecT>>,
     ) -> Result<(), Box<dyn std::error::Error + Send + Sync>>;
-=======
-        error: Option<&ProviderError<Self::LoggerError>>,
-    ) -> Result<(), Self::LoggerError>;
-
-    fn print_contract_decoding_error(&mut self, error: &str) -> Result<(), Self::LoggerError>;
->>>>>>> 1bf91759
 }
 
 pub trait SyncLogger<ChainSpecT: RuntimeSpec>: Logger<ChainSpecT> + DynClone + Send + Sync {}
@@ -129,6 +127,13 @@
 
     fn set_is_enabled(&mut self, _is_enabled: bool) {}
 
+    fn print_contract_decoding_error(
+        &mut self,
+        _error: &str,
+    ) -> Result<(), Box<dyn std::error::Error + Send + Sync>> {
+        Ok(())
+    }
+
     fn print_method_logs(
         &mut self,
         _method: &str,
@@ -136,8 +141,4 @@
     ) -> Result<(), Box<dyn std::error::Error + Send + Sync>> {
         Ok(())
     }
-
-    fn print_contract_decoding_error(&mut self, _error: &str) -> Result<(), Self::LoggerError> {
-        Ok(())
-    }
 }