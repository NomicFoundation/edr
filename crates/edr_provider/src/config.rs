use std::{num::NonZeroU64, path::PathBuf, time::SystemTime};

use edr_eth::{
    account::AccountInfo, block::BlobGas, spec::HardforkTrait, Address, ChainId, HashMap, B256,
    U256,
};
use edr_evm::{hardfork, state::EvmStorage, MineOrdering};
use rand::Rng;
use serde::{Deserialize, Serialize};

use crate::requests::{hardhat::rpc_types::ForkConfig, IntervalConfig as IntervalConfigRequest};

/// Configuration of an account and its storage.
///
/// Similar to `edr_eth::Account` but without the `status` field.
#[derive(Clone, Debug, Default, PartialEq, Eq, serde::Deserialize, serde::Serialize)]
pub struct Account {
    /// Balance, nonce, and code.
    pub info: AccountInfo,
    /// Storage cache
    pub storage: EvmStorage,
}

impl From<AccountInfo> for Account {
    fn from(info: AccountInfo) -> Self {
        Self {
            info,
            storage: HashMap::new(),
        }
    }
}

/// Configuration for interval mining.
#[derive(Clone, Debug, Deserialize, Serialize)]
pub enum Interval {
    Fixed(NonZeroU64),
    Range { min: u64, max: u64 },
}

impl Interval {
    /// Generates a (random) interval based on the configuration.
    pub fn generate_interval(&self) -> u64 {
        match self {
            Interval::Fixed(interval) => interval.get(),
            Interval::Range { min, max } => rand::thread_rng().gen_range(*min..=*max),
        }
    }
}

/// An error that occurs when trying to convert [`IntervalConfigRequest`] to an
/// `Option<IntervalConfig>`.
#[derive(Debug, thiserror::Error)]
pub enum IntervalConfigConversionError {
    /// The minimum value in the range is greater than the maximum value.
    #[error("Minimum value in range is greater than maximum value")]
    MinGreaterThanMax,
}

impl TryInto<Option<Interval>> for IntervalConfigRequest {
    type Error = IntervalConfigConversionError;

    fn try_into(self) -> Result<Option<Interval>, Self::Error> {
        match self {
            Self::FixedOrDisabled(0) => Ok(None),
            Self::FixedOrDisabled(value) => {
                // Zero implies disabled
                Ok(NonZeroU64::new(value).map(Interval::Fixed))
            }
            Self::Range([min, max]) => {
                if max >= min {
                    Ok(Some(Interval::Range { min, max }))
                } else {
                    Err(IntervalConfigConversionError::MinGreaterThanMax)
                }
            }
        }
    }
}

/// Configuration for the provider's mempool.
#[derive(Clone, Debug, Deserialize, Serialize)]
pub struct MemPool {
    pub order: MineOrdering,
}

/// Configuration for the provider's miner.
#[derive(Debug, Clone, Deserialize, Serialize)]
pub struct Mining {
    pub auto_mine: bool,
    pub interval: Option<Interval>,
    pub mem_pool: MemPool,
}

/// Configuration for the provider
<<<<<<< HEAD
#[derive(Clone, Debug, Deserialize, Serialize)]
pub struct Provider<HardforkT: HardforkTrait> {
=======
#[derive(Debug, Clone)]
pub struct ProviderConfig {
>>>>>>> 6c37b5a0
    pub allow_blocks_with_same_timestamp: bool,
    pub allow_unlimited_contract_size: bool,
    pub accounts: Vec<OwnedAccount>,
    /// Whether to return an `Err` when `eth_call` fails
    pub bail_on_call_failure: bool,
    /// Whether to return an `Err` when a `eth_sendTransaction` fails
    pub bail_on_transaction_failure: bool,
    pub block_gas_limit: NonZeroU64,
    pub cache_dir: PathBuf,
    pub chain_id: ChainId,
    pub chains: HashMap<ChainId, hardfork::Activations<HardforkT>>,
    pub coinbase: Address,
    pub enable_rip_7212: bool,
    pub fork: Option<ForkConfig>,
    pub genesis_state: HashMap<Address, Account>,
    pub hardfork: HardforkT,
    pub initial_base_fee_per_gas: Option<U256>,
    pub initial_blob_gas: Option<BlobGas>,
    pub initial_date: Option<SystemTime>,
    pub initial_parent_beacon_block_root: Option<B256>,
    pub min_gas_price: U256,
    pub mining: Mining,
    pub network_id: u64,
}

/// Configuration input for a single account
<<<<<<< HEAD
#[derive(Debug, Clone, Deserialize, Serialize)]
pub struct OwnedAccount {
=======
#[derive(Debug, Clone)]
pub struct AccountConfig {
>>>>>>> 6c37b5a0
    /// the secret key of the account
    pub secret_key: k256::SecretKey,
    /// the balance of the account
    pub balance: U256,
}

<<<<<<< HEAD
mod secret_key_serde {
    use edr_eth::signature::{secret_key_from_str, secret_key_to_str};
    use serde::Deserialize;

    pub(super) fn serialize<S>(
        secret_key: &k256::SecretKey,
        serializer: S,
    ) -> Result<S::Ok, S::Error>
    where
        S: serde::Serializer,
    {
        serializer.serialize_str(&secret_key_to_str(secret_key))
    }

    pub(super) fn deserialize<'de, D>(deserializer: D) -> Result<k256::SecretKey, D::Error>
    where
        D: serde::Deserializer<'de>,
    {
        let s = <&str as Deserialize>::deserialize(deserializer)?;
        secret_key_from_str(s).map_err(serde::de::Error::custom)
    }
}

impl Default for MemPool {
=======
impl Default for MemPoolConfig {
>>>>>>> 6c37b5a0
    fn default() -> Self {
        Self {
            order: MineOrdering::Priority,
        }
    }
}

impl Default for Mining {
    fn default() -> Self {
        Self {
            auto_mine: true,
            interval: None,
            mem_pool: MemPool::default(),
        }
    }
}<|MERGE_RESOLUTION|>--- conflicted
+++ resolved
@@ -92,13 +92,8 @@
 }
 
 /// Configuration for the provider
-<<<<<<< HEAD
-#[derive(Clone, Debug, Deserialize, Serialize)]
+#[derive(Clone, Debug)]
 pub struct Provider<HardforkT: HardforkTrait> {
-=======
-#[derive(Debug, Clone)]
-pub struct ProviderConfig {
->>>>>>> 6c37b5a0
     pub allow_blocks_with_same_timestamp: bool,
     pub allow_unlimited_contract_size: bool,
     pub accounts: Vec<OwnedAccount>,
@@ -125,47 +120,15 @@
 }
 
 /// Configuration input for a single account
-<<<<<<< HEAD
-#[derive(Debug, Clone, Deserialize, Serialize)]
+#[derive(Clone, Debug)]
 pub struct OwnedAccount {
-=======
-#[derive(Debug, Clone)]
-pub struct AccountConfig {
->>>>>>> 6c37b5a0
     /// the secret key of the account
     pub secret_key: k256::SecretKey,
     /// the balance of the account
     pub balance: U256,
 }
 
-<<<<<<< HEAD
-mod secret_key_serde {
-    use edr_eth::signature::{secret_key_from_str, secret_key_to_str};
-    use serde::Deserialize;
-
-    pub(super) fn serialize<S>(
-        secret_key: &k256::SecretKey,
-        serializer: S,
-    ) -> Result<S::Ok, S::Error>
-    where
-        S: serde::Serializer,
-    {
-        serializer.serialize_str(&secret_key_to_str(secret_key))
-    }
-
-    pub(super) fn deserialize<'de, D>(deserializer: D) -> Result<k256::SecretKey, D::Error>
-    where
-        D: serde::Deserializer<'de>,
-    {
-        let s = <&str as Deserialize>::deserialize(deserializer)?;
-        secret_key_from_str(s).map_err(serde::de::Error::custom)
-    }
-}
-
 impl Default for MemPool {
-=======
-impl Default for MemPoolConfig {
->>>>>>> 6c37b5a0
     fn default() -> Self {
         Self {
             order: MineOrdering::Priority,
