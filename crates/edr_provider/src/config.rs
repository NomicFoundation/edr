use std::{num::NonZeroU64, path::PathBuf, time::SystemTime};

use edr_eth::{account::AccountInfo, block::BlobGas, Address, ChainId, HashMap, B256, U256};
use edr_evm::{hardfork, state::EvmStorage, MineOrdering};
use rand::Rng;
use serde::{Deserialize, Serialize};

use crate::requests::{hardhat::rpc_types::ForkConfig, IntervalConfig as IntervalConfigRequest};

/// Configuration of an account and its storage.
///
/// Similar to `edr_eth::Account` but without the `status` field.
#[derive(Clone, Debug, Default, PartialEq, Eq, serde::Deserialize, serde::Serialize)]
pub struct Account {
    /// Balance, nonce, and code.
    pub info: AccountInfo,
    /// Storage cache
    pub storage: EvmStorage,
}

impl From<AccountInfo> for Account {
    fn from(info: AccountInfo) -> Self {
        Self {
            info,
            storage: HashMap::new(),
        }
    }
}

/// Configuration for interval mining.
#[derive(Clone, Debug, Deserialize, Serialize)]
pub enum Interval {
    Fixed(NonZeroU64),
    Range { min: u64, max: u64 },
}

impl Interval {
    /// Generates a (random) interval based on the configuration.
    pub fn generate_interval(&self) -> u64 {
        match self {
            Interval::Fixed(interval) => interval.get(),
            Interval::Range { min, max } => rand::thread_rng().gen_range(*min..=*max),
        }
    }
}

/// An error that occurs when trying to convert [`IntervalConfigRequest`] to an
/// `Option<IntervalConfig>`.
#[derive(Debug, thiserror::Error)]
pub enum IntervalConfigConversionError {
    /// The minimum value in the range is greater than the maximum value.
    #[error("Minimum value in range is greater than maximum value")]
    MinGreaterThanMax,
}

impl TryInto<Option<Interval>> for IntervalConfigRequest {
    type Error = IntervalConfigConversionError;

    fn try_into(self) -> Result<Option<Interval>, Self::Error> {
        match self {
            Self::FixedOrDisabled(0) => Ok(None),
            Self::FixedOrDisabled(value) => {
                // Zero implies disabled
                Ok(NonZeroU64::new(value).map(Interval::Fixed))
            }
            Self::Range([min, max]) => {
                if max >= min {
                    Ok(Some(Interval::Range { min, max }))
                } else {
                    Err(IntervalConfigConversionError::MinGreaterThanMax)
                }
            }
        }
    }
}

/// Configuration for the provider's mempool.
#[derive(Clone, Debug, Deserialize, Serialize)]
pub struct MemPool {
    pub order: MineOrdering,
}

/// Configuration for the provider's miner.
#[derive(Debug, Clone, Deserialize, Serialize)]
pub struct Mining {
    pub auto_mine: bool,
    pub interval: Option<Interval>,
    pub mem_pool: MemPool,
}

/// Configuration for the provider
<<<<<<< HEAD
#[derive(Clone, Debug, Deserialize, Serialize)]
pub struct Provider<HardforkT> {
=======
#[derive(Clone, Debug)]
pub struct Provider<HardforkT: HardforkTrait> {
>>>>>>> d9f4fbc2
    pub allow_blocks_with_same_timestamp: bool,
    pub allow_unlimited_contract_size: bool,
    pub accounts: Vec<OwnedAccount>,
    /// Whether to return an `Err` when `eth_call` fails
    pub bail_on_call_failure: bool,
    /// Whether to return an `Err` when a `eth_sendTransaction` fails
    pub bail_on_transaction_failure: bool,
    pub block_gas_limit: NonZeroU64,
    pub cache_dir: PathBuf,
    pub chain_id: ChainId,
    pub chains: HashMap<ChainId, hardfork::Activations<HardforkT>>,
    pub coinbase: Address,
    pub enable_rip_7212: bool,
    pub fork: Option<ForkConfig>,
    pub genesis_state: HashMap<Address, Account>,
    pub hardfork: HardforkT,
    pub initial_base_fee_per_gas: Option<u128>,
    pub initial_blob_gas: Option<BlobGas>,
    pub initial_date: Option<SystemTime>,
    pub initial_parent_beacon_block_root: Option<B256>,
    pub min_gas_price: u128,
    pub mining: Mining,
    pub network_id: u64,
}

/// Configuration input for a single account
#[derive(Clone, Debug)]
pub struct OwnedAccount {
    /// the secret key of the account
    pub secret_key: k256::SecretKey,
    /// the balance of the account
    pub balance: U256,
}

impl Default for MemPool {
    fn default() -> Self {
        Self {
            order: MineOrdering::Priority,
        }
    }
}

impl Default for Mining {
    fn default() -> Self {
        Self {
            auto_mine: true,
            interval: None,
            mem_pool: MemPool::default(),
        }
    }
}<|MERGE_RESOLUTION|>--- conflicted
+++ resolved
@@ -89,13 +89,8 @@
 }
 
 /// Configuration for the provider
-<<<<<<< HEAD
-#[derive(Clone, Debug, Deserialize, Serialize)]
+#[derive(Clone, Debug)]
 pub struct Provider<HardforkT> {
-=======
-#[derive(Clone, Debug)]
-pub struct Provider<HardforkT: HardforkTrait> {
->>>>>>> d9f4fbc2
     pub allow_blocks_with_same_timestamp: bool,
     pub allow_unlimited_contract_size: bool,
     pub accounts: Vec<OwnedAccount>,
