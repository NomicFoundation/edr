use std::{collections::HashMap, fmt::Debug};

use edr_evm::{
    blockchain::SyncBlockchain,
    config::CfgEnv,
    inspector::{DualInspector, Inspector},
    interpreter::{
        CallInputs, CallOutcome, CreateInputs, CreateOutcome, EthInterpreter, InputsTr as _,
        Interpreter, InterpreterResult, Jumps as _,
    },
    journal::{JournalEntry, JournalExt, JournalTrait as _},
    result::{ExecutionResult, ExecutionResultAndState},
    runtime::{dry_run_with_inspector, run},
    spec::{ContextTrait, RuntimeSpec},
    state::SyncState,
    trace::{Trace, TraceCollector},
    transaction::TransactionError,
};
use edr_evm_spec::{
    Block as _, ChainSpec, EvmSpecId, EvmTransactionValidationError, ExecutableTransaction as _,
    HaltReasonTrait, TransactionValidation,
};
use edr_primitives::{
    bytecode::opcode::{self, OpCode},
    hex, Address, Bytes, B256, U256,
};

<<<<<<< HEAD
use crate::{
    observability::{self, RuntimeObserver},
    utils::u256_to_padded_hex,
};
=======
use crate::observability::{EvmObserver, EvmObserverConfig};
>>>>>>> 8510d161

/// Get trace output for `debug_traceTransaction`
#[cfg_attr(feature = "tracing", tracing::instrument(skip_all))]
#[allow(clippy::too_many_arguments)]
pub fn debug_trace_transaction<ChainSpecT, BlockchainErrorT, StateErrorT>(
    blockchain: &dyn SyncBlockchain<ChainSpecT, BlockchainErrorT, StateErrorT>,
    // Take ownership of the state so that we can apply throw-away modifications on it
    mut state: Box<dyn SyncState<StateErrorT>>,
    evm_config: CfgEnv<ChainSpecT::Hardfork>,
    trace_config: DebugTraceConfig,
    block: ChainSpecT::BlockEnv,
    transactions: Vec<ChainSpecT::SignedTransaction>,
    transaction_hash: &B256,
    observer_config: EvmObserverConfig,
) -> Result<
    DebugTraceResultWithTraces<ChainSpecT::HaltReason>,
    DebugTraceErrorForChainSpec<BlockchainErrorT, ChainSpecT, StateErrorT>,
>
where
    ChainSpecT: RuntimeSpec<
        BlockEnv: Clone,
        SignedTransaction: Default
                               + TransactionValidation<
            ValidationError: From<EvmTransactionValidationError>,
        >,
    >,
    BlockchainErrorT: Send + std::error::Error,
    StateErrorT: Send + std::error::Error,
{
    let evm_spec_id = evm_config.spec.into();
    if evm_spec_id < EvmSpecId::SPURIOUS_DRAGON {
        // Matching Hardhat Network behaviour: https://github.com/NomicFoundation/hardhat/blob/af7e4ce6a18601ec9cd6d4aa335fa7e24450e638/packages/hardhat-core/src/internal/hardhat-network/provider/vm/ethereumjs.ts#L427
        return Err(DebugTraceError::InvalidSpecId {
            spec_id: evm_spec_id,
        });
    }

    let block_number = block.number();
    for transaction in transactions {
        if transaction.transaction_hash() == transaction_hash {
            let mut eip3155_tracer = TracerEip3155::new(trace_config);
            let mut evm_observer = EvmObserver::new(observer_config);

            let ExecutionResultAndState { result, .. } =
                dry_run_with_inspector::<_, ChainSpecT, _, _>(
                    blockchain,
                    state.as_ref(),
                    evm_config,
                    transaction,
                    block,
<<<<<<< HEAD
                    &edr_primitives::HashMap::new(),
                    &mut DualInspector::new(&mut eip3155_tracer, &mut runtime_observer),
=======
                    &edr_eth::HashMap::new(),
                    &mut DualInspector::new(&mut eip3155_tracer, &mut evm_observer),
>>>>>>> 8510d161
                )?;

            let EvmObserver {
                code_coverage,
                console_logger: _console_logger,
                mocker: _mocker,
                trace_collector,
            } = evm_observer;

            if let Some(code_coverage) = code_coverage {
                code_coverage
                    .report()
                    .map_err(DebugTraceError::OnCollectedCoverageCallback)?;
            }

            return Ok(execution_result_to_debug_result(
                result,
                trace_collector,
                eip3155_tracer,
            ));
        } else {
            run::<_, ChainSpecT, _>(
                blockchain,
                state.as_mut(),
                evm_config.clone(),
                transaction,
                block.clone(),
                &edr_primitives::HashMap::new(),
            )?;
        }
    }

    Err(DebugTraceError::InvalidTransactionHash {
        transaction_hash: *transaction_hash,
        block_number,
    })
}

/// Convert an `ExecutionResult` to a `DebugTraceResult`.
pub fn execution_result_to_debug_result<HaltReasonT: HaltReasonTrait>(
    execution_result: ExecutionResult<HaltReasonT>,
    raw_tracer: TraceCollector<HaltReasonT>,
    eip3155_tracer: TracerEip3155,
) -> DebugTraceResultWithTraces<HaltReasonT> {
    let traces = raw_tracer.into_traces();

    let result = match execution_result {
        ExecutionResult::Success {
            gas_used, output, ..
        } => DebugTraceResult {
            pass: true,
            gas_used,
            output: Some(output.into_data()),
            logs: eip3155_tracer.logs,
        },
        ExecutionResult::Revert { gas_used, output } => DebugTraceResult {
            pass: false,
            gas_used,
            output: Some(output),
            logs: eip3155_tracer.logs,
        },
        ExecutionResult::Halt { gas_used, .. } => DebugTraceResult {
            pass: false,
            gas_used,
            output: None,
            logs: eip3155_tracer.logs,
        },
    };

    DebugTraceResultWithTraces { result, traces }
}

/// Config options for `debug_traceTransaction`
#[derive(Debug, Default, Clone)]
pub struct DebugTraceConfig {
    /// Disable storage trace.
    pub disable_storage: bool,
    /// Disable memory trace.
    pub disable_memory: bool,
    /// Disable stack trace.
    pub disable_stack: bool,
}

/// Helper type for a chain-specific [`DebugTraceError`].
pub type DebugTraceErrorForChainSpec<BlockchainErrorT, ChainSpecT, StateErrorT> = DebugTraceError<
    BlockchainErrorT,
    StateErrorT,
    <<ChainSpecT as ChainSpec>::SignedTransaction as TransactionValidation>::ValidationError,
>;

/// Debug trace error.
#[derive(Debug, thiserror::Error)]
pub enum DebugTraceError<BlockchainErrorT, StateErrorT, TransactionValidationErrorT> {
    /// Invalid hardfork spec argument.
    #[error(
        "Invalid spec id: {spec_id:?}. `debug_traceTransaction` is not supported prior to Spurious Dragon"
    )]
    InvalidSpecId {
        /// The hardfork.
        spec_id: EvmSpecId,
    },
    /// Invalid transaction hash argument.
    #[error("Transaction hash {transaction_hash} not found in block {block_number}")]
    InvalidTransactionHash {
        /// The transaction hash.
        transaction_hash: B256,
        /// The block number.
        block_number: U256,
    },
    /// An error occurred while invoking a `SyncOnCollectedCoverageCallback`.
    #[error(transparent)]
    OnCollectedCoverageCallback(Box<dyn std::error::Error + Send + Sync>),
    /// Transaction error.
    #[error(transparent)]
    TransactionError(
        #[from] TransactionError<BlockchainErrorT, StateErrorT, TransactionValidationErrorT>,
    ),
}

/// Result of a `debug_traceTransaction` call.
#[derive(Debug, Clone, serde::Deserialize, serde::Serialize)]
#[serde(rename_all = "camelCase")]
pub struct DebugTraceResult {
    /// Whether transaction was executed successfully.
    pub pass: bool,
    /// All gas used by the transaction.
    pub gas_used: u64,
    /// Return values of the function.
    pub output: Option<Bytes>,
    /// The EIP-3155 debug logs.
    #[serde(rename = "structLogs")]
    pub logs: Vec<DebugTraceLogItem>,
}

/// Result of a `debug_traceTransaction` call with traces.
pub struct DebugTraceResultWithTraces<HaltReasonT: HaltReasonTrait> {
    /// The result of the transaction.
    pub result: DebugTraceResult,
    /// The raw traces of the debugged transaction.
    pub traces: Vec<Trace<HaltReasonT>>,
}

/// The output of an EIP-3155 trace.
/// The required fields match <https://eips.ethereum.org/EIPS/eip-3155#output> except for
/// `returnData` and `refund` which are not used currently by Hardhat.
/// The `opName`, `error`, `memory` and `storage` optional fields are supported
/// as well.
#[derive(Debug, Clone, serde::Deserialize, serde::Serialize)]
#[serde(rename_all = "camelCase")]
pub struct DebugTraceLogItem {
    /// Program Counter
    pub pc: u64,
    /// Op code
    pub op: u8,
    /// Gas left before executing this operation as hex number.
    pub gas: String,
    /// Gas cost of this operation as hex number.
    pub gas_cost: String,
    /// Array of all values (hex numbers) on the stack
    #[serde(skip_serializing_if = "Option::is_none")]
    pub stack: Option<Vec<String>>,
    /// Depth of the call stack
    pub depth: u64,
    /// Size of memory array.
    pub mem_size: u64,
    /// Name of the operation.
    pub op_name: String,
    /// Description of an error.
    #[serde(skip_serializing_if = "Option::is_none")]
    pub error: Option<String>,
    /// Array of all allocated values as hex strings.
    #[serde(skip_serializing_if = "Option::is_none")]
    pub memory: Option<Vec<String>>,
    /// Map of all stored values with keys and values encoded as hex strings.
    #[serde(skip_serializing_if = "Option::is_none")]
    pub storage: Option<HashMap<String, String>>,
}

/// An EIP-3155 compatible EVM tracer.
#[derive(Debug)]
pub struct TracerEip3155 {
    config: DebugTraceConfig,
    logs: Vec<DebugTraceLogItem>,
    contract_address: Address,
    gas_remaining: u64,
    memory: Vec<u8>,
    mem_size: usize,
    opcode: u8,
    pc: usize,
    stack: Vec<U256>,
    // Contract-specific storage
    storage: HashMap<Address, HashMap<String, String>>,
}

impl TracerEip3155 {
    /// Create a new tracer.
    pub fn new(config: DebugTraceConfig) -> Self {
        Self {
            config,
            logs: Vec::default(),
            contract_address: Address::default(),
            stack: Vec::new(),
            pc: 0,
            opcode: 0,
            gas_remaining: 0,
            memory: Vec::default(),
            mem_size: 0,
            storage: HashMap::default(),
        }
    }

    fn on_inner_frame_result(&mut self, result: &InterpreterResult) {
        self.gas_remaining = if result.result.is_error() {
            0
        } else {
            result.gas.remaining()
        };
    }
}

impl<ContextT: ContextTrait<Journal: JournalExt<Entry = JournalEntry>>> Inspector<ContextT>
    for TracerEip3155
{
    fn call_end(
        &mut self,
        _context: &mut ContextT,
        _inputs: &CallInputs,
        outcome: &mut CallOutcome,
    ) {
        self.on_inner_frame_result(&outcome.result);
    }

    fn create_end(
        &mut self,
        _context: &mut ContextT,
        _inputs: &CreateInputs,
        outcome: &mut CreateOutcome,
    ) {
        self.on_inner_frame_result(&outcome.result);
    }

    fn step(&mut self, interpreter: &mut Interpreter<EthInterpreter>, _context: &mut ContextT) {
        self.contract_address = interpreter.input.target_address();
        self.gas_remaining = interpreter.gas.remaining();

        if !self.config.disable_stack {
            self.stack.clone_from(interpreter.stack.data());
        }

        let shared_memory = &interpreter.memory;
        if !self.config.disable_memory {
            self.memory = shared_memory.context_memory().to_vec();
        }

        self.mem_size = shared_memory.context_memory().len();

        self.opcode = interpreter.bytecode.opcode();
        self.pc = interpreter.bytecode.pc();
    }

    fn step_end(&mut self, interpreter: &mut Interpreter<EthInterpreter>, context: &mut ContextT) {
        let journal = context.journal();
        let depth = journal.depth() as u64;

        let stack = if self.config.disable_stack {
            None
        } else {
            Some(
                self.stack
                    .iter()
                    .map(u256_to_padded_hex)
                    .collect::<Vec<String>>(),
            )
        };

        let memory = if self.config.disable_memory {
            None
        } else {
            Some(self.memory.chunks(32).map(hex::encode).collect())
        };

        let storage = if self.config.disable_storage {
            None
        } else {
            if matches!(self.opcode, opcode::SLOAD | opcode::SSTORE) {
                let last_entry = journal.entries().last();

                if let Some(
                    JournalEntry::StorageChanged { address, key, .. }
                    | JournalEntry::StorageWarmed { address, key },
                ) = last_entry
                {
                    let value = journal
                        .state()
                        .get(address)
                        .expect("address should exist in journal state")
                        .storage
                        .get(key)
                        .expect("storage key should exist")
                        .present_value();
                    let contract_storage = self.storage.entry(self.contract_address).or_default();
                    contract_storage.insert(u256_to_padded_hex(key), u256_to_padded_hex(&value));
                }
            }
            Some(
                self.storage
                    .get(&self.contract_address)
                    .cloned()
                    .unwrap_or_default(),
            )
        };

        let mut error = None;
        let op_name = OpCode::new(self.opcode).map_or_else(
            || {
                // Matches message from Hardhat
                // https://github.com/NomicFoundation/hardhat/blob/37c5c5845969b15995cc96cb6bd0596977f8b1f8/packages/hardhat-core/src/internal/hardhat-network/stack-traces/vm-debug-tracer.ts#L452
                let fallback = format!("opcode 0x${:x} not defined", self.opcode);
                error = Some(fallback.clone());
                fallback
            },
            |opcode| opcode.to_string(),
        );

        let gas_cost = self
            .gas_remaining
            .saturating_sub(interpreter.gas.remaining());
        let log_item = DebugTraceLogItem {
            pc: self.pc as u64,
            op: self.opcode,
            gas: format!("0x{:x}", self.gas_remaining),
            gas_cost: format!("0x{gas_cost:x}"),
            stack,
            depth,
            mem_size: self.mem_size as u64,
            op_name,
            error,
            memory,
            storage,
        };
        self.logs.push(log_item);
    }
}<|MERGE_RESOLUTION|>--- conflicted
+++ resolved
@@ -25,14 +25,10 @@
     hex, Address, Bytes, B256, U256,
 };
 
-<<<<<<< HEAD
 use crate::{
-    observability::{self, RuntimeObserver},
+    observability::{EvmObserver, EvmObserverConfig},
     utils::u256_to_padded_hex,
 };
-=======
-use crate::observability::{EvmObserver, EvmObserverConfig};
->>>>>>> 8510d161
 
 /// Get trace output for `debug_traceTransaction`
 #[cfg_attr(feature = "tracing", tracing::instrument(skip_all))]
@@ -83,13 +79,8 @@
                     evm_config,
                     transaction,
                     block,
-<<<<<<< HEAD
                     &edr_primitives::HashMap::new(),
-                    &mut DualInspector::new(&mut eip3155_tracer, &mut runtime_observer),
-=======
-                    &edr_eth::HashMap::new(),
                     &mut DualInspector::new(&mut eip3155_tracer, &mut evm_observer),
->>>>>>> 8510d161
                 )?;
 
             let EvmObserver {
