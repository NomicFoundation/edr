use core::fmt::Debug;
use std::{num::NonZeroU64, sync::Arc, time::SystemTime};

use anyhow::anyhow;
use edr_eth::{
<<<<<<< HEAD
    account::AccountInfo,
    block::BlobGas,
    eips::eip7702,
    l1::{self, L1ChainSpec},
    signature::{secret_key_from_str, SignatureWithYParity},
    transaction::{self, request::TransactionRequestAndSender, TransactionValidation, TxKind},
    trie::KECCAK_NULL_RLP,
    Address, Bytes, HashMap, B256, KECCAK_EMPTY, U160, U256,
=======
    block::BlobGas,
    eips::eip7702,
    l1::{self, L1ChainSpec},
    signature::{public_key_to_address, secret_key_from_str, SignatureWithYParity},
    transaction::{self, request::TransactionRequestAndSender, TransactionValidation, TxKind},
    trie::KECCAK_NULL_RLP,
    Address, Bytes, HashMap, B256, U160, U256,
>>>>>>> 83e9d934
};
use edr_evm::Block as _;
use edr_rpc_eth::TransactionRequest;
use edr_solidity::contract_decoder::ContractDecoder;
use k256::SecretKey;
use tokio::runtime;

use crate::{
    config,
    error::ProviderErrorForChainSpec,
    observability,
    time::{CurrentTime, TimeSinceEpoch},
<<<<<<< HEAD
    MethodInvocation, NoopLogger, Provider, ProviderConfig, ProviderData, ProviderRequest,
    ProviderSpec, SyncProviderSpec,
=======
    AccountOverride, ForkConfig, MethodInvocation, NoopLogger, Provider, ProviderConfig,
    ProviderData, ProviderRequest, ProviderSpec, SyncProviderSpec,
>>>>>>> 83e9d934
};

pub const TEST_SECRET_KEY: &str =
    "ac0974bec39a17e36ba4a6b4d238ff944bacb478cbed5efcae784d7bf4f2ff80";

// Address 0xCD2a3d9F938E13CD947Ec05AbC7FE734Df8DD826
pub const TEST_SECRET_KEY_SIGN_TYPED_DATA_V4: &str =
    "0xc85ef7d79691fe79573b1a7064c19c1a9819ebdbd1faaab1a8ec92344438aaf4";

pub const FORK_BLOCK_NUMBER: u64 = 18_725_000;

/// Constructs a test config with a single account with 1 ether
pub fn create_test_config<HardforkT: Default>() -> ProviderConfig<HardforkT> {
    create_test_config_with_fork(None)
}

pub fn one_ether() -> U256 {
    U256::from(10).pow(U256::from(18))
}

/// Sets the [`ProviderConfig`]'s owned accounts and genesis state - computed by
/// funding each account with the provided `balance`.
pub fn set_genesis_state_with_owned_accounts<HardforkT>(
    config: &mut ProviderConfig<HardforkT>,
    owned_accounts: Vec<SecretKey>,
    balance: U256,
) {
    config.genesis_state = genesis_state_with_funded_owned_accounts(&owned_accounts, balance);
    config.owned_accounts = owned_accounts;
}

pub fn create_test_config_with_fork<HardforkT: Default>(
    fork: Option<ForkConfig<HardforkT>>,
) -> ProviderConfig<HardforkT> {
    // This is test code, it's ok to use `DangerousSecretKeyStr`
    #[allow(deprecated)]
    use edr_eth::signature::DangerousSecretKeyStr;

    // This is test code, it's ok to use `DangerousSecretKeyStr`
    // Can't use `edr_test_utils` as a dependency here.
    #[allow(deprecated)]
    let owned_accounts = vec![
        secret_key_from_str(DangerousSecretKeyStr(TEST_SECRET_KEY))
            .expect("should construct secret key from string"),
        secret_key_from_str(DangerousSecretKeyStr(TEST_SECRET_KEY_SIGN_TYPED_DATA_V4))
            .expect("should construct secret key from string"),
    ];

    let genesis_state = genesis_state_with_funded_owned_accounts(&owned_accounts, one_ether());

    ProviderConfig {
        allow_blocks_with_same_timestamp: false,
        allow_unlimited_contract_size: false,
        bail_on_call_failure: false,
        bail_on_transaction_failure: false,
        // SAFETY: literal is non-zero
        block_gas_limit: unsafe { NonZeroU64::new_unchecked(30_000_000) },
        chain_id: 123,
        coinbase: Address::from(U160::from(1)),
        fork,
        genesis_state,
        hardfork: HardforkT::default(),
        initial_base_fee_per_gas: Some(1000000000),
        initial_blob_gas: Some(BlobGas {
            gas_used: 0,
            excess_gas: 0,
        }),
        initial_date: Some(SystemTime::now()),
        initial_parent_beacon_block_root: Some(KECCAK_NULL_RLP),
        min_gas_price: 0,
        mining: config::Mining::default(),
        network_id: 123,
        observability: observability::Config::default(),
        owned_accounts,
        precompile_overrides: HashMap::new(),
    }
}

/// Retrieves the pending base fee per gas from the provider data.
pub fn pending_base_fee<
    ChainSpecT: SyncProviderSpec<
        TimerT,
        BlockEnv: Default,
        SignedTransaction: Default
                               + TransactionValidation<
            ValidationError: From<l1::InvalidTransaction> + PartialEq,
        >,
    >,
    TimerT: Clone + TimeSinceEpoch,
>(
    data: &mut ProviderData<ChainSpecT, TimerT>,
) -> Result<u128, ProviderErrorForChainSpec<ChainSpecT>> {
    let block = data.mine_pending_block()?.block;

    let base_fee = block.header().base_fee_per_gas.unwrap_or(1);

    Ok(base_fee)
}

/// Deploys a contract with the provided code. Returns the address of the
/// contract.
pub fn deploy_contract<TimerT>(
    provider: &Provider<L1ChainSpec, TimerT>,
    caller: Address,
    code: Bytes,
) -> anyhow::Result<Address>
where
    TimerT: Clone + TimeSinceEpoch,
{
    let deploy_transaction = TransactionRequest {
        from: caller,
        data: Some(code),
        ..TransactionRequest::default()
    };

    let result = provider.handle_request(ProviderRequest::with_single(
        MethodInvocation::SendTransaction(deploy_transaction),
    ))?;

    let transaction_hash: B256 = serde_json::from_value(result.result)?;

    let result = provider.handle_request(ProviderRequest::with_single(
        MethodInvocation::GetTransactionReceipt(transaction_hash),
    ))?;

    let receipt: edr_rpc_eth::receipt::Block = serde_json::from_value(result.result)?;
    let contract_address = receipt.contract_address.expect("Call must create contract");

    Ok(contract_address)
}

/// Fixture for testing `ProviderData`.
pub struct ProviderTestFixture<ChainSpecT: ProviderSpec<CurrentTime>> {
    _runtime: runtime::Runtime,
    pub config: ProviderConfig<ChainSpecT::Hardfork>,
    pub provider_data: ProviderData<ChainSpecT, CurrentTime>,
    pub impersonated_account: Address,
}

impl<ChainSpecT> ProviderTestFixture<ChainSpecT>
where
    ChainSpecT: Debug + SyncProviderSpec<CurrentTime, Hardfork: Default>,
{
    /// Creates a new `ProviderTestFixture` with a local provider.
    pub fn new_local() -> anyhow::Result<Self> {
        Self::with_fork(None)
    }

    /// Creates a new `ProviderTestFixture` with a forked provider.
    pub fn new_forked(url: Option<String>) -> anyhow::Result<Self> {
        use edr_test_utils::env::get_alchemy_url;

        let fork_url = url.unwrap_or(get_alchemy_url());
        Self::with_fork(Some(fork_url))
    }

    fn with_fork(fork: Option<String>) -> anyhow::Result<Self> {
        let fork = fork.map(|json_rpc_url| ForkConfig {
            block_number: None,
            cache_dir: edr_defaults::CACHE_DIR.into(),
            chain_overrides: HashMap::new(),
            http_headers: None,
            url: json_rpc_url,
        });

        let config = create_test_config_with_fork(fork);

        let runtime = runtime::Builder::new_multi_thread()
            .worker_threads(1)
            .enable_all()
            .thread_name("provider-data-test")
            .build()?;

        Self::new(runtime, config)
    }

    pub fn new(
        runtime: tokio::runtime::Runtime,
        mut config: ProviderConfig<ChainSpecT::Hardfork>,
    ) -> anyhow::Result<Self> {
        let logger = Box::<NoopLogger<ChainSpecT>>::default();
        let subscription_callback_noop = Box::new(|_| ());

        let impersonated_account = Address::random();
        config.genesis_state.insert(
            impersonated_account,
            AccountOverride {
                balance: Some(one_ether()),
                ..AccountOverride::default()
            },
        );

        let mut provider_data = ProviderData::<ChainSpecT>::new(
            runtime.handle().clone(),
            logger,
            subscription_callback_noop,
            config.clone(),
            Arc::<ContractDecoder>::default(),
            CurrentTime,
        )?;

        provider_data.impersonate_account(impersonated_account);

        Ok(Self {
            _runtime: runtime,
            config,
            provider_data,
            impersonated_account,
        })
    }

    /// Retrieves the nth local account.
    ///
    /// # Panics
    ///
    /// Panics if there are not enough local accounts
    pub fn nth_local_account(&self, index: usize) -> anyhow::Result<Address> {
        self.provider_data
            .accounts()
            .nth(index)
            .copied()
            .ok_or(anyhow!("the requested local account does not exist"))
    }
}

impl ProviderTestFixture<L1ChainSpec> {
    pub fn dummy_transaction_request(
        &self,
        local_account_index: usize,
        gas_limit: u64,
        nonce: Option<u64>,
    ) -> anyhow::Result<TransactionRequestAndSender<transaction::Request>> {
        let request = transaction::Request::Eip155(transaction::request::Eip155 {
            kind: TxKind::Call(Address::ZERO),
            gas_limit,
            gas_price: 42_000_000_000_u128,
            value: U256::from(1),
            input: Bytes::default(),
            nonce: nonce.unwrap_or(0),
            chain_id: self.config.chain_id,
        });

        let sender = self.nth_local_account(local_account_index)?;
        Ok(TransactionRequestAndSender { request, sender })
    }

    pub fn impersonated_dummy_transaction(&self) -> anyhow::Result<transaction::Signed> {
        let mut transaction = self.dummy_transaction_request(0, 30_000, None)?;
        transaction.sender = self.impersonated_account;

        Ok(self.provider_data.sign_transaction_request(transaction)?)
    }

    pub fn signed_dummy_transaction(
        &self,
        local_account_index: usize,
        nonce: Option<u64>,
    ) -> anyhow::Result<transaction::Signed> {
        let transaction = self.dummy_transaction_request(local_account_index, 30_000, nonce)?;
        Ok(self.provider_data.sign_transaction_request(transaction)?)
    }
}

/// Signs an authorization with the provided secret key.
pub fn sign_authorization(
    authorization: eip7702::Authorization,
    secret_key: &SecretKey,
) -> anyhow::Result<eip7702::SignedAuthorization> {
    let signature = SignatureWithYParity::with_message(authorization.signature_hash(), secret_key)?;

    Ok(authorization.into_signed(signature.into_inner()))
}

/// Constructs a genesis state by funding the owned accounts with the provided
/// `balance`.
fn genesis_state_with_funded_owned_accounts(
    owned_accounts: &[SecretKey],
    balance: U256,
) -> HashMap<Address, AccountOverride> {
    owned_accounts
        .iter()
        .map(|secret_key| {
            let address = public_key_to_address(secret_key.public_key());
            let account_override = AccountOverride {
                balance: Some(balance),
                ..AccountOverride::default()
            };

            (address, account_override)
        })
        .collect()
}<|MERGE_RESOLUTION|>--- conflicted
+++ resolved
@@ -3,16 +3,6 @@
 
 use anyhow::anyhow;
 use edr_eth::{
-<<<<<<< HEAD
-    account::AccountInfo,
-    block::BlobGas,
-    eips::eip7702,
-    l1::{self, L1ChainSpec},
-    signature::{secret_key_from_str, SignatureWithYParity},
-    transaction::{self, request::TransactionRequestAndSender, TransactionValidation, TxKind},
-    trie::KECCAK_NULL_RLP,
-    Address, Bytes, HashMap, B256, KECCAK_EMPTY, U160, U256,
-=======
     block::BlobGas,
     eips::eip7702,
     l1::{self, L1ChainSpec},
@@ -20,7 +10,6 @@
     transaction::{self, request::TransactionRequestAndSender, TransactionValidation, TxKind},
     trie::KECCAK_NULL_RLP,
     Address, Bytes, HashMap, B256, U160, U256,
->>>>>>> 83e9d934
 };
 use edr_evm::Block as _;
 use edr_rpc_eth::TransactionRequest;
@@ -33,13 +22,8 @@
     error::ProviderErrorForChainSpec,
     observability,
     time::{CurrentTime, TimeSinceEpoch},
-<<<<<<< HEAD
-    MethodInvocation, NoopLogger, Provider, ProviderConfig, ProviderData, ProviderRequest,
-    ProviderSpec, SyncProviderSpec,
-=======
     AccountOverride, ForkConfig, MethodInvocation, NoopLogger, Provider, ProviderConfig,
     ProviderData, ProviderRequest, ProviderSpec, SyncProviderSpec,
->>>>>>> 83e9d934
 };
 
 pub const TEST_SECRET_KEY: &str =
