--- conflicted
+++ resolved
@@ -2,10 +2,7 @@
 use std::{num::NonZeroU64, sync::Arc, time::SystemTime};
 
 use anyhow::anyhow;
-#[allow(deprecated)]
-// This is test code, it's ok to use `DangerousSecretKeyStr`
 use edr_eth::{
-<<<<<<< HEAD
     account::AccountInfo,
     block::BlobGas,
     l1::L1ChainSpec,
@@ -13,13 +10,6 @@
     signature::secret_key_from_str,
     spec::HardforkTrait,
     transaction::{self, request::TransactionRequestAndSender, TransactionValidation, TxKind},
-=======
-    block::{miner_reward, BlobGas, BlockOptions},
-    receipt::BlockReceipt,
-    signature::{secret_key_from_str, DangerousSecretKeyStr},
-    spec::chain_hardfork_activations,
-    transaction::EthTransactionRequest,
->>>>>>> 6c37b5a0
     trie::KECCAK_NULL_RLP,
     Address, Bytes, HashMap, B256, KECCAK_EMPTY, U160, U256,
 };
@@ -35,16 +25,6 @@
     MethodInvocation, NoopLogger, Provider, ProviderConfig, ProviderData, ProviderError,
     ProviderRequest, ProviderSpec, SyncProviderSpec,
 };
-<<<<<<< HEAD
-=======
-use edr_rpc_eth::client::EthRpcClient;
-
-use super::{
-    AccountConfig, Arc, Debug, MethodInvocation, Provider, ProviderConfig, ProviderData,
-    ProviderError, ProviderRequest, TimeSinceEpoch,
-};
-use crate::{config::MiningConfig, requests::hardhat::rpc_types::ForkConfig};
->>>>>>> 6c37b5a0
 
 pub const TEST_SECRET_KEY: &str =
     "ac0974bec39a17e36ba4a6b4d238ff944bacb478cbed5efcae784d7bf4f2ff80";
@@ -67,19 +47,13 @@
 pub fn create_test_config_with_fork<HardforkT: HardforkTrait>(
     fork: Option<ForkConfig>,
 ) -> ProviderConfig<HardforkT> {
+    // This is test code, it's ok to use `DangerousSecretKeyStr`
+    #[allow(deprecated)]
+    use edr_eth::signature::DangerousSecretKeyStr;
+
     ProviderConfig {
         accounts: vec![
-<<<<<<< HEAD
             config::OwnedAccount {
-                secret_key: secret_key_from_str(TEST_SECRET_KEY)
-                    .expect("should construct secret key from string"),
-                balance: one_ether(),
-            },
-            config::OwnedAccount {
-                secret_key: secret_key_from_str(TEST_SECRET_KEY_SIGN_TYPED_DATA_V4)
-                    .expect("should construct secret key from string"),
-=======
-            AccountConfig {
                 // This is test code, it's ok to use `DangerousSecretKeyStr`
                 // Can't use `edr_test_utils` as a dependency here.
                 #[allow(deprecated)]
@@ -87,7 +61,7 @@
                     .expect("should construct secret key from string"),
                 balance: one_ether(),
             },
-            AccountConfig {
+            config::OwnedAccount {
                 // This is test code, it's ok to use `DangerousSecretKeyStr`
                 // Can't use `edr_test_utils` as a dependency here.
                 #[allow(deprecated)]
@@ -95,7 +69,6 @@
                     TEST_SECRET_KEY_SIGN_TYPED_DATA_V4,
                 ))
                 .expect("should construct secret key from string"),
->>>>>>> 6c37b5a0
                 balance: one_ether(),
             },
         ],
