mod call;
mod gas;

use std::{
    cmp::{self, Ordering},
    collections::BTreeMap,
    fmt::Debug,
    num::{NonZeroU64, NonZeroUsize},
    sync::Arc,
    time::{Duration, Instant, UNIX_EPOCH},
};

use alloy_dyn_abi::eip712::TypedData;
use edr_block_header::{
    calculate_next_base_fee_per_blob_gas, calculate_next_base_fee_per_gas, HeaderOverrides,
};
use edr_eip1559::BaseFeeParams;
use edr_eth::{
<<<<<<< HEAD
    block::miner_reward,
=======
    account::{Account, AccountInfo, AccountStatus},
    block::{
        calculate_next_base_fee_per_blob_gas, miner_reward, BlockConfig, Header, HeaderOverrides,
    },
>>>>>>> 8510d161
    fee_history::FeeHistoryResult,
    filter::{FilteredEvents, LogOutput, SubscriptionType},
    reward_percentile::RewardPercentile,
    BlockSpec, BlockTag, Eip1898BlockSpec,
};
use edr_evm::{
    block::transaction::{
        BlockDataForTransaction, TransactionAndBlock, TransactionAndBlockForChainSpec,
    },
    blockchain::{
        Blockchain, BlockchainError, BlockchainErrorForChainSpec, ForkedBlockchain,
        ForkedCreationError, LocalBlockchain, SyncBlockchain,
    },
    config::CfgEnv,
    inspector::DualInspector,
    mempool, mine_block, mine_block_with_single_transaction,
    precompile::PrecompileFn,
<<<<<<< HEAD
    result::ExecutionResult,
    spec::{RuntimeSpec, SyncRuntimeSpec},
=======
    spec::{base_fee_params_for, RuntimeSpec, SyncRuntimeSpec},
>>>>>>> 8510d161
    state::{
        AccountModifierFn, EvmStorageSlot, IrregularState, StateDiff, StateError, StateOverride,
        StateOverrides, StateRefOverrider, SyncState,
    },
    trace::Trace,
    transaction, Block, BlockAndTotalDifficulty, BlockReceipts as _, GenesisBlockOptions, MemPool,
    MineBlockResultAndState, OrderedTransaction, RandomHashGenerator,
};
use edr_evm_spec::{
    ChainSpec, EvmSpecId, EvmTransactionValidationError, ExecutableTransaction, HaltReasonTrait,
    TransactionValidation,
};
use edr_primitives::{Address, Bytecode, Bytes, HashMap, HashSet, B256, KECCAK_EMPTY, U256};
use edr_receipt::{log::FilterLog, ExecutionReceipt, ReceiptTrait as _};
use edr_rpc_eth::client::{EthRpcClient, HeaderMap};
use edr_signer::{
    public_key_to_address, FakeSign as _, RecoveryMessage, Sign as _, SignatureWithRecoveryId,
};
use edr_solidity::contract_decoder::ContractDecoder;
use edr_state::account::{Account, AccountInfo, AccountStatus};
use edr_transaction::{
    request::TransactionRequestAndSender, IsEip4844, IsSupported as _, TransactionMut,
    TransactionType, TxKind,
};
use gas::gas_used_ratio;
use indexmap::IndexMap;
use itertools::izip;
use lru::LruCache;
use rpds::HashTrieMapSync;
use tokio::runtime;

use crate::{
    data::gas::{compute_rewards, BinarySearchEstimationArgs, CheckGasLimitArgs},
    debug_mine::{
        DebugMineBlockResult, DebugMineBlockResultAndState, DebugMineBlockResultForChainSpec,
    },
    debug_trace::{
        debug_trace_transaction, execution_result_to_debug_result, DebugTraceConfig,
        DebugTraceResultWithTraces, TracerEip3155,
    },
    error::{
        CreationError, CreationErrorForChainSpec, EstimateGasFailure, ProviderErrorForChainSpec,
        TransactionFailure, TransactionFailureWithTraces,
    },
    filter::{bloom_contains_log_filter, filter_logs, Filter, FilterData, LogFilter},
    gas_reports::{GasReport, SyncOnCollectedGasReportCallback},
    logger::SyncLogger,
    mock::SyncCallOverride,
    observability::{EvmObserver, EvmObserverConfig, ObservabilityConfig},
    pending::BlockchainWithPending,
    requests::hardhat::rpc_types::ForkMetadata,
    snapshot::Snapshot,
    spec::{ProviderSpec, SyncProviderSpec},
    time::{CurrentTime, TimeSinceEpoch},
    MiningConfig, ProviderConfig, ProviderError, SubscriptionEvent, SubscriptionEventData,
    SyncSubscriberCallback,
};

const DEFAULT_INITIAL_BASE_FEE_PER_GAS: u128 = 1_000_000_000;
const EDR_MAX_CACHED_STATES_ENV_VAR: &str = "__EDR_MAX_CACHED_STATES";
const DEFAULT_MAX_CACHED_STATES: usize = 100_000;
const EDR_UNSAFE_SKIP_UNSUPPORTED_TRANSACTION_TYPES: &str =
    "__EDR_UNSAFE_SKIP_UNSUPPORTED_TRANSACTION_TYPES";
const DEFAULT_SKIP_UNSUPPORTED_TRANSACTION_TYPES: bool = false;

/// The result of executing an `eth_call`.
#[derive(Clone, Debug)]
pub struct CallResult<HaltReasonT: HaltReasonTrait> {
    pub console_log_inputs: Vec<Bytes>,
    pub execution_result: ExecutionResult<HaltReasonT>,
    pub trace: Trace<HaltReasonT>,
}

#[derive(Clone)]
pub struct EstimateGasResult<HaltReasonT: HaltReasonTrait> {
    pub estimation: u64,
    pub traces: Vec<Trace<HaltReasonT>>,
}

/// Helper type for a chain-specific [`SendTransactionResult`].
pub type SendTransactionResultForChainSpec<ChainSpecT> = SendTransactionResult<
    Arc<<ChainSpecT as RuntimeSpec>::Block>,
    <ChainSpecT as ChainSpec>::HaltReason,
    <ChainSpecT as ChainSpec>::SignedTransaction,
>;

#[derive(Debug)]
pub struct SendTransactionResult<BlockT, HaltReasonT: HaltReasonTrait, SignedTransactionT> {
    pub transaction_hash: B256,
    pub mining_results: Vec<DebugMineBlockResult<BlockT, HaltReasonT, SignedTransactionT>>,
}

impl<
        BlockT: Block<SignedTransactionT>,
        HaltReasonT: HaltReasonTrait,
        SignedTransactionT: ExecutableTransaction,
    > SendTransactionResult<BlockT, HaltReasonT, SignedTransactionT>
{
    /// Present if the transaction was auto-mined.
    pub fn transaction_result_and_trace(&self) -> Option<ExecutionResultAndTrace<'_, HaltReasonT>> {
        self.mining_results.iter().find_map(|result| {
            izip!(
                result.block.transactions().iter(),
                result.transaction_results.iter(),
                result.transaction_traces.iter()
            )
            .find_map(|(transaction, result, trace)| {
                if *transaction.transaction_hash() == self.transaction_hash {
                    Some((result, trace))
                } else {
                    None
                }
            })
        })
    }
}

impl<BlockT, HaltReasonT: HaltReasonTrait, SignedTransactionT>
    From<SendTransactionResult<BlockT, HaltReasonT, SignedTransactionT>>
    for (B256, Vec<Trace<HaltReasonT>>)
{
    fn from(value: SendTransactionResult<BlockT, HaltReasonT, SignedTransactionT>) -> Self {
        let SendTransactionResult {
            transaction_hash,
            mining_results,
        } = value;

        let traces = mining_results
            .into_iter()
            .flat_map(|result| result.transaction_traces)
            .collect();

        (transaction_hash, traces)
    }
}

/// The result of executing a transaction.
pub type ExecutionResultAndTrace<'provider, HaltReasonT> = (
    &'provider ExecutionResult<HaltReasonT>,
    &'provider Trace<HaltReasonT>,
);

pub struct ProviderData<
    ChainSpecT: ProviderSpec<TimerT>,
    TimerT: Clone + TimeSinceEpoch = CurrentTime,
> {
    runtime_handle: runtime::Handle,
    /// Whether to return an `Err` when `eth_call` fails
    bail_on_call_failure: bool,
    /// Whether to return an `Err` when a `eth_sendTransaction` fails
    bail_on_transaction_failure: bool,
    blockchain:
        Box<dyn SyncBlockchain<ChainSpecT, BlockchainErrorForChainSpec<ChainSpecT>, StateError>>,
    pub irregular_state: IrregularState,
    mem_pool: MemPool<ChainSpecT::SignedTransaction>,
    mining_config: MiningConfig,
    network_id: u64,
    observability: ObservabilityConfig,
    precompile_overrides: HashMap<Address, PrecompileFn>,
    beneficiary: Address,
    min_gas_price: u128,
    parent_beacon_block_root_generator: RandomHashGenerator,
    prev_randao_generator: RandomHashGenerator,
    block_time_offset_seconds: i64,
    fork_metadata: Option<ForkMetadata>,
    // Must be set if the provider is created with a fork config.
    // Hack to get around the type erasure with the dyn blockchain trait.
    rpc_client: Option<Arc<EthRpcClient<ChainSpecT>>>,
    instance_id: B256,
    is_auto_mining: bool,
    next_block_base_fee_per_gas: Option<u128>,
    base_fee_params: Option<BaseFeeParams<ChainSpecT::Hardfork>>,
    next_block_timestamp: Option<u64>,
    next_snapshot_id: u64,
    snapshots: BTreeMap<u64, Snapshot<ChainSpecT::SignedTransaction>>,
    allow_blocks_with_same_timestamp: bool,
    allow_unlimited_contract_size: bool,
    // Skip unsupported transaction types in `debugTraceTransaction` instead of throwing an error
    skip_unsupported_transaction_types: bool,
    // IndexMap to preserve account order for logging.
    local_accounts: IndexMap<Address, k256::SecretKey>,
    filters: HashMap<U256, Filter>,
    last_filter_id: U256,
    logger: Box<
        dyn SyncLogger<
            ChainSpecT,
            TimerT,
            BlockchainError = BlockchainErrorForChainSpec<ChainSpecT>,
        >,
    >,
    impersonated_accounts: HashSet<Address>,
    subscriber_callback:
        Box<dyn SyncSubscriberCallback<ChainSpecT::Block, ChainSpecT::SignedTransaction>>,
    timer: TimerT,
    // We need the Arc to let us avoid returning references to the cache entries which need &mut
    // self to get.
    block_state_cache: LruCache<StateId, Arc<Box<dyn SyncState<StateError>>>>,
    current_state_id: StateId,
    block_number_to_state_id: HashTrieMapSync<u64, StateId>,
    contract_decoder: Arc<ContractDecoder>,
}

impl<ChainSpecT, TimerT> ProviderData<ChainSpecT, TimerT>
where
    ChainSpecT: ProviderSpec<TimerT>,
    TimerT: Clone + TimeSinceEpoch,
{
    pub fn accounts(&self) -> impl Iterator<Item = &Address> {
        self.local_accounts.keys()
    }

    /// Adds a filter for new pending transactions to the provider.
    pub fn add_pending_transaction_filter<const IS_SUBSCRIPTION: bool>(&mut self) -> U256 {
        let filter_id = self.next_filter_id();
        self.filters.insert(
            filter_id,
            Filter::new_pending_transaction_filter(IS_SUBSCRIPTION),
        );
        filter_id
    }

    pub fn allow_unlimited_initcode_size(&self) -> bool {
        self.allow_unlimited_contract_size
    }

    /// Whether the provider is configured to bail on call failures.
    pub fn bail_on_call_failure(&self) -> bool {
        self.bail_on_call_failure
    }

    /// Whether the provider is configured to bail on transaction failures.
    pub fn bail_on_transaction_failure(&self) -> bool {
        self.bail_on_transaction_failure
    }

    /// Retrieves the gas limit of the next block.
    pub fn block_gas_limit(&self) -> u64 {
        self.mem_pool.block_gas_limit().get()
    }

    pub fn coinbase(&self) -> Address {
        self.beneficiary
    }

    /// Get the locked contract decoder.
    pub fn contract_decoder(&self) -> &ContractDecoder {
        &self.contract_decoder
    }

    /// Returns the default caller.
    pub fn default_caller(&self) -> Address {
        self.local_accounts
            .keys()
            .next()
            .copied()
            .unwrap_or(Address::ZERO)
    }

    /// Returns the metadata of the forked blockchain, if it exists.
    pub fn fork_metadata(&self) -> Option<&ForkMetadata> {
        self.fork_metadata.as_ref()
    }

    pub fn get_filter_changes(&mut self, filter_id: &U256) -> Option<FilteredEvents> {
        self.filters.get_mut(filter_id).map(Filter::take_events)
    }

    pub fn impersonate_account(&mut self, address: Address) {
        self.impersonated_accounts.insert(address);
    }

    pub fn increase_block_time(&mut self, increment: u64) -> i64 {
        self.block_time_offset_seconds += i64::try_from(increment).expect("increment too large");
        self.block_time_offset_seconds
    }

    pub fn instance_id(&self) -> &B256 {
        &self.instance_id
    }

    /// Returns whether the miner is mining automatically.
    pub fn is_auto_mining(&self) -> bool {
        self.is_auto_mining
    }

    pub fn logger_mut(
        &mut self,
    ) -> &mut dyn SyncLogger<
        ChainSpecT,
        TimerT,
        BlockchainError = BlockchainErrorForChainSpec<ChainSpecT>,
    > {
        &mut *self.logger
    }

    /// Returns the instance's [`MiningConfig`].
    pub fn mining_config(&self) -> &MiningConfig {
        &self.mining_config
    }

    /// Returns the instance's network ID.
    pub fn network_id(&self) -> String {
        self.network_id.to_string()
    }

    pub fn pending_transactions(&self) -> impl Iterator<Item = &ChainSpecT::SignedTransaction> {
        self.mem_pool.transactions()
    }

    pub fn remove_filter(&mut self, filter_id: &U256) -> bool {
        self.remove_filter_impl::</* IS_SUBSCRIPTION */ false>(filter_id)
    }

    pub fn remove_subscription(&mut self, filter_id: &U256) -> bool {
        self.remove_filter_impl::</* IS_SUBSCRIPTION */ true>(filter_id)
    }

    /// Removes the transaction with the provided hash from the mem pool, if it
    /// exists.
    pub fn remove_pending_transaction(
        &mut self,
        transaction_hash: &B256,
    ) -> Option<OrderedTransaction<ChainSpecT::SignedTransaction>> {
        self.mem_pool.remove_transaction(transaction_hash)
    }

    /// Retrieves the runtime handle.
    pub fn runtime(&self) -> &runtime::Handle {
        &self.runtime_handle
    }

    /// Sets whether the miner should mine automatically.
    pub fn set_auto_mining(&mut self, enabled: bool) {
        self.is_auto_mining = enabled;
    }

    pub fn set_call_override_callback(&mut self, call_override: Option<Arc<dyn SyncCallOverride>>) {
        self.observability.call_override = call_override;
    }

    /// Sets the coinbase.
    pub fn set_coinbase(&mut self, coinbase: Address) {
        self.beneficiary = coinbase;
    }

    pub fn set_verbose_tracing(&mut self, verbose_tracing: bool) {
        self.observability.verbose_raw_tracing = verbose_tracing;
    }

    pub fn stop_impersonating_account(&mut self, address: Address) -> bool {
        self.impersonated_accounts.remove(&address)
    }

    fn add_state_to_cache(
        &mut self,
        state: Box<dyn SyncState<StateError>>,
        block_number: u64,
    ) -> StateId {
        let state_id = self.current_state_id.increment();
        self.block_state_cache.push(state_id, Arc::new(state));
        self.block_number_to_state_id
            .insert_mut(block_number, state_id);
        state_id
    }

    fn next_filter_id(&mut self) -> U256 {
        self.last_filter_id = self
            .last_filter_id
            .checked_add(U256::from(1))
            .expect("filter id starts at zero, so it'll never overflow for U256");
        self.last_filter_id
    }

    /// Notifies subscribers to `FilterData::NewPendingTransactions` about the
    /// pending transaction with the provided hash.
    fn notify_subscribers_about_pending_transaction(&mut self, transaction_hash: &B256) {
        for (filter_id, filter) in self.filters.iter_mut() {
            if let FilterData::NewPendingTransactions(events) = &mut filter.data {
                if filter.is_subscription {
                    (self.subscriber_callback)(SubscriptionEvent {
                        filter_id: *filter_id,
                        result: SubscriptionEventData::NewPendingTransactions(*transaction_hash),
                    });
                } else {
                    events.push(*transaction_hash);
                }
            }
        }
    }

    /// Notifies subscribers to `FilterData::Logs` and `FilterData::NewHeads`
    /// about the mined block.
    fn notify_subscribers_about_mined_block(
        &mut self,
        block_and_total_difficulty: &BlockAndTotalDifficulty<
            Arc<ChainSpecT::Block>,
            ChainSpecT::SignedTransaction,
        >,
    ) -> Result<(), BlockchainErrorForChainSpec<ChainSpecT>> {
        let block = &block_and_total_difficulty.block;
        for (filter_id, filter) in self.filters.iter_mut() {
            match &mut filter.data {
                FilterData::Logs { criteria, logs } => {
                    let bloom = &block.header().logs_bloom;
                    if bloom_contains_log_filter(bloom, criteria) {
                        let receipts = block.fetch_transaction_receipts()?;
                        let new_logs = receipts.iter().flat_map(ExecutionReceipt::transaction_logs);

                        let mut filtered_logs = filter_logs(new_logs, criteria);
                        if filter.is_subscription {
                            (self.subscriber_callback)(SubscriptionEvent {
                                filter_id: *filter_id,
                                result: SubscriptionEventData::Logs(filtered_logs.clone()),
                            });
                        } else {
                            logs.append(&mut filtered_logs);
                        }
                    }
                }
                FilterData::NewHeads(block_hashes) => {
                    if filter.is_subscription {
                        (self.subscriber_callback)(SubscriptionEvent {
                            filter_id: *filter_id,
                            result: SubscriptionEventData::NewHeads(
                                block_and_total_difficulty.clone(),
                            ),
                        });
                    } else {
                        block_hashes.push(*block.block_hash());
                    }
                }
                FilterData::NewPendingTransactions(_) => (),
            }
        }

        // Remove outdated filters
        self.filters.retain(|_, filter| !filter.has_expired());

        Ok(())
    }

    fn remove_filter_impl<const IS_SUBSCRIPTION: bool>(&mut self, filter_id: &U256) -> bool {
        if let Some(filter) = self.filters.get(filter_id) {
            filter.is_subscription == IS_SUBSCRIPTION && self.filters.remove(filter_id).is_some()
        } else {
            false
        }
    }

    fn header_overrides_with_timestamp(
        &self,
        timestamp: u64,
    ) -> HeaderOverrides<ChainSpecT::Hardfork> {
        HeaderOverrides {
            timestamp: Some(timestamp),
            base_fee_params: self.base_fee_params.clone(),
            ..HeaderOverrides::default()
        }
    }

    fn header_overrides(&self) -> HeaderOverrides<ChainSpecT::Hardfork> {
        HeaderOverrides {
            base_fee_params: self.base_fee_params.clone(),
            ..HeaderOverrides::default()
        }
    }
}

impl<ChainSpecT, TimerT> ProviderData<ChainSpecT, TimerT>
where
    ChainSpecT: ProviderSpec<TimerT>,
    TimerT: Clone + TimeSinceEpoch,
{
    pub fn get_filter_logs(
        &mut self,
        filter_id: &U256,
    ) -> Result<Option<Vec<LogOutput>>, ProviderErrorForChainSpec<ChainSpecT>> {
        self.filters
            .get_mut(filter_id)
            .map(|filter| {
                if let Some(events) = filter.take_log_events() {
                    Ok(events)
                } else {
                    Err(ProviderError::InvalidFilterSubscriptionType {
                        filter_id: *filter_id,
                        expected: SubscriptionType::Logs,
                        actual: filter.data.subscription_type(),
                    })
                }
            })
            .transpose()
    }

    pub fn revert_to_snapshot(&mut self, snapshot_id: u64) -> bool {
        // Ensure that, if the snapshot exists, we also remove all subsequent snapshots,
        // as they can only be used once in Ganache.
        let mut removed_snapshots = self.snapshots.split_off(&snapshot_id);

        if let Some(snapshot) = removed_snapshots.remove(&snapshot_id) {
            let Snapshot {
                block_number,
                block_number_to_state_id,
                block_time_offset_seconds,
                coinbase,
                irregular_state,
                mem_pool,
                next_block_base_fee_per_gas,
                next_block_timestamp,
                parent_beacon_block_root_generator,
                prev_randao_generator,
                time,
            } = snapshot;

            self.block_number_to_state_id = block_number_to_state_id;

            // We compute a new offset such that:
            // now + new_offset == snapshot_date + old_offset
            let duration_since_snapshot = Instant::now().duration_since(time);
            self.block_time_offset_seconds = block_time_offset_seconds
                + i64::try_from(duration_since_snapshot.as_secs()).expect("duration too large");

            self.beneficiary = coinbase;
            self.blockchain
                .revert_to_block(block_number)
                .expect("Snapshotted block should exist");

            self.irregular_state = irregular_state;
            self.mem_pool = mem_pool;
            self.next_block_base_fee_per_gas = next_block_base_fee_per_gas;
            self.next_block_timestamp = next_block_timestamp;
            self.parent_beacon_block_root_generator = parent_beacon_block_root_generator;
            self.prev_randao_generator = prev_randao_generator;

            true
        } else {
            false
        }
    }

    pub fn sign(
        &self,
        address: &Address,
        message: Bytes,
    ) -> Result<SignatureWithRecoveryId, ProviderErrorForChainSpec<ChainSpecT>> {
        match self.local_accounts.get(address) {
            Some(secret_key) => Ok(SignatureWithRecoveryId::new(&message[..], secret_key)?),
            None => Err(ProviderError::UnknownAddress { address: *address }),
        }
    }

    pub fn sign_typed_data_v4(
        &self,
        address: &Address,
        message: &TypedData,
    ) -> Result<SignatureWithRecoveryId, ProviderErrorForChainSpec<ChainSpecT>> {
        match self.local_accounts.get(address) {
            Some(secret_key) => {
                let hash = message.eip712_signing_hash()?;
                Ok(SignatureWithRecoveryId::new(
                    RecoveryMessage::Hash(hash),
                    secret_key,
                )?)
            }
            None => Err(ProviderError::UnknownAddress { address: *address }),
        }
    }
}

impl<ChainSpecT, TimerT> ProviderData<ChainSpecT, TimerT>
where
    ChainSpecT: SyncProviderSpec<TimerT>,
    TimerT: Clone + TimeSinceEpoch,
{
    pub fn new(
        runtime_handle: runtime::Handle,
        logger: Box<
            dyn SyncLogger<
                ChainSpecT,
                TimerT,
                BlockchainError = BlockchainErrorForChainSpec<ChainSpecT>,
            >,
        >,
        subscriber_callback: Box<
            dyn SyncSubscriberCallback<ChainSpecT::Block, ChainSpecT::SignedTransaction>,
        >,
        config: ProviderConfig<ChainSpecT::Hardfork>,
        contract_decoder: Arc<ContractDecoder>,
        timer: TimerT,
    ) -> Result<Self, CreationErrorForChainSpec<ChainSpecT>> {
        let BlockchainAndState {
            blockchain,
            fork_metadata,
            rpc_client,
            state,
            irregular_state,
            prev_randao_generator,
            block_time_offset_seconds,
            next_block_base_fee_per_gas,
        } = create_blockchain_and_state(runtime_handle.clone(), &config, &timer)?;

        let max_cached_states = get_max_cached_states_from_env::<ChainSpecT, TimerT>()?;
        let mut block_state_cache = LruCache::new(max_cached_states);
        let mut block_number_to_state_id = HashTrieMapSync::default();

        let current_state_id = StateId::default();
        block_state_cache.push(current_state_id, Arc::new(state));
        block_number_to_state_id.insert_mut(blockchain.last_block_number(), current_state_id);

        let allow_blocks_with_same_timestamp = config.allow_blocks_with_same_timestamp;
        let allow_unlimited_contract_size = config.allow_unlimited_contract_size;
        let beneficiary = config.coinbase;
        let block_gas_limit = config.block_gas_limit;
        let is_auto_mining = config.mining.auto_mine;
        let min_gas_price = config.min_gas_price;

        let local_accounts = config
            .owned_accounts
            .iter()
            .map(|secret_key| {
                let address = public_key_to_address(secret_key.public_key());

                (address, secret_key.clone())
            })
            .collect();

        let observability = config.observability.clone();

        let skip_unsupported_transaction_types = get_skip_unsupported_transaction_types_from_env();

        let parent_beacon_block_root_generator = if let Some(initial_parent_beacon_block_root) =
            &config.initial_parent_beacon_block_root
        {
            RandomHashGenerator::with_value(*initial_parent_beacon_block_root)
        } else {
            RandomHashGenerator::with_seed("randomParentBeaconBlockRootSeed")
        };

        Ok(Self {
            runtime_handle,
            bail_on_call_failure: config.bail_on_call_failure,
            bail_on_transaction_failure: config.bail_on_transaction_failure,
            base_fee_params: config.base_fee_params,
            blockchain,
            irregular_state,
            mem_pool: MemPool::new(block_gas_limit),
            mining_config: config.mining,
            network_id: config.network_id,
            observability,
            precompile_overrides: config.precompile_overrides,
            beneficiary,
            min_gas_price,
            parent_beacon_block_root_generator,
            prev_randao_generator,
            block_time_offset_seconds,
            fork_metadata,
            rpc_client,
            instance_id: B256::random(),
            is_auto_mining,
            next_block_base_fee_per_gas,
            next_block_timestamp: None,
            // Start with 1 to mimic Ganache
            next_snapshot_id: 1,
            snapshots: BTreeMap::new(),
            allow_blocks_with_same_timestamp,
            allow_unlimited_contract_size,
            skip_unsupported_transaction_types,
            local_accounts,
            filters: HashMap::default(),
            last_filter_id: U256::ZERO,
            logger,
            impersonated_accounts: HashSet::new(),
            subscriber_callback,
            timer,
            block_state_cache,
            current_state_id,
            block_number_to_state_id,
            contract_decoder,
        })
    }

    /// Retrieves the last pending nonce of the account corresponding to the
    /// provided address, if it exists.
    pub fn account_next_nonce(
        &mut self,
        address: &Address,
    ) -> Result<u64, ProviderErrorForChainSpec<ChainSpecT>> {
        let state = self.current_state()?;
        mempool::account_next_nonce(&self.mem_pool, &*state, address).map_err(Into::into)
    }

    /// Adds a filter for new blocks to the provider.
    pub fn add_block_filter<const IS_SUBSCRIPTION: bool>(
        &mut self,
    ) -> Result<U256, ProviderErrorForChainSpec<ChainSpecT>> {
        let block_hash = *self.last_block()?.block_hash();

        let filter_id = self.next_filter_id();
        self.filters.insert(
            filter_id,
            Filter::new_block_filter(block_hash, IS_SUBSCRIPTION),
        );

        Ok(filter_id)
    }

    /// Adds a filter for new logs to the provider.
    pub fn add_log_filter<const IS_SUBSCRIPTION: bool>(
        &mut self,
        criteria: LogFilter,
    ) -> Result<U256, ProviderErrorForChainSpec<ChainSpecT>> {
        let logs = self
            .blockchain
            .logs(
                criteria.from_block,
                criteria
                    .to_block
                    .unwrap_or(self.blockchain.last_block_number()),
                &criteria.addresses,
                &criteria.normalized_topics,
            )?
            .iter()
            .map(LogOutput::from)
            .collect();

        let filter_id = self.next_filter_id();
        self.filters.insert(
            filter_id,
            Filter::new_log_filter(criteria, logs, IS_SUBSCRIPTION),
        );
        Ok(filter_id)
    }

    /// Fetch a block by block spec.
    /// Returns `None` if the block spec is `pending`.
    /// Returns `ProviderError::InvalidBlockSpec` error if the block spec is a
    /// number or a hash and the block isn't found.
    /// Returns `ProviderError::InvalidBlockTag` error if the block tag is safe
    /// or finalized and block spec is pre-merge.
    // `SyncBlock` cannot be simplified further
    #[allow(clippy::type_complexity)]
    pub fn block_by_block_spec(
        &self,
        block_spec: &BlockSpec,
    ) -> Result<Option<Arc<ChainSpecT::Block>>, ProviderErrorForChainSpec<ChainSpecT>> {
        let result = match block_spec {
            BlockSpec::Number(block_number) => Some(
                self.blockchain
                    .block_by_number(*block_number)?
                    .ok_or_else(|| ProviderError::InvalidBlockNumberOrHash {
                        block_spec: block_spec.clone(),
                        latest_block_number: self.blockchain.last_block_number(),
                    })?,
            ),
            BlockSpec::Tag(BlockTag::Earliest) => Some(
                self.blockchain
                    .block_by_number(0)?
                    .expect("genesis block should always exist"),
            ),
            // Matching Hardhat behaviour by returning the last block for finalized and safe.
            // https://github.com/NomicFoundation/hardhat/blob/b84baf2d9f5d3ea897c06e0ecd5e7084780d8b6c/packages/hardhat-core/src/internal/hardhat-network/provider/modules/eth.ts#L1395
            BlockSpec::Tag(tag @ (BlockTag::Finalized | BlockTag::Safe)) => {
                if self.evm_spec_id() >= EvmSpecId::MERGE {
                    Some(self.blockchain.last_block()?)
                } else {
                    return Err(ProviderError::InvalidBlockTag {
                        block_tag: *tag,
                        hardfork: self.hardfork(),
                    });
                }
            }
            BlockSpec::Tag(BlockTag::Latest) => Some(self.blockchain.last_block()?),
            BlockSpec::Tag(BlockTag::Pending) => None,
            BlockSpec::Eip1898(Eip1898BlockSpec::Hash {
                block_hash,
                require_canonical: _,
            }) => Some(self.blockchain.block_by_hash(block_hash)?.ok_or_else(|| {
                ProviderError::InvalidBlockNumberOrHash {
                    block_spec: block_spec.clone(),
                    latest_block_number: self.blockchain.last_block_number(),
                }
            })?),
            BlockSpec::Eip1898(Eip1898BlockSpec::Number { block_number }) => Some(
                self.blockchain
                    .block_by_number(*block_number)?
                    .ok_or_else(|| ProviderError::InvalidBlockNumberOrHash {
                        block_spec: block_spec.clone(),
                        latest_block_number: self.blockchain.last_block_number(),
                    })?,
            ),
        };

        Ok(result)
    }

    /// Retrieves the block that contains a transaction with the provided hash,
    /// if it exists.
    pub fn block_by_transaction_hash(
        &self,
        transaction_hash: &B256,
    ) -> Result<Option<Arc<ChainSpecT::Block>>, ProviderErrorForChainSpec<ChainSpecT>> {
        self.blockchain
            .block_by_transaction_hash(transaction_hash)
            .map_err(ProviderError::Blockchain)
    }

    // `SyncBlock` cannot be simplified further
    #[allow(clippy::type_complexity)]
    pub fn block_by_hash(
        &self,
        block_hash: &B256,
    ) -> Result<Option<Arc<ChainSpecT::Block>>, ProviderErrorForChainSpec<ChainSpecT>> {
        self.blockchain
            .block_by_hash(block_hash)
            .map_err(ProviderError::Blockchain)
    }

    pub fn gas_price(&self) -> Result<u128, ProviderErrorForChainSpec<ChainSpecT>> {
        const PRE_EIP_1559_GAS_PRICE: u128 = 8_000_000_000;
        const SUGGESTED_PRIORITY_FEE_PER_GAS: u128 = 1_000_000_000;

        if let Some(next_block_gas_fee_per_gas) = self.next_block_base_fee_per_gas()? {
            Ok(next_block_gas_fee_per_gas + SUGGESTED_PRIORITY_FEE_PER_GAS)
        } else {
            // We return a hardcoded value for networks without EIP-1559
            Ok(PRE_EIP_1559_GAS_PRICE)
        }
    }

    pub fn logs(
        &self,
        filter: LogFilter,
    ) -> Result<Vec<FilterLog>, ProviderErrorForChainSpec<ChainSpecT>> {
        self.blockchain
            .logs(
                filter.from_block,
                filter
                    .to_block
                    .unwrap_or(self.blockchain.last_block_number()),
                &filter.addresses,
                &filter.normalized_topics,
            )
            .map_err(ProviderError::Blockchain)
    }

    pub fn set_account_storage_slot(
        &mut self,
        address: Address,
        index: U256,
        value: U256,
    ) -> Result<(), ProviderErrorForChainSpec<ChainSpecT>> {
        // We clone to automatically revert in case of subsequent errors.
        let mut modified_state = (*self.current_state()?).clone();
        let old_value = modified_state.set_account_storage_slot(address, index, value)?;

        let slot = EvmStorageSlot::new_changed(old_value, value, 0);
        let account_info = modified_state.basic(address).and_then(|mut account_info| {
            // Retrieve the code if it's not empty. This is needed for the irregular state.
            if let Some(account_info) = &mut account_info {
                if account_info.code_hash != KECCAK_EMPTY {
                    account_info.code = Some(modified_state.code_by_hash(account_info.code_hash)?);
                }
            }

            Ok(account_info)
        })?;

        let state_root = modified_state.state_root()?;

        let block_number = self.blockchain.last_block_number();
        self.irregular_state
            .state_override_at_block_number(block_number)
            .or_insert_with(|| StateOverride::with_state_root(state_root))
            .diff
            .apply_storage_change(address, index, slot, account_info);

        self.add_state_to_cache(modified_state, block_number);

        Ok(())
    }

    pub fn set_balance(
        &mut self,
        address: Address,
        balance: U256,
    ) -> Result<(), ProviderErrorForChainSpec<ChainSpecT>> {
        let mut modified_state = (*self.current_state()?).clone();
        let account_info = modified_state.modify_account(
            address,
            AccountModifierFn::new(Box::new(move |account_balance, _, _| {
                *account_balance = balance;
            })),
        )?;

        let state_root = modified_state.state_root()?;

        self.mem_pool.update(&modified_state)?;

        let block_number = self.blockchain.last_block_number();
        self.irregular_state
            .state_override_at_block_number(block_number)
            .or_insert_with(|| StateOverride::with_state_root(state_root))
            .diff
            .apply_account_change(address, account_info.clone());

        self.add_state_to_cache(modified_state, block_number);

        Ok(())
    }

    /// Sets the gas limit used for mining new blocks.
    pub fn set_block_gas_limit(
        &mut self,
        gas_limit: NonZeroU64,
    ) -> Result<(), ProviderErrorForChainSpec<ChainSpecT>> {
        let state = self.current_state()?;
        self.mem_pool
            .set_block_gas_limit(&*state, gas_limit)
            .map_err(ProviderError::State)
    }

    pub fn set_code(
        &mut self,
        address: Address,
        code: Bytes,
    ) -> Result<(), ProviderErrorForChainSpec<ChainSpecT>> {
        let code = Bytecode::new_raw(code.clone());
        let irregular_code = code.clone();

        // We clone to automatically revert in case of subsequent errors.
        let mut modified_state = (*self.current_state()?).clone();
        let mut account_info = modified_state.modify_account(
            address,
            AccountModifierFn::new(Box::new(move |_, _, account_code| {
                *account_code = Some(code.clone());
            })),
        )?;

        // The code was stripped from the account, so we need to re-add it for the
        // irregular state.
        account_info.code = Some(irregular_code.clone());

        let state_root = modified_state.state_root()?;

        let block_number = self.blockchain.last_block_number();
        self.irregular_state
            .state_override_at_block_number(block_number)
            .or_insert_with(|| StateOverride::with_state_root(state_root))
            .diff
            .apply_account_change(address, account_info.clone());

        self.add_state_to_cache(modified_state, block_number);

        Ok(())
    }

    pub fn set_min_gas_price(
        &mut self,
        min_gas_price: u128,
    ) -> Result<(), ProviderErrorForChainSpec<ChainSpecT>> {
        if self.evm_spec_id() >= EvmSpecId::LONDON {
            return Err(ProviderError::SetMinGasPriceUnsupported);
        }

        self.min_gas_price = min_gas_price;

        Ok(())
    }

    /// Sets the next block's base fee per gas.
    pub fn set_next_block_base_fee_per_gas(
        &mut self,
        base_fee_per_gas: u128,
    ) -> Result<(), ProviderErrorForChainSpec<ChainSpecT>> {
        let hardfork = self.hardfork();
        if hardfork.into() < EvmSpecId::LONDON {
            return Err(ProviderError::SetNextBlockBaseFeePerGasUnsupported { hardfork });
        }

        self.next_block_base_fee_per_gas = Some(base_fee_per_gas);

        Ok(())
    }

    /// Set the next block timestamp.
    pub fn set_next_block_timestamp(
        &mut self,
        timestamp: u64,
    ) -> Result<u64, ProviderErrorForChainSpec<ChainSpecT>> {
        let latest_block = self.blockchain.last_block()?;
        let latest_block_header = latest_block.header();

        match timestamp.cmp(&latest_block_header.timestamp) {
            Ordering::Less => Err(ProviderError::TimestampLowerThanPrevious {
                proposed: timestamp,
                previous: latest_block_header.timestamp,
            }),
            Ordering::Equal if !self.allow_blocks_with_same_timestamp => {
                Err(ProviderError::TimestampEqualsPrevious {
                    proposed: timestamp,
                })
            }
            Ordering::Equal | Ordering::Greater => {
                self.next_block_timestamp = Some(timestamp);
                Ok(timestamp)
            }
        }
    }

    /// Sets the next block's prevrandao.
    pub fn set_next_prev_randao(
        &mut self,
        prev_randao: B256,
    ) -> Result<(), ProviderErrorForChainSpec<ChainSpecT>> {
        let hardfork = self.hardfork();
        if hardfork.into() < EvmSpecId::MERGE {
            return Err(ProviderError::SetNextPrevRandaoUnsupported { hardfork });
        }

        self.prev_randao_generator.set_next(prev_randao);

        Ok(())
    }

    pub fn set_nonce(
        &mut self,
        address: Address,
        nonce: u64,
    ) -> Result<(), ProviderErrorForChainSpec<ChainSpecT>> {
        if mempool::has_transactions(&self.mem_pool) {
            return Err(ProviderError::SetAccountNonceWithPendingTransactions);
        }

        let previous_nonce = self
            .current_state()?
            .basic(address)?
            .map_or(0, |account| account.nonce);

        if nonce < previous_nonce {
            return Err(ProviderError::SetAccountNonceLowerThanCurrent {
                previous: previous_nonce,
                proposed: nonce,
            });
        }

        // We clone to automatically revert in case of subsequent errors.
        let mut modified_state = (*self.current_state()?).clone();
        let account_info = modified_state.modify_account(
            address,
            AccountModifierFn::new(Box::new(move |_, account_nonce, _| *account_nonce = nonce)),
        )?;

        let state_root = modified_state.state_root()?;

        self.mem_pool.update(&modified_state)?;

        let block_number = self.last_block_number();
        self.irregular_state
            .state_override_at_block_number(block_number)
            .or_insert_with(|| StateOverride::with_state_root(state_root))
            .diff
            .apply_account_change(address, account_info.clone());

        self.add_state_to_cache(modified_state, block_number);

        Ok(())
    }

    pub fn sign_transaction_request(
        &self,
        transaction_request: TransactionRequestAndSender<ChainSpecT::TransactionRequest>,
    ) -> Result<ChainSpecT::SignedTransaction, ProviderErrorForChainSpec<ChainSpecT>> {
        let TransactionRequestAndSender { request, sender } = transaction_request;

        if self.impersonated_accounts.contains(&sender) {
            let signed_transaction = request.fake_sign(sender);
            transaction::validate(signed_transaction, self.evm_spec_id())
                .map_err(ProviderError::TransactionCreationError)
        } else {
            let secret_key = self
                .local_accounts
                .get(&sender)
                .ok_or(ProviderError::UnknownAddress { address: sender })?;

            // SAFETY: We know the secret key belongs to the sender, as we retrieved it from
            // `local_accounts`.
            let signed_transaction =
                unsafe { request.sign_for_sender_unchecked(secret_key, sender) }?;

            transaction::validate(signed_transaction, self.evm_spec_id())
                .map_err(ProviderError::TransactionCreationError)
        }
    }

    pub fn total_difficulty_by_hash(
        &self,
        hash: &B256,
    ) -> Result<Option<U256>, ProviderErrorForChainSpec<ChainSpecT>> {
        self.blockchain
            .total_difficulty_by_hash(hash)
            .map_err(ProviderError::Blockchain)
    }

    /// Get a transaction by hash from the blockchain or from the mempool if
    /// it's not mined yet.
    pub fn transaction_by_hash(
        &self,
        hash: &B256,
    ) -> Result<
        Option<TransactionAndBlockForChainSpec<ChainSpecT>>,
        ProviderErrorForChainSpec<ChainSpecT>,
    > {
        let transaction = if let Some(tx) = self.mem_pool.transaction_by_hash(hash) {
            Some(TransactionAndBlock {
                transaction: tx.pending().clone(),
                block_data: None,
                is_pending: true,
            })
        } else if let Some(block) = self.blockchain.block_by_transaction_hash(hash)? {
            let tx_index_u64 = self
                .blockchain
                .receipt_by_transaction_hash(hash)?
                .expect("If the transaction was inserted in a block, it must have a receipt")
                .transaction_index();
            let tx_index =
                usize::try_from(tx_index_u64).expect("Indices cannot be larger than usize::MAX");

            let transaction = block
                .transactions()
                .get(tx_index)
                .expect("Transaction index must be valid, since it's from the receipt.")
                .clone();

            Some(TransactionAndBlock {
                transaction,
                block_data: Some(BlockDataForTransaction {
                    block,
                    transaction_index: tx_index_u64,
                }),
                is_pending: false,
            })
        } else {
            None
        };

        Ok(transaction)
    }

    pub fn transaction_receipt(
        &self,
        transaction_hash: &B256,
    ) -> Result<Option<Arc<ChainSpecT::BlockReceipt>>, ProviderErrorForChainSpec<ChainSpecT>> {
        self.blockchain
            .receipt_by_transaction_hash(transaction_hash)
            .map_err(ProviderError::Blockchain)
    }

    /// Tries to add a transaction to the mempool and notifies subscribers about
    /// it.
    fn add_pending_transaction(
        &mut self,
        transaction: ChainSpecT::SignedTransaction,
    ) -> Result<B256, ProviderErrorForChainSpec<ChainSpecT>> {
        let transaction_hash = *transaction.transaction_hash();

        let state = self.current_state()?;
        // Handles validation
        self.mem_pool.add_transaction(&*state, transaction)?;

        self.notify_subscribers_about_pending_transaction(&transaction_hash);

        Ok(transaction_hash)
    }

    /// Retrieves the block number for the provided block spec, if it exists.
    fn block_number_by_block_spec(
        &self,
        block_spec: &BlockSpec,
    ) -> Result<Option<u64>, ProviderErrorForChainSpec<ChainSpecT>> {
        let block_number = match block_spec {
            BlockSpec::Number(number) => Some(*number),
            BlockSpec::Tag(BlockTag::Earliest) => Some(0),
            BlockSpec::Tag(tag @ (BlockTag::Finalized | BlockTag::Safe)) => {
                if self.evm_spec_id() >= EvmSpecId::MERGE {
                    Some(self.blockchain.last_block_number())
                } else {
                    return Err(ProviderError::InvalidBlockTag {
                        block_tag: *tag,
                        hardfork: self.hardfork(),
                    });
                }
            }
            BlockSpec::Tag(BlockTag::Latest) => Some(self.blockchain.last_block_number()),
            BlockSpec::Tag(BlockTag::Pending) => None,
            BlockSpec::Eip1898(Eip1898BlockSpec::Hash { block_hash, .. }) => {
                self.blockchain.block_by_hash(block_hash)?.map_or_else(
                    || {
                        Err(ProviderError::InvalidBlockNumberOrHash {
                            block_spec: block_spec.clone(),
                            latest_block_number: self.blockchain.last_block_number(),
                        })
                    },
                    |block| Ok(Some(block.header().number)),
                )?
            }
            BlockSpec::Eip1898(Eip1898BlockSpec::Number { block_number }) => Some(*block_number),
        };

        Ok(block_number)
    }

    /// Creates an EVM configuration with the provided hardfork and chain id
    fn create_evm_config(
        &self,
        chain_id: u64,
        hardfork: ChainSpecT::Hardfork,
    ) -> CfgEnv<ChainSpecT::Hardfork> {
        let mut cfg_env = CfgEnv::new_with_spec(hardfork);
        cfg_env.chain_id = chain_id;
        cfg_env.limit_contract_code_size = if self.allow_unlimited_contract_size {
            Some(usize::MAX)
        } else {
            None
        };
        cfg_env.disable_eip3607 = true;

        cfg_env
    }

    /// Creates a configuration, taking into account the hardfork at the
    /// provided `BlockSpec`.
    pub fn create_evm_config_at_block_spec(
        &self,
        block_spec: &BlockSpec,
    ) -> Result<CfgEnv<ChainSpecT::Hardfork>, ProviderErrorForChainSpec<ChainSpecT>> {
        let block_number = self.block_number_by_block_spec(block_spec)?;

        let hardfork = if let Some(block_number) = block_number {
            self.spec_at_block_number(block_number, block_spec)?
        } else {
            self.blockchain.hardfork()
        };

        let chain_id = if let Some(block_number) = block_number {
            self.chain_id_at_block_number(block_number, block_spec)?
        } else {
            self.blockchain.chain_id()
        };

        let cfg = self.create_evm_config(chain_id, hardfork);
        Ok(cfg)
    }

    /// Retrieves the hardfork at the provided block spec, if it exists.
    pub fn hardfork_at_block_spec(
        &self,
        block_spec: &BlockSpec,
    ) -> Result<ChainSpecT::Hardfork, ProviderErrorForChainSpec<ChainSpecT>> {
        let block_number = self.block_number_by_block_spec(block_spec)?;

        if let Some(block_number) = block_number {
            self.spec_at_block_number(block_number, block_spec)
        } else {
            Ok(self.blockchain.hardfork())
        }
    }

    fn current_state(
        &mut self,
    ) -> Result<Arc<Box<dyn SyncState<StateError>>>, ProviderErrorForChainSpec<ChainSpecT>> {
        self.get_or_compute_state(self.last_block_number())
    }

    fn get_or_compute_state(
        &mut self,
        block_number: u64,
    ) -> Result<Arc<Box<dyn SyncState<StateError>>>, ProviderErrorForChainSpec<ChainSpecT>> {
        if let Some(state_id) = self.block_number_to_state_id.get(&block_number) {
            // We cannot use `LruCache::try_get_or_insert`, because it needs &mut self, but
            // we would need &self in the callback to reference the blockchain.
            if let Some(state) = self.block_state_cache.get(state_id) {
                return Ok(state.clone());
            }
        };

        let state = self
            .blockchain
            .state_at_block_number(block_number, self.irregular_state.state_overrides())?;
        let state_id = self.add_state_to_cache(state, block_number);
        Ok(self
            .block_state_cache
            .get(&state_id)
            // State must exist, since we just inserted it, and we have exclusive access to
            // the cache due to &mut self.
            .expect("State must exist")
            .clone())
    }

    fn mine_and_commit_block_impl(
        &mut self,
        mine_fn: impl FnOnce(
            &mut ProviderData<ChainSpecT, TimerT>,
            &CfgEnv<ChainSpecT::Hardfork>,
            HeaderOverrides<ChainSpecT::Hardfork>,
            &mut EvmObserver<ChainSpecT::HaltReason>,
        ) -> Result<
            MineBlockResultAndState<
                ChainSpecT::HaltReason,
                <ChainSpecT as RuntimeSpec>::LocalBlock,
                StateError,
            >,
            ProviderErrorForChainSpec<ChainSpecT>,
        >,
        mut options: HeaderOverrides<ChainSpecT::Hardfork>,
    ) -> Result<DebugMineBlockResultForChainSpec<ChainSpecT>, ProviderErrorForChainSpec<ChainSpecT>>
    {
        let (block_timestamp, new_offset) = self.next_block_timestamp(options.timestamp)?;
        options.timestamp = Some(block_timestamp);

        let result = self.mine_block(mine_fn, options)?;

        let block_and_total_difficulty = self
            .blockchain
            .insert_block(result.block, result.state_diff)
            .map_err(ProviderError::Blockchain)?;

        self.mem_pool
            .update(&result.state)
            .map_err(ProviderError::MemPoolUpdate)?;

        if let Some(new_offset) = new_offset {
            self.block_time_offset_seconds = new_offset;
        }

        // Reset the next block base fee per gas upon successful execution
        self.next_block_base_fee_per_gas.take();

        // Reset next block time stamp
        self.next_block_timestamp.take();

        self.parent_beacon_block_root_generator.generate_next();
        self.prev_randao_generator.generate_next();

        self.notify_subscribers_about_mined_block(&block_and_total_difficulty)?;

        self.add_state_to_cache(
            result.state,
            block_and_total_difficulty.block.header().number,
        );

        Ok(DebugMineBlockResult::new(
            block_and_total_difficulty.block,
            result.transaction_results,
            result.transaction_traces,
            result.console_log_inputs,
        ))
    }

    /// Mines a block using the provided options. If an option has not been
    /// specified, it will be set using the provider's configuration values.
    fn mine_block(
        &mut self,
        mine_fn: impl FnOnce(
            &mut ProviderData<ChainSpecT, TimerT>,
            &CfgEnv<ChainSpecT::Hardfork>,
            HeaderOverrides<ChainSpecT::Hardfork>,
            &mut EvmObserver<ChainSpecT::HaltReason>,
        ) -> Result<
            MineBlockResultAndState<
                ChainSpecT::HaltReason,
                <ChainSpecT as RuntimeSpec>::LocalBlock,
                StateError,
            >,
            ProviderErrorForChainSpec<ChainSpecT>,
        >,
        mut options: HeaderOverrides<ChainSpecT::Hardfork>,
    ) -> Result<
        DebugMineBlockResultAndState<
            ChainSpecT::HaltReason,
            <ChainSpecT as RuntimeSpec>::LocalBlock,
            StateError,
        >,
        ProviderErrorForChainSpec<ChainSpecT>,
    > {
        options.base_fee = options.base_fee.or(self.next_block_base_fee_per_gas);
        options.beneficiary = Some(options.beneficiary.unwrap_or(self.beneficiary));
        options.gas_limit = Some(options.gas_limit.unwrap_or_else(|| self.block_gas_limit()));

        let hardfork = self.blockchain.hardfork();
        let evm_config = self.create_evm_config(self.blockchain.chain_id(), hardfork);

        let evm_spec_id = hardfork.into();
        if options.mix_hash.is_none() && evm_spec_id >= EvmSpecId::MERGE {
            options.mix_hash = Some(self.prev_randao_generator.next_value());
        }

        if evm_spec_id >= EvmSpecId::CANCUN {
            options.parent_beacon_block_root = options
                .parent_beacon_block_root
                .or_else(|| Some(self.parent_beacon_block_root_generator.next_value()));
        }

        let mut evm_observer = EvmObserver::new(EvmObserverConfig::from(&self.observability));

        let result = mine_fn(self, &evm_config, options, &mut evm_observer)?;

        let EvmObserver {
            code_coverage,
            console_logger,
            mocker: _mocker,
            trace_collector,
        } = evm_observer;

        if let Some(code_coverage) = code_coverage {
            code_coverage
                .report()
                .map_err(ProviderError::OnCollectedCoverageCallback)?;
        }

        if let Some(callback) = self.observability.on_collected_gas_report_fn.as_ref() {
            let mut report = GasReport::default();
            for (transaction, execution_result) in result
                .block
                .transactions()
                .iter()
                .zip(result.transaction_results.iter())
            {
                report.add(
                    &result.state,
                    self.contract_decoder.as_ref(),
                    execution_result,
                    transaction.kind(),
                    transaction.data().clone(),
                )?;
            }

            callback(report).map_err(ProviderError::OnCollectedGasReportCallback)?;
        }

        let traces = trace_collector.into_traces();

        Ok(DebugMineBlockResultAndState::new(
            result,
            traces,
            console_logger.into_encoded_messages(),
        ))
    }

    /// Get the timestamp for the next block.
    /// Ported from <https://github.com/NomicFoundation/hardhat/blob/b84baf2d9f5d3ea897c06e0ecd5e7084780d8b6c/packages/hardhat-core/src/internal/hardhat-network/provider/node.ts#L1942>
    fn next_block_timestamp(
        &self,
        timestamp: Option<u64>,
    ) -> Result<(u64, Option<i64>), ProviderErrorForChainSpec<ChainSpecT>> {
        let latest_block = self.blockchain.last_block()?;
        let latest_block_header = latest_block.header();

        let current_timestamp =
            i64::try_from(self.timer.since_epoch()).expect("timestamp too large");

        let (mut block_timestamp, mut new_offset) = if let Some(timestamp) = timestamp {
            timestamp.checked_sub(latest_block_header.timestamp).ok_or(
                ProviderError::TimestampLowerThanPrevious {
                    proposed: timestamp,
                    previous: latest_block_header.timestamp,
                },
            )?;

            let offset = i64::try_from(timestamp).expect("timestamp too large") - current_timestamp;
            (timestamp, Some(offset))
        } else if let Some(next_block_timestamp) = self.next_block_timestamp {
            let offset = i64::try_from(next_block_timestamp).expect("timestamp too large")
                - current_timestamp;

            (next_block_timestamp, Some(offset))
        } else {
            let next_timestamp = u64::try_from(current_timestamp + self.block_time_offset_seconds)
                .expect("timestamp must be positive");

            (next_timestamp, None)
        };

        let timestamp_needs_increase = block_timestamp == latest_block_header.timestamp
            && !self.allow_blocks_with_same_timestamp;
        if timestamp_needs_increase {
            block_timestamp += 1;
            if new_offset.is_none() {
                new_offset = Some(self.block_time_offset_seconds + 1);
            }
        }

        Ok((block_timestamp, new_offset))
    }

    /// Wrapper over `Blockchain::spec_at_block_number` that handles error
    /// conversion.
    fn spec_at_block_number(
        &self,
        block_number: u64,
        block_spec: &BlockSpec,
    ) -> Result<ChainSpecT::Hardfork, ProviderErrorForChainSpec<ChainSpecT>> {
        self.blockchain
            .spec_at_block_number(block_number)
            .map_err(|err| match err {
                BlockchainError::UnknownBlockNumber => ProviderError::InvalidBlockNumberOrHash {
                    block_spec: block_spec.clone(),
                    latest_block_number: self.blockchain.last_block_number(),
                },
                _ => ProviderError::Blockchain(err),
            })
    }

    fn validate_auto_mine_transaction(
        &mut self,
        transaction: &ChainSpecT::SignedTransaction,
    ) -> Result<(), ProviderErrorForChainSpec<ChainSpecT>> {
        let next_nonce = { self.account_next_nonce(transaction.caller())? };

        match transaction.nonce().cmp(&next_nonce) {
            Ordering::Less => {
                return Err(ProviderError::AutoMineNonceTooLow {
                    expected: next_nonce,
                    actual: transaction.nonce(),
                });
            }
            Ordering::Equal => (),
            Ordering::Greater => {
                return Err(ProviderError::AutoMineNonceTooHigh {
                    expected: next_nonce,
                    actual: transaction.nonce(),
                });
            }
        }

        let max_priority_fee_per_gas = transaction
            .max_priority_fee_per_gas()
            .unwrap_or_else(|| transaction.gas_price());

        if *max_priority_fee_per_gas < self.min_gas_price {
            return Err(ProviderError::AutoMinePriorityFeeTooLow {
                expected: self.min_gas_price,
                actual: *max_priority_fee_per_gas,
            });
        }

        if let Some(next_block_base_fee) = self.next_block_base_fee_per_gas()? {
            if let Some(max_fee_per_gas) = transaction.max_fee_per_gas() {
                if *max_fee_per_gas < next_block_base_fee {
                    return Err(ProviderError::AutoMineMaxFeePerGasTooLow {
                        expected: next_block_base_fee,
                        actual: *max_fee_per_gas,
                    });
                }
            } else {
                let gas_price = transaction.gas_price();
                if *gas_price < next_block_base_fee {
                    return Err(ProviderError::AutoMineGasPriceTooLow {
                        expected: next_block_base_fee,
                        actual: *gas_price,
                    });
                }
            }
        }

        Ok(())
    }
}

impl<ChainSpecT, TimerT> ProviderData<ChainSpecT, TimerT>
where
    ChainSpecT: SyncProviderSpec<TimerT>,
    TimerT: Clone + TimeSinceEpoch,
{
    /// Returns the chain ID.
    pub fn chain_id(&self) -> u64 {
        self.blockchain.chain_id()
    }

    pub fn chain_id_at_block_spec(
        &self,
        block_spec: &BlockSpec,
    ) -> Result<u64, ProviderErrorForChainSpec<ChainSpecT>> {
        let block_number = self.block_number_by_block_spec(block_spec)?;

        let chain_id = if let Some(block_number) = block_number {
            self.chain_id_at_block_number(block_number, block_spec)?
        } else {
            self.blockchain.chain_id()
        };

        Ok(chain_id)
    }

    /// Returns the local EVM's [`EvmSpecId`].
    pub fn evm_spec_id(&self) -> EvmSpecId {
        self.hardfork().into()
    }

    /// Returns the local hardfork.
    pub fn hardfork(&self) -> ChainSpecT::Hardfork {
        self.blockchain.hardfork()
    }

    /// Returns the last block in the blockchain.
    pub fn last_block(
        &self,
    ) -> Result<Arc<ChainSpecT::Block>, BlockchainErrorForChainSpec<ChainSpecT>> {
        self.blockchain.last_block()
    }

    /// Returns the number of the last block in the blockchain.
    pub fn last_block_number(&self) -> u64 {
        self.blockchain.last_block_number()
    }

    /// Makes a snapshot of the instance's state and returns the snapshot ID.
    pub fn make_snapshot(&mut self) -> u64 {
        let id = self.next_snapshot_id;
        self.next_snapshot_id += 1;

        let snapshot = Snapshot {
            block_number: self.blockchain.last_block_number(),
            block_number_to_state_id: self.block_number_to_state_id.clone(),
            block_time_offset_seconds: self.block_time_offset_seconds,
            coinbase: self.beneficiary,
            irregular_state: self.irregular_state.clone(),
            mem_pool: self.mem_pool.clone(),
            next_block_base_fee_per_gas: self.next_block_base_fee_per_gas,
            next_block_timestamp: self.next_block_timestamp,
            parent_beacon_block_root_generator: self.parent_beacon_block_root_generator.clone(),
            prev_randao_generator: self.prev_randao_generator.clone(),
            time: Instant::now(),
        };
        self.snapshots.insert(id, snapshot);

        id
    }

    /// Calculates the next block's base fee per gas.
    pub fn next_block_base_fee_per_gas(
        &self,
    ) -> Result<Option<u128>, BlockchainErrorForChainSpec<ChainSpecT>> {
        if self.evm_spec_id() < EvmSpecId::LONDON {
            return Ok(None);
        }

        self.next_block_base_fee_per_gas
            .map_or_else(
                || {
                    let last_block = self.last_block()?;
                    Ok(self.calculate_next_block_base_fee(last_block.header()))
                },
                Ok,
            )
            .map(Some)
    }

    /// Calculates the next block's base fee per blob gas.
    pub fn next_block_base_fee_per_blob_gas(
        &self,
    ) -> Result<Option<u128>, BlockchainErrorForChainSpec<ChainSpecT>> {
        if self.evm_spec_id() < EvmSpecId::CANCUN {
            return Ok(None);
        }

        let last_block = self.last_block()?;
        let base_fee = calculate_next_base_fee_per_blob_gas(last_block.header(), self.hardfork());

        Ok(Some(base_fee))
    }

    /// Calculates the gas price for the next block.
    pub fn next_gas_price(&self) -> Result<u128, BlockchainErrorForChainSpec<ChainSpecT>> {
        if let Some(next_block_base_fee_per_gas) = self.next_block_base_fee_per_gas()? {
            let suggested_priority_fee_per_gas = 1_000_000_000u128;
            Ok(next_block_base_fee_per_gas + suggested_priority_fee_per_gas)
        } else {
            // We return a hardcoded value for networks without EIP-1559
            Ok(8_000_000_000)
        }
    }

    fn calculate_next_block_base_fee(&self, header: &Header) -> u128 {
        ChainSpecT::next_base_fee_per_gas(
            header,
            self.chain_id(),
            self.hardfork(),
            self.base_fee_params.as_ref(),
        )
    }

    /// Wrapper over `Blockchain::chain_id_at_block_number` that handles error
    /// conversion.
    fn chain_id_at_block_number(
        &self,
        block_number: u64,
        block_spec: &BlockSpec,
    ) -> Result<u64, ProviderErrorForChainSpec<ChainSpecT>> {
        self.blockchain
            .chain_id_at_block_number(block_number)
            .map_err(|err| match err {
                BlockchainError::UnknownBlockNumber => ProviderError::InvalidBlockNumberOrHash {
                    block_spec: block_spec.clone(),
                    latest_block_number: self.blockchain.last_block_number(),
                },
                _ => ProviderError::Blockchain(err),
            })
    }
}

impl<ChainSpecT, TimerT> ProviderData<ChainSpecT, TimerT>
where
    ChainSpecT: SyncProviderSpec<
        TimerT,
        BlockEnv: Default,
        SignedTransaction: Default
                               + TransactionValidation<
            ValidationError: From<EvmTransactionValidationError> + PartialEq,
        >,
    >,
    TimerT: Clone + TimeSinceEpoch,
{
    /// Returns the balance of the account corresponding to the provided address
    /// at the optionally specified [`BlockSpec`]. Otherwise uses the last
    /// block.
    pub fn balance(
        &mut self,
        address: Address,
        block_spec: Option<&BlockSpec>,
    ) -> Result<U256, ProviderErrorForChainSpec<ChainSpecT>> {
        self.execute_in_block_context::<Result<U256, ProviderErrorForChainSpec<ChainSpecT>>>(
            block_spec,
            move |_blockchain, _block, state| {
                Ok(state
                    .basic(address)?
                    .map_or(U256::ZERO, |account| account.balance))
            },
        )?
    }

    pub fn debug_trace_call(
        &mut self,
        transaction: ChainSpecT::SignedTransaction,
        block_spec: &BlockSpec,
        trace_config: DebugTraceConfig,
    ) -> Result<
        DebugTraceResultWithTraces<ChainSpecT::HaltReason>,
        ProviderErrorForChainSpec<ChainSpecT>,
    > {
        let cfg_env = self.create_evm_config_at_block_spec(block_spec)?;

        let mut evm_observer = EvmObserver::new(EvmObserverConfig {
            call_override: None,
            ..EvmObserverConfig::from(&self.observability)
        });
        let mut eip3155_tracer = TracerEip3155::new(trace_config);

        let custom_precompiles = self.precompile_overrides.clone();

        self.execute_in_block_context(Some(block_spec), move |blockchain, block, state| {
            let mut inspector = DualInspector::new(&mut eip3155_tracer, &mut evm_observer);

            let result = call::run_call::<_, ChainSpecT, _, _, TimerT>(
                blockchain,
                block.header(),
                state.as_ref(),
                cfg_env,
                transaction,
                &custom_precompiles,
                &mut inspector,
            )?;

            let EvmObserver {
                code_coverage,
                console_logger: _console_logger,
                mocker: _mocker,
                trace_collector,
            } = evm_observer;

            if let Some(code_coverage) = code_coverage {
                code_coverage
                    .report()
                    .map_err(ProviderError::OnCollectedCoverageCallback)?;
            }

            let debug_result =
                execution_result_to_debug_result(result, trace_collector, eip3155_tracer);

            Ok(debug_result)
        })?
    }

    // Matches Hardhat implementation
    pub fn fee_history(
        &mut self,
        block_count: u64,
        newest_block_spec: &BlockSpec,
        percentiles: Vec<RewardPercentile>,
    ) -> Result<FeeHistoryResult, ProviderErrorForChainSpec<ChainSpecT>> {
        if self.evm_spec_id() < EvmSpecId::LONDON {
            return Err(ProviderError::UnmetHardfork {
                actual: self.evm_spec_id(),
                minimum: EvmSpecId::LONDON,
            });
        }

        let latest_block_number = self.last_block_number();
        let pending_block_number = latest_block_number + 1;
        let newest_block_number = self
            .block_by_block_spec(newest_block_spec)?
            // None if pending block
            .map_or(pending_block_number, |block| block.header().number);
        let oldest_block_number = if newest_block_number < block_count {
            0
        } else {
            newest_block_number - block_count + 1
        };
        let last_block_number = newest_block_number + 1;

        let pending_block = if last_block_number >= pending_block_number {
            let DebugMineBlockResultAndState { block, .. } = self.mine_pending_block()?;
            Some(block)
        } else {
            None
        };

        let mut result = FeeHistoryResult::new(oldest_block_number);

        let mut opt_reward = if percentiles.is_empty() {
            None
        } else {
            Some(Vec::default())
        };

        let range_includes_remote_blocks = self
            .fork_metadata
            .as_ref()
            .is_some_and(|metadata| oldest_block_number <= metadata.fork_block_number);

        if range_includes_remote_blocks {
            let last_remote_block = cmp::min(
                self.fork_metadata
                    .as_ref()
                    .expect("we checked that there is a fork")
                    .fork_block_number,
                last_block_number,
            );
            let remote_block_count = last_remote_block - oldest_block_number + 1;

            let rpc_client = self
                .rpc_client
                .as_ref()
                .expect("we checked that there is a fork");
            let FeeHistoryResult {
                oldest_block: _,
                base_fee_per_gas,
                gas_used_ratio,
                reward: remote_reward,
            } = tokio::task::block_in_place(|| {
                self.runtime_handle.block_on(rpc_client.fee_history(
                    remote_block_count,
                    newest_block_spec.clone(),
                    percentiles.clone(),
                ))
            })?;

            result.base_fee_per_gas = base_fee_per_gas;
            result.gas_used_ratio = gas_used_ratio;
            if let Some(reward) = opt_reward.as_mut() {
                if let Some(remote_reward) = remote_reward {
                    *reward = remote_reward;
                }
            }
        }

        let first_local_block = if range_includes_remote_blocks {
            cmp::min(
                self.fork_metadata
                    .as_ref()
                    .expect("we checked that there is a fork")
                    .fork_block_number,
                last_block_number,
            ) + 1
        } else {
            oldest_block_number
        };

        for block_number in first_local_block..=last_block_number {
            if block_number < pending_block_number {
                let block = self
                    .blockchain
                    .block_by_number(block_number)?
                    .expect("Block must exist as i is at most the last block number");

                let header = block.header();
                result
                    .base_fee_per_gas
                    .push(header.base_fee_per_gas.unwrap_or(0));

                if block_number < last_block_number {
                    result
                        .gas_used_ratio
                        .push(gas_used_ratio(header.gas_used, header.gas_limit));

                    if let Some(reward) = opt_reward.as_mut() {
                        reward.push(compute_rewards::<ChainSpecT, TimerT>(
                            block.as_ref(),
                            &percentiles,
                        )?);
                    }
                }
            } else if block_number == pending_block_number {
                let next_block_base_fee_per_gas = self
                    .next_block_base_fee_per_gas()?
                    .expect("We checked that EIP-1559 is active");
                result.base_fee_per_gas.push(next_block_base_fee_per_gas);

                if block_number < last_block_number {
                    let block = pending_block.as_ref().expect("We mined the pending block");
                    let header = block.header();
                    result
                        .gas_used_ratio
                        .push(gas_used_ratio(header.gas_used, header.gas_limit));

                    if let Some(reward) = opt_reward.as_mut() {
                        // We don't compute this for the pending block, as there's no
                        // effective miner fee yet.
                        reward.push(percentiles.iter().map(|_| U256::ZERO).collect());
                    }
                }
            } else if block_number == pending_block_number + 1 {
                let block = pending_block.as_ref().expect("We mined the pending block");
                result
                    .base_fee_per_gas
                    .push(self.calculate_next_block_base_fee(block.header()));
            }
        }

        if let Some(reward) = opt_reward {
            result.reward = Some(reward);
        }

        Ok(result)
    }

    pub fn get_code(
        &mut self,
        address: Address,
        block_spec: Option<&BlockSpec>,
    ) -> Result<Bytes, ProviderErrorForChainSpec<ChainSpecT>> {
        self.execute_in_block_context(block_spec, move |_blockchain, _block, state| {
            let code = state
                .basic(address)?
                .map_or(Ok(Bytes::new()), |account_info| {
                    state.code_by_hash(account_info.code_hash).map(|bytecode| {
                        // The `Bytecode` REVM struct pad the bytecode with 33 bytes of 0s for the
                        // `Checked` and `Analysed` variants. `Bytecode::original_bytes` returns
                        // unpadded version.
                        bytecode.original_bytes()
                    })
                })?;

            Ok(code)
        })?
    }

    pub fn get_storage_at(
        &mut self,
        address: Address,
        index: U256,
        block_spec: Option<&BlockSpec>,
    ) -> Result<U256, ProviderErrorForChainSpec<ChainSpecT>> {
        self.execute_in_block_context::<Result<U256, ProviderErrorForChainSpec<ChainSpecT>>>(
            block_spec,
            move |_blockchain, _block, state| Ok(state.storage(address, index)?),
        )?
    }

    pub fn get_transaction_count(
        &mut self,
        address: Address,
        block_spec: Option<&BlockSpec>,
    ) -> Result<u64, ProviderErrorForChainSpec<ChainSpecT>> {
        self.execute_in_block_context::<Result<u64, ProviderErrorForChainSpec<ChainSpecT>>>(
            block_spec,
            move |_blockchain, _block, state| {
                let nonce = state
                    .basic(address)?
                    .map_or(0, |account_info| account_info.nonce);

                Ok(nonce)
            },
        )?
    }

    #[cfg_attr(feature = "tracing", tracing::instrument(skip_all))]
    pub fn interval_mine(&mut self) -> Result<bool, ProviderErrorForChainSpec<ChainSpecT>> {
        let result = self.mine_and_commit_block(self.header_overrides())?;

        self.logger
            .log_interval_mined(self.hardfork(), &result)
            .map_err(ProviderError::Logger)?;

        Ok(true)
    }

    /// Mines a block with the provided options, using transactions in the
    /// mempool, and commits it to the blockchain.
    pub fn mine_and_commit_block(
        &mut self,
        options: HeaderOverrides<ChainSpecT::Hardfork>,
    ) -> Result<DebugMineBlockResultForChainSpec<ChainSpecT>, ProviderErrorForChainSpec<ChainSpecT>>
    {
        self.mine_and_commit_block_impl(Self::mine_block_with_mem_pool, options)
    }

    /// Mines `number_of_blocks` blocks with the provided `interval` between
    /// them.
    pub fn mine_and_commit_blocks(
        &mut self,
        number_of_blocks: u64,
        interval: u64,
    ) -> Result<
        Vec<DebugMineBlockResultForChainSpec<ChainSpecT>>,
        ProviderErrorForChainSpec<ChainSpecT>,
    > {
        // There should be at least 2 blocks left for the reservation to work,
        // because we always mine a block after it. But here we use a bigger
        // number to err on the side of safety.
        const MINIMUM_RESERVABLE_BLOCKS: u64 = 6;

        if number_of_blocks == 0 {
            return Ok(Vec::new());
        }

        let mine_block_with_interval =
            |data: &mut ProviderData<ChainSpecT, TimerT>,
             mined_blocks: &mut Vec<DebugMineBlockResultForChainSpec<ChainSpecT>>|
             -> Result<(), ProviderErrorForChainSpec<ChainSpecT>> {
                let previous_timestamp = mined_blocks
                    .last()
                    .expect("at least one block was mined")
                    .block
                    .header()
                    .timestamp;

                let options = data.header_overrides_with_timestamp(previous_timestamp + interval);

                let mined_block = data.mine_and_commit_block(options)?;
                mined_blocks.push(mined_block);

                Ok(())
            };

        // Limit the pre-allocated capacity based on the minimum reservable number of
        // blocks to avoid too large allocations.
        let mut mined_blocks = Vec::with_capacity(
            usize::try_from(number_of_blocks.min(2 * MINIMUM_RESERVABLE_BLOCKS))
                .expect("number of blocks exceeds {u64::MAX}"),
        );

        // we always mine the first block, and we don't apply the interval for it
        mined_blocks.push(self.mine_and_commit_block(self.header_overrides())?);

        while u64::try_from(mined_blocks.len()).expect("usize cannot be larger than u128")
            < number_of_blocks
            && self.mem_pool.has_pending_transactions()
        {
            mine_block_with_interval(self, &mut mined_blocks)?;
        }

        // If there is at least one remaining block, we mine one. This way, we
        // guarantee that there's an empty block immediately before and after the
        // reservation. This makes the logging easier to get right.
        if u64::try_from(mined_blocks.len()).expect("usize cannot be larger than u128")
            < number_of_blocks
        {
            mine_block_with_interval(self, &mut mined_blocks)?;
        }

        let remaining_blocks = number_of_blocks
            - u64::try_from(mined_blocks.len()).expect("usize cannot be larger than u128");

        if remaining_blocks < MINIMUM_RESERVABLE_BLOCKS {
            for _ in 0..remaining_blocks {
                mine_block_with_interval(self, &mut mined_blocks)?;
            }
        } else {
            let current_state = (*self.current_state()?).clone();

            self.blockchain
                .reserve_blocks(remaining_blocks - 1, interval)?;

            // Ensure there is a cache entry for the last reserved block, to avoid
            // recomputation
            self.add_state_to_cache(current_state, self.last_block_number());

            let previous_timestamp = self.blockchain.last_block()?.header().timestamp;
            let options = self.header_overrides_with_timestamp(previous_timestamp + interval);

            let mined_block = self.mine_and_commit_block(options)?;
            mined_blocks.push(mined_block);
        }

        mined_blocks.shrink_to_fit();

        Ok(mined_blocks)
    }

    /// Mines a pending block, without modifying any values.
    pub fn mine_pending_block(
        &mut self,
    ) -> Result<
        DebugMineBlockResultAndState<
            ChainSpecT::HaltReason,
            <ChainSpecT as RuntimeSpec>::LocalBlock,
            StateError,
        >,
        ProviderErrorForChainSpec<ChainSpecT>,
    > {
        let (block_timestamp, _new_offset) = self.next_block_timestamp(None)?;

        // Mining a pending block shouldn't affect the mix hash.
        self.mine_block(
            Self::mine_block_with_mem_pool,
            self.header_overrides_with_timestamp(block_timestamp),
        )
    }

    pub fn nonce(
        &mut self,
        address: &Address,
        block_spec: Option<&BlockSpec>,
        state_overrides: &StateOverrides,
    ) -> Result<u64, ProviderErrorForChainSpec<ChainSpecT>> {
        state_overrides
            .account_override(address)
            .and_then(|account_override| account_override.nonce)
            .map_or_else(
                || {
                    if matches!(block_spec, Some(BlockSpec::Tag(BlockTag::Pending))) {
                        self.account_next_nonce(address)
                    } else {
                        self.execute_in_block_context(
                            block_spec,
                            move |_blockchain, _block, state| {
                                let nonce =
                                    state.basic(*address)?.map_or(0, |account| account.nonce);

                                Ok(nonce)
                            },
                        )?
                    }
                },
                Ok,
            )
    }

    pub fn run_call(
        &mut self,
        transaction: ChainSpecT::SignedTransaction,
        block_spec: &BlockSpec,
        state_overrides: &StateOverrides,
    ) -> Result<CallResult<ChainSpecT::HaltReason>, ProviderErrorForChainSpec<ChainSpecT>> {
        struct GasReportArgs {
            callback: Box<dyn SyncOnCollectedGasReportCallback>,
            kind: TxKind,
            input: Bytes,
        }

        let cfg_env = self.create_evm_config_at_block_spec(block_spec)?;

        let custom_precompiles = self.precompile_overrides.clone();
        let mut evm_observer = EvmObserver::new(EvmObserverConfig::from(&self.observability));

        let gas_report_args =
            self.observability
                .on_collected_gas_report_fn
                .as_ref()
                .map(|callback| GasReportArgs {
                    callback: callback.clone(),
                    kind: transaction.kind(),
                    input: transaction.data().clone(),
                });

        let contract_decoder = Arc::clone(&self.contract_decoder);

        self.execute_in_block_context(Some(block_spec), |blockchain, block, state| {
            let state_overrider = StateRefOverrider::new(state_overrides, state.as_ref());

            let execution_result = call::run_call::<_, ChainSpecT, _, _, TimerT>(
                blockchain,
                block.header(),
                state_overrider,
                cfg_env,
                transaction,
                &custom_precompiles,
                &mut evm_observer,
            )?;

            let EvmObserver {
                code_coverage,
                console_logger,
                mocker: _mocker,
                trace_collector,
            } = evm_observer;

            if let Some(code_coverage) = code_coverage {
                code_coverage
                    .report()
                    .map_err(ProviderError::OnCollectedCoverageCallback)?;
            }

            if let Some(GasReportArgs {
                callback,
                kind,
                input,
            }) = gas_report_args
            {
                let gas_report = GasReport::new(
                    state,
                    contract_decoder.as_ref(),
                    &execution_result,
                    kind,
                    input,
                )?;

                callback(gas_report).map_err(ProviderError::OnCollectedGasReportCallback)?;
            }

            let mut traces = trace_collector.into_traces();
            // Should only have a single raw trace
            assert_eq!(traces.len(), 1);

            Ok(CallResult {
                console_log_inputs: console_logger.into_encoded_messages(),
                execution_result,
                trace: traces.pop().expect("Must have a trace"),
            })
        })?
    }

    fn execute_in_block_context<T>(
        &mut self,
        block_spec: Option<&BlockSpec>,
        function: impl FnOnce(
            &dyn SyncBlockchain<ChainSpecT, BlockchainErrorForChainSpec<ChainSpecT>, StateError>,
            &Arc<ChainSpecT::Block>,
            &Box<dyn SyncState<StateError>>,
        ) -> T,
    ) -> Result<T, ProviderErrorForChainSpec<ChainSpecT>> {
        let block = if let Some(block_spec) = block_spec {
            self.block_by_block_spec(block_spec)?
        } else {
            Some(self.blockchain.last_block()?)
        };

        if let Some(block) = block {
            let block_header = block.header();
            let block_number = block_header.number;

            let contextual_state = self.get_or_compute_state(block_number)?;

            Ok(function(&*self.blockchain, &block, &contextual_state))
        } else {
            // Block spec is pending
            let result = self.mine_pending_block()?;

            let blockchain =
                BlockchainWithPending::new(&*self.blockchain, result.block, result.state_diff);

            let block = blockchain
                .last_block()
                .expect("The pending block is the last block");

            Ok(function(&blockchain, &block, &result.state))
        }
    }

    fn mine_block_with_mem_pool(
        &mut self,
        config: &CfgEnv<ChainSpecT::Hardfork>,
        options: HeaderOverrides<ChainSpecT::Hardfork>,
        evm_observer: &mut EvmObserver<ChainSpecT::HaltReason>,
    ) -> Result<
        MineBlockResultAndState<
            ChainSpecT::HaltReason,
            <ChainSpecT as RuntimeSpec>::LocalBlock,
            StateError,
        >,
        ProviderErrorForChainSpec<ChainSpecT>,
    > {
        let reward = miner_reward(config.spec.into()).unwrap_or(0);
        let state_to_be_modified = (*self.current_state()?).clone();

        let result = mine_block(
            self.blockchain.as_ref(),
            state_to_be_modified,
            &self.mem_pool,
            config,
            options,
            self.min_gas_price,
            self.mining_config.mem_pool.order,
            reward,
            Some(evm_observer),
            &self.precompile_overrides,
        )?;

        Ok(result)
    }

    /// Mines a block with the provided transaction.
    fn mine_block_with_single_transaction(
        &mut self,
        config: &CfgEnv<ChainSpecT::Hardfork>,
        options: HeaderOverrides<ChainSpecT::Hardfork>,
        transaction: ChainSpecT::SignedTransaction,
        evm_observer: &mut EvmObserver<ChainSpecT::HaltReason>,
    ) -> Result<
        MineBlockResultAndState<
            ChainSpecT::HaltReason,
            <ChainSpecT as RuntimeSpec>::LocalBlock,
            StateError,
        >,
        ProviderErrorForChainSpec<ChainSpecT>,
    > {
        let reward = miner_reward(config.spec.into()).unwrap_or(0);
        let state_to_be_modified = (*self.current_state()?).clone();

        let result = mine_block_with_single_transaction(
            self.blockchain.as_ref(),
            state_to_be_modified,
            transaction,
            config,
            options,
            self.min_gas_price,
            reward,
            Some(evm_observer),
            &self.precompile_overrides,
        )?;

        Ok(result)
    }
}

impl<ChainSpecT, TimerT> ProviderData<ChainSpecT, TimerT>
where
    ChainSpecT: SyncProviderSpec<
        TimerT,
        BlockEnv: Default,
        SignedTransaction: Default
                               + TransactionType<Type: IsEip4844>
                               + TransactionValidation<
            ValidationError: From<EvmTransactionValidationError> + PartialEq,
        >,
    >,
    TimerT: Clone + TimeSinceEpoch,
{
    pub fn send_transaction(
        &mut self,
        transaction: ChainSpecT::SignedTransaction,
    ) -> Result<SendTransactionResultForChainSpec<ChainSpecT>, ProviderErrorForChainSpec<ChainSpecT>>
    {
        if transaction.transaction_type().is_eip4844() {
            if !self.is_auto_mining || mempool::has_transactions(&self.mem_pool) {
                return Err(ProviderError::BlobMemPoolUnsupported);
            }

            let transaction_hash = *transaction.transaction_hash();

            // Despite not adding the transaction to the mempool, we still notify
            // subscribers
            self.notify_subscribers_about_pending_transaction(&transaction_hash);

            let result = self.mine_and_commit_block_impl(
                move |provider, config, options, evm_observer| {
                    provider.mine_block_with_single_transaction(
                        config,
                        options,
                        transaction,
                        evm_observer,
                    )
                },
                self.header_overrides(),
            )?;

            return Ok(SendTransactionResult {
                transaction_hash,
                mining_results: vec![result],
            });
        }

        let snapshot_id = if self.is_auto_mining {
            // This check guarantees that the sent transaction is a pending transaction,
            // meaning it can either be mined immediately or as part of a sequence of
            // transactions.
            self.validate_auto_mine_transaction(&transaction)?;

            Some(self.make_snapshot())
        } else {
            None
        };

        let transaction_hash = self
            .add_pending_transaction(transaction)
            .inspect_err(|_error| {
                if let Some(snapshot_id) = snapshot_id {
                    self.revert_to_snapshot(snapshot_id);
                }
            })?;

        // The mempool has a concept of pending and future transactions. Pending
        // transactions can be mined immediately while future transactions can
        // be mined once the account's next (pending) nonce becomes high enough.
        //
        // If automining, we mine all pending transactions, including the sent
        // transaction. We need to mine other transactions because it's possible that:
        //
        // 1. The user enabled automining after transactions were added to the mempool.
        // 2. Adding the sent transaction converted future transactions to pending
        //    transactions.
        let mut mining_results = Vec::new();
        snapshot_id
            .map(
                |snapshot_id| -> Result<(), ProviderErrorForChainSpec<ChainSpecT>> {
                    // Mine blocks until the sent transaction is mined. We might need to mine
                    // multiple block due to the gas limit.
                    loop {
                        let result = self
                            .mine_and_commit_block(self.header_overrides())
                            .inspect_err(|_error| {
                                self.revert_to_snapshot(snapshot_id);
                            })?;

                        let mined_transaction = result.has_transaction(&transaction_hash);

                        mining_results.push(result);

                        if mined_transaction {
                            break;
                        }
                    }

                    // Mine all remaining pending transactions, if any. E.g. this can happen if:
                    // - the account corresponding to the sent transaction had future transactions
                    //   that became pending
                    // - the mine ordering is "priority" and the sent transaction has a higher
                    //   miner's tip than other pending transactions.
                    while self.mem_pool.has_pending_transactions() {
                        let result = self
                            .mine_and_commit_block(self.header_overrides())
                            .inspect_err(|_error| {
                                self.revert_to_snapshot(snapshot_id);
                            })?;

                        mining_results.push(result);
                    }

                    self.snapshots.remove(&snapshot_id);

                    Ok(())
                },
            )
            .transpose()?;

        Ok(SendTransactionResult {
            transaction_hash,
            mining_results,
        })
    }
}

impl<ChainSpecT, TimerT> ProviderData<ChainSpecT, TimerT>
where
    ChainSpecT: SyncProviderSpec<
        TimerT,
        BlockEnv: Clone + Default,
        SignedTransaction: Default
                               + TransactionValidation<
            ValidationError: From<EvmTransactionValidationError> + PartialEq,
        >,
    >,
    TimerT: Clone + TimeSinceEpoch,
{
    #[cfg_attr(feature = "tracing", tracing::instrument(level = "trace", skip(self)))]
    pub fn debug_trace_transaction(
        &mut self,
        transaction_hash: &B256,
        trace_config: DebugTraceConfig,
    ) -> Result<
        DebugTraceResultWithTraces<ChainSpecT::HaltReason>,
        ProviderErrorForChainSpec<ChainSpecT>,
    > {
        let block = self
            .blockchain
            .block_by_transaction_hash(transaction_hash)?
            .ok_or_else(|| ProviderError::InvalidTransactionHash(*transaction_hash))?;

        let header = block.header();

        let cfg_env = self.create_evm_config_at_block_spec(&BlockSpec::Number(header.number))?;

        let transactions =
            self.filter_unsupported_transaction_types(block.transactions(), transaction_hash)?;

        let prev_block_number = block.header().number - 1;
        let prev_block_spec = Some(BlockSpec::Number(prev_block_number));
        let observer_config = EvmObserverConfig {
            call_override: None,
            ..EvmObserverConfig::from(&self.observability)
        };

        self.execute_in_block_context(
            prev_block_spec.as_ref(),
            |blockchain, _prev_block, state| {
                let block_env = ChainSpecT::new_block_env(header, cfg_env.spec.into());

                debug_trace_transaction(
                    blockchain,
                    state.clone(),
                    cfg_env,
                    trace_config,
                    block_env,
                    transactions,
                    transaction_hash,
                    observer_config,
                )
                .map_err(ProviderError::DebugTrace)
            },
        )?
    }

    /// Filters out transactions with unsupported types and returns the
    /// remaining transactions, if skipping is allowed. Otherwise returns
    /// an error.
    fn filter_unsupported_transaction_types(
        &self,
        transactions: &[ChainSpecT::SignedTransaction],
        transaction_hash: &B256,
    ) -> Result<Vec<ChainSpecT::SignedTransaction>, ProviderErrorForChainSpec<ChainSpecT>> {
        transactions
            .iter()
            .filter_map(|transaction| {
                if transaction.is_supported_transaction() {
                    Some(Ok(transaction.clone()))
                } else if *transaction.transaction_hash() == *transaction_hash {
                    Some(Err(
                        ProviderError::UnsupportedTransactionTypeForDebugTrace {
                            transaction_hash: *transaction_hash,
                            unsupported_transaction_type: transaction.transaction_type().into(),
                        },
                    ))
                } else if self.skip_unsupported_transaction_types {
                    None
                } else {
                    Some(Err(ProviderError::UnsupportedTransactionTypeInDebugTrace {
                        requested_transaction_hash: *transaction_hash,
                        unsupported_transaction_hash: *transaction.transaction_hash(),
                        unsupported_transaction_type: transaction.transaction_type().into(),
                    }))
                }
            })
            .collect::<Result<Vec<_>, _>>()
    }
}

impl<ChainSpecT, TimerT> ProviderData<ChainSpecT, TimerT>
where
    ChainSpecT: SyncProviderSpec<
        TimerT,
        BlockEnv: Default,
        SignedTransaction: Default
                               + TransactionMut
                               + TransactionValidation<
            ValidationError: From<EvmTransactionValidationError> + PartialEq,
        >,
    >,
    TimerT: Clone + TimeSinceEpoch,
{
    /// Estimate the gas cost of a transaction. Matches Hardhat behavior.
    pub fn estimate_gas(
        &mut self,
        transaction: ChainSpecT::SignedTransaction,
        block_spec: &BlockSpec,
    ) -> Result<EstimateGasResult<ChainSpecT::HaltReason>, ProviderErrorForChainSpec<ChainSpecT>>
    {
        let cfg_env = self.create_evm_config_at_block_spec(block_spec)?;
        // Minimum gas cost that is required for transaction to be included in
        // a block
        let minimum_cost =
            transaction::calculate_initial_tx_gas_for_tx(&transaction, self.evm_spec_id())
                .initial_gas;

        let custom_precompiles = self.precompile_overrides.clone();
        let mut evm_observer = EvmObserver::new(EvmObserverConfig::from(&self.observability));

        self.execute_in_block_context(Some(block_spec), |blockchain, block, state| {
            let header = block.header();

            // Measure the gas used by the transaction with optional limit from call request
            // defaulting to block limit. Report errors from initial call as if from
            // `eth_call`.
            let result = call::run_call::<_, ChainSpecT, _, _, TimerT>(
                blockchain,
                header,
                state,
                cfg_env.clone(),
                transaction.clone(),
                &custom_precompiles,
                &mut evm_observer,
            )?;

            let EvmObserver {
                code_coverage,
                console_logger,
                mocker: _mocker,
                mut trace_collector,
            } = evm_observer;

            if let Some(code_coverage) = code_coverage {
                code_coverage
                    .report()
                    .map_err(ProviderError::OnCollectedCoverageCallback)?;
            }

            let mut initial_estimation = match result {
                ExecutionResult::Success { gas_used, .. } => Ok(gas_used),
                ExecutionResult::Revert { output, .. } => Err(TransactionFailure::revert(
                    output,
                    None,
                    trace_collector
                        .traces()
                        .first()
                        .expect("Must have a trace")
                        .clone(),
                )),
                ExecutionResult::Halt { reason, .. } => Err(TransactionFailure::halt(
                    ChainSpecT::cast_halt_reason(reason),
                    None,
                    trace_collector
                        .traces()
                        .first()
                        .expect("Must have a trace")
                        .clone(),
                )),
            }
            .map_err(|failure| {
                Box::new(EstimateGasFailure {
                    console_log_inputs: console_logger.into_encoded_messages(),
                    transaction_failure: TransactionFailureWithTraces {
                        traces: vec![failure.solidity_trace.clone()],
                        failure,
                    },
                })
            })?;

            // Ensure that the initial estimation is at least the minimum cost + 1.
            if initial_estimation <= minimum_cost {
                initial_estimation = minimum_cost + 1;
            }

            // Test if the transaction would be successful with the initial estimation
            let success = gas::check_gas_limit(CheckGasLimitArgs {
                blockchain,
                header,
                state,
                cfg_env: cfg_env.clone(),
                transaction: transaction.clone(),
                gas_limit: initial_estimation,
                custom_precompiles: &custom_precompiles,
                trace_collector: &mut trace_collector,
            })?;

            // Return the initial estimation if it was successful
            if success {
                return Ok(EstimateGasResult {
                    estimation: initial_estimation,
                    traces: trace_collector.into_traces(),
                });
            }

            // Correct the initial estimation if the transaction failed with the actually
            // used gas limit. This can happen if the execution logic is based
            // on the available gas.
            let estimation = gas::binary_search_estimation(BinarySearchEstimationArgs {
                blockchain,
                header,
                state,
                cfg_env: cfg_env.clone(),
                transaction,
                lower_bound: initial_estimation,
                upper_bound: header.gas_limit,
                custom_precompiles: &custom_precompiles,
                trace_collector: &mut trace_collector,
            })?;

            let traces = trace_collector.into_traces();
            Ok(EstimateGasResult { estimation, traces })
        })?
    }
}

#[derive(Clone, Copy, Debug, Default, Eq, Hash, PartialEq)]
#[repr(transparent)]
pub(crate) struct StateId(u64);

impl StateId {
    /// Increment the current state id and return the incremented id.
    fn increment(&mut self) -> Self {
        self.0 += 1;
        *self
    }
}

fn block_time_offset_seconds<ChainSpecT: ProviderSpec<TimerT>, TimerT: Clone + TimeSinceEpoch>(
    config: &ProviderConfig<ChainSpecT::Hardfork>,
    timer: &TimerT,
) -> Result<i64, CreationErrorForChainSpec<ChainSpecT>> {
    config.initial_date.map_or(Ok(0), |initial_date| {
        let initial_timestamp = i64::try_from(
            initial_date
                .duration_since(UNIX_EPOCH)
                .map_err(|_e| CreationError::InvalidInitialDate(initial_date))?
                .as_secs(),
        )
        .expect("initial date must be representable as i64");

        let current_timestamp = i64::try_from(timer.since_epoch())
            .expect("Current timestamp must be representable as i64");

        Ok(initial_timestamp - current_timestamp)
    })
}

struct BlockchainAndState<ChainSpecT: SyncRuntimeSpec> {
    blockchain:
        Box<dyn SyncBlockchain<ChainSpecT, BlockchainErrorForChainSpec<ChainSpecT>, StateError>>,
    fork_metadata: Option<ForkMetadata>,
    rpc_client: Option<Arc<EthRpcClient<ChainSpecT>>>,
    state: Box<dyn SyncState<StateError>>,
    irregular_state: IrregularState,
    prev_randao_generator: RandomHashGenerator,
    block_time_offset_seconds: i64,
    next_block_base_fee_per_gas: Option<u128>,
}

fn create_blockchain_and_state<
    ChainSpecT: SyncProviderSpec<TimerT>,
    TimerT: Clone + TimeSinceEpoch,
>(
    runtime: runtime::Handle,
    config: &ProviderConfig<ChainSpecT::Hardfork>,
    timer: &TimerT,
) -> Result<BlockchainAndState<ChainSpecT>, CreationErrorForChainSpec<ChainSpecT>> {
    let mut prev_randao_generator = RandomHashGenerator::with_seed(edr_defaults::MIX_HASH_SEED);

    if let Some(fork_config) = &config.fork {
        let state_root_generator = Arc::new(parking_lot::Mutex::new(
            RandomHashGenerator::with_seed(edr_defaults::STATE_ROOT_HASH_SEED),
        ));

        let http_headers = fork_config
            .http_headers
            .as_ref()
            .map(|headers| HeaderMap::try_from(headers).map_err(CreationError::InvalidHttpHeaders))
            .transpose()?;

        let rpc_client = Arc::new(EthRpcClient::<ChainSpecT>::new(
            &fork_config.url,
            fork_config.cache_dir.clone(),
            http_headers.clone(),
        )?);

        let (blockchain, mut irregular_state) = tokio::task::block_in_place(
            || -> Result<_, ForkedCreationError<ChainSpecT::Hardfork>> {
                let mut irregular_state = IrregularState::default();
                let blockchain = runtime.block_on(ForkedBlockchain::<ChainSpecT>::new(
                    runtime.clone(),
                    Some(config.chain_id),
                    config.hardfork,
                    rpc_client.clone(),
                    fork_config.block_number,
                    &mut irregular_state,
                    state_root_generator.clone(),
                    &fork_config.chain_overrides,
                ))?;

                Ok((blockchain, irregular_state))
            },
        )?;

        let fork_block_number = blockchain.last_block_number();

        if !config.genesis_state.is_empty() {
            let genesis_addresses = config.genesis_state.keys().cloned().collect::<Vec<_>>();
            let genesis_account_infos = tokio::task::block_in_place(|| {
                runtime.block_on(rpc_client.get_account_infos(
                    &genesis_addresses,
                    Some(BlockSpec::Number(fork_block_number)),
                ))
            })?;

            let genesis_state: HashMap<Address, Account> = config
                .genesis_state
                .iter()
                .zip(genesis_account_infos)
                .map(|((address, account_override), remote_account)| {
                    let (code, code_hash) = account_override.code.as_ref().map_or(
                        (remote_account.code, remote_account.code_hash),
                        |code| {
                            let code_hash = code.hash_slow();
                            (Some(code.clone()), code_hash)
                        },
                    );

                    let info = AccountInfo {
                        balance: account_override.balance.unwrap_or(remote_account.balance),
                        nonce: account_override.nonce.unwrap_or(remote_account.nonce),
                        code_hash,
                        code,
                    };

                    // TODO: Add support for overriding the storage
                    // TODO: https://github.com/NomicFoundation/edr/issues/911
                    if account_override.storage.is_some() {
                        return Err(ForkedCreationError::StorageOverridesUnsupported);
                    }

                    let account = Account {
                        info,
                        // TODO: Add support for overriding the storage
                        // TODO: https://github.com/NomicFoundation/edr/issues/911
                        storage: HashMap::new(),
                        status: AccountStatus::Created | AccountStatus::Touched,
                        transaction_id: 0,
                    };

                    Ok((*address, account))
                })
                .collect::<Result<_, _>>()?;

            irregular_state
                .state_override_at_block_number(fork_block_number)
                .and_modify(|state_override| {
                    // No need to update the state_root, as it could only have been created by the
                    // `ForkedBlockchain` constructor.
                    state_override.diff.apply_diff(genesis_state.clone());
                })
                .or_insert_with(|| {
                    let state_root = state_root_generator.lock().next_value();

                    StateOverride {
                        diff: StateDiff::from(genesis_state),
                        state_root,
                    }
                });
        }

        let state = blockchain
            .state_at_block_number(fork_block_number, irregular_state.state_overrides())
            .expect("Fork state must exist");

        let block_time_offset_seconds = {
            let fork_block_timestamp = UNIX_EPOCH
                + Duration::from_secs(
                    blockchain
                        .last_block()
                        .map_err(CreationError::Blockchain)?
                        .header()
                        .timestamp,
                );

            let elapsed = match timer.since(fork_block_timestamp) {
                Ok(elapsed) => -i128::from(elapsed),
                Err(forward_drift) => i128::from(forward_drift.duration().as_secs()),
            };

            elapsed
                .try_into()
                .expect("Elapsed time since fork block must be representable as i64")
        };

        let next_block_base_fee_per_gas = if config.hardfork.into() >= EvmSpecId::LONDON {
            if let Some(base_fee) = config.initial_base_fee_per_gas {
                Some(base_fee)
            } else {
                let previous_base_fee = blockchain
                    .last_block()
                    .map_err(CreationError::Blockchain)?
                    .header()
                    .base_fee_per_gas;

                if previous_base_fee.is_none() {
                    Some(DEFAULT_INITIAL_BASE_FEE_PER_GAS)
                } else {
                    None
                }
            }
        } else {
            None
        };

        Ok(BlockchainAndState {
            fork_metadata: Some(ForkMetadata {
                chain_id: blockchain.remote_chain_id(),
                fork_block_number,
                fork_block_hash: *blockchain
                    .block_by_number(fork_block_number)
                    .map_err(CreationError::Blockchain)?
                    .expect("Fork block must exist")
                    .block_hash(),
            }),
            rpc_client: Some(rpc_client),
            blockchain: Box::new(blockchain),
            state: Box::new(state),
            irregular_state,
            prev_randao_generator,
            block_time_offset_seconds,
            next_block_base_fee_per_gas,
        })
    } else {
        let mix_hash = if config.hardfork.into() >= EvmSpecId::MERGE {
            Some(prev_randao_generator.generate_next())
        } else {
            None
        };

        let genesis_state: HashMap<Address, Account> = config
            .genesis_state
            .iter()
            .map(|(address, account_override)| {
                let code_hash = account_override
                    .code
                    .as_ref()
                    .map_or(KECCAK_EMPTY, Bytecode::hash_slow);

                let info = AccountInfo {
                    balance: account_override.balance.unwrap_or(U256::ZERO),
                    nonce: account_override.nonce.unwrap_or(0),
                    code_hash,
                    code: account_override.code.clone(),
                };

                let account = Account {
                    info,
                    storage: account_override.storage.clone().unwrap_or(HashMap::new()),
                    status: AccountStatus::Created | AccountStatus::Touched,
                    transaction_id: 0,
                };

                (*address, account)
            })
            .collect();

        let genesis_diff = StateDiff::from(genesis_state);
        let genesis_block = ChainSpecT::genesis_block(
            genesis_diff.clone(),
            BlockConfig::new(
                config.hardfork,
                config
                    .base_fee_params
                    .as_ref()
                    .unwrap_or(base_fee_params_for::<ChainSpecT>(config.chain_id)),
            ),
            GenesisBlockOptions {
                extra_data: None,
                gas_limit: Some(config.block_gas_limit.get()),
                timestamp: config.initial_date.map(|d| {
                    d.duration_since(UNIX_EPOCH)
                        .expect("initial date must be after UNIX epoch")
                        .as_secs()
                }),
                mix_hash,
                base_fee: config.initial_base_fee_per_gas,
                base_fee_params: config.base_fee_params.clone(),
                blob_gas: config.initial_blob_gas.clone(),
            },
        )
        .map_err(CreationError::LocalBlockchainCreation)?;

        let blockchain = LocalBlockchain::new(
            genesis_block,
            genesis_diff,
            config.chain_id,
            config.hardfork,
        )
        .map_err(CreationError::InvalidGenesisBlock)?;

        let irregular_state = IrregularState::default();
        let state = blockchain
            .state_at_block_number(0, irregular_state.state_overrides())
            .expect("Genesis state must exist");

        let block_time_offset_seconds =
            block_time_offset_seconds::<ChainSpecT, TimerT>(config, timer)?;

        Ok(BlockchainAndState {
            fork_metadata: None,
            rpc_client: None,
            blockchain: Box::new(blockchain),
            state,
            irregular_state,
            block_time_offset_seconds,
            prev_randao_generator,
            // For local blockchain the initial base fee per gas config option is incorporated as
            // part of the genesis block.
            next_block_base_fee_per_gas: None,
        })
    }
}

fn get_skip_unsupported_transaction_types_from_env() -> bool {
    std::env::var(EDR_UNSAFE_SKIP_UNSUPPORTED_TRANSACTION_TYPES)
        .map_or(DEFAULT_SKIP_UNSUPPORTED_TRANSACTION_TYPES, |s| s == "true")
}

fn get_max_cached_states_from_env<
    ChainSpecT: ProviderSpec<TimerT>,
    TimerT: Clone + TimeSinceEpoch,
>() -> Result<NonZeroUsize, CreationErrorForChainSpec<ChainSpecT>> {
    std::env::var(EDR_MAX_CACHED_STATES_ENV_VAR).map_or_else(
        |err| match err {
            std::env::VarError::NotPresent => {
                Ok(NonZeroUsize::new(DEFAULT_MAX_CACHED_STATES).expect("constant is non-zero"))
            }
            std::env::VarError::NotUnicode(s) => Err(CreationError::InvalidMaxCachedStates(s)),
        },
        |s| {
            s.parse()
                .map_err(|_err| CreationError::InvalidMaxCachedStates(s.into()))
        },
    )
}

#[cfg(test)]
mod tests {
    use anyhow::Context;
    use edr_chain_l1::L1ChainSpec;
    use edr_evm::MineOrdering;
    use edr_primitives::hex;
    use serde_json::json;

    use super::*;
    use crate::{
        console_log::tests::{deploy_console_log_contract, ConsoleLogTransaction},
        test_utils::{create_test_config, one_ether, ProviderTestFixture},
        MemPoolConfig, MiningConfig, ProviderConfig,
    };

    #[test]
    fn test_local_account_balance() -> anyhow::Result<()> {
        let mut fixture = ProviderTestFixture::<L1ChainSpec>::new_local()?;

        let account = *fixture
            .provider_data
            .local_accounts
            .keys()
            .next()
            .expect("there are local accounts");

        let last_block_number = fixture.provider_data.last_block_number();
        let block_spec = BlockSpec::Number(last_block_number);

        let balance = fixture.provider_data.balance(account, Some(&block_spec))?;

        assert_eq!(balance, one_ether());

        Ok(())
    }

    #[cfg(feature = "test-remote")]
    #[test]
    fn test_local_account_balance_forked() -> anyhow::Result<()> {
        let mut fixture = ProviderTestFixture::<L1ChainSpec>::new_forked(None)?;

        let account = *fixture
            .provider_data
            .local_accounts
            .keys()
            .next()
            .expect("there are local accounts");

        let last_block_number = fixture.provider_data.last_block_number();
        let block_spec = BlockSpec::Number(last_block_number);

        let balance = fixture.provider_data.balance(account, Some(&block_spec))?;

        assert_eq!(balance, one_ether());

        Ok(())
    }

    #[test]
    fn test_sign_transaction_request() -> anyhow::Result<()> {
        let fixture = ProviderTestFixture::<L1ChainSpec>::new_local()?;

        let transaction = fixture.signed_dummy_transaction(0, None)?;
        let recovered_address = transaction.caller();

        assert!(fixture
            .provider_data
            .local_accounts
            .contains_key(recovered_address));

        Ok(())
    }

    #[test]
    fn test_sign_transaction_request_impersonated_account() -> anyhow::Result<()> {
        let fixture = ProviderTestFixture::<L1ChainSpec>::new_local()?;

        let transaction = fixture.impersonated_dummy_transaction()?;

        assert_eq!(transaction.caller(), &fixture.impersonated_account);

        Ok(())
    }

    fn test_add_pending_transaction(
        fixture: &mut ProviderTestFixture<L1ChainSpec>,
        transaction: edr_chain_l1::L1SignedTransaction,
    ) -> anyhow::Result<()> {
        let filter_id = fixture
            .provider_data
            .add_pending_transaction_filter::<false>();

        let transaction_hash = fixture.provider_data.add_pending_transaction(transaction)?;

        assert!(fixture
            .provider_data
            .mem_pool
            .transaction_by_hash(&transaction_hash)
            .is_some());

        match fixture
            .provider_data
            .get_filter_changes(&filter_id)
            .unwrap()
        {
            FilteredEvents::NewPendingTransactions(hashes) => {
                assert!(hashes.contains(&transaction_hash));
            }
            _ => panic!("expected pending transaction"),
        };

        assert!(fixture.provider_data.mem_pool.has_pending_transactions());

        Ok(())
    }

    #[test]
    fn add_pending_transaction() -> anyhow::Result<()> {
        let mut fixture = ProviderTestFixture::<L1ChainSpec>::new_local()?;
        let transaction = fixture.signed_dummy_transaction(0, None)?;

        test_add_pending_transaction(&mut fixture, transaction)
    }

    #[test]
    fn add_pending_transaction_from_impersonated_account() -> anyhow::Result<()> {
        let mut fixture = ProviderTestFixture::<L1ChainSpec>::new_local()?;
        let transaction = fixture.impersonated_dummy_transaction()?;

        test_add_pending_transaction(&mut fixture, transaction)
    }

    #[test]
    fn block_by_block_spec_earliest() -> anyhow::Result<()> {
        let fixture = ProviderTestFixture::<L1ChainSpec>::new_local()?;

        let block_spec = BlockSpec::Tag(BlockTag::Earliest);

        let block = fixture
            .provider_data
            .block_by_block_spec(&block_spec)?
            .context("block should exist")?;

        assert_eq!(block.header().number, 0);

        Ok(())
    }

    #[test]
    fn block_by_block_spec_finalized_safe_latest() -> anyhow::Result<()> {
        let mut fixture = ProviderTestFixture::<L1ChainSpec>::new_local()?;

        // Mine a block to make sure we're not getting the genesis block
        fixture
            .provider_data
            .mine_and_commit_block(HeaderOverrides::default())?;
        let last_block_number = fixture.provider_data.last_block_number();
        // Sanity check
        assert!(last_block_number > 0);

        let block_tags = vec![BlockTag::Finalized, BlockTag::Safe, BlockTag::Latest];
        for tag in block_tags {
            let block_spec = BlockSpec::Tag(tag);

            let block = fixture
                .provider_data
                .block_by_block_spec(&block_spec)?
                .context("block should exist")?;

            assert_eq!(block.header().number, last_block_number);
        }

        Ok(())
    }

    #[test]
    fn block_by_block_spec_pending() -> anyhow::Result<()> {
        let fixture = ProviderTestFixture::<L1ChainSpec>::new_local()?;

        let block_spec = BlockSpec::Tag(BlockTag::Pending);

        let block = fixture.provider_data.block_by_block_spec(&block_spec)?;

        assert!(block.is_none());

        Ok(())
    }

    // Make sure executing a transaction in a pending block context doesn't panic.
    #[test]
    fn execute_in_block_context_pending() -> anyhow::Result<()> {
        let mut fixture = ProviderTestFixture::<L1ChainSpec>::new_local()?;

        let block_spec = Some(BlockSpec::Tag(BlockTag::Pending));

        let mut value = 0;
        let _ =
            fixture
                .provider_data
                .execute_in_block_context(block_spec.as_ref(), |_, _, _| {
                    value += 1;
                    Ok::<(), ProviderErrorForChainSpec<L1ChainSpec>>(())
                })?;

        assert_eq!(value, 1);

        Ok(())
    }

    #[test]
    fn chain_id() -> anyhow::Result<()> {
        let fixture = ProviderTestFixture::<L1ChainSpec>::new_local()?;

        let chain_id = fixture.provider_data.chain_id();
        assert_eq!(chain_id, fixture.config.chain_id);

        Ok(())
    }

    #[cfg(feature = "test-remote")]
    #[test]
    fn chain_id_fork_mode() -> anyhow::Result<()> {
        let fixture = ProviderTestFixture::<L1ChainSpec>::new_forked(None)?;

        let chain_id = fixture.provider_data.chain_id();
        assert_eq!(chain_id, fixture.config.chain_id);

        let chain_id_at_block = fixture
            .provider_data
            .chain_id_at_block_spec(&BlockSpec::Number(1))?;
        assert_eq!(chain_id_at_block, 1);

        Ok(())
    }

    #[cfg(feature = "test-remote")]
    #[test]
    fn fork_metadata_fork_mode() -> anyhow::Result<()> {
        let fixture = ProviderTestFixture::<L1ChainSpec>::new_forked(None)?;

        let fork_metadata = fixture
            .provider_data
            .fork_metadata()
            .expect("fork metadata should exist");
        assert_eq!(fork_metadata.chain_id, 1);

        Ok(())
    }

    #[test]
    fn console_log_mine_block() -> anyhow::Result<()> {
        let mut fixture = ProviderTestFixture::<L1ChainSpec>::new_local()?;
        let ConsoleLogTransaction {
            transaction,
            expected_call_data,
        } = deploy_console_log_contract(&mut fixture.provider_data)?;

        let signed_transaction = fixture
            .provider_data
            .sign_transaction_request(transaction)?;

        fixture.provider_data.set_auto_mining(false);
        fixture.provider_data.send_transaction(signed_transaction)?;
        let (block_timestamp, _) = fixture.provider_data.next_block_timestamp(None)?;
        let prevrandao = fixture.provider_data.prev_randao_generator.next_value();
        let result = fixture.provider_data.mine_block(
            ProviderData::mine_block_with_mem_pool,
            HeaderOverrides {
                mix_hash: Some(prevrandao),
                ..fixture
                    .provider_data
                    .header_overrides_with_timestamp(block_timestamp)
            },
        )?;

        let console_log_inputs = result.console_log_inputs;
        assert_eq!(console_log_inputs.len(), 1);
        assert_eq!(console_log_inputs[0], expected_call_data);

        Ok(())
    }

    #[test]
    fn console_log_run_call() -> anyhow::Result<()> {
        let mut fixture = ProviderTestFixture::<L1ChainSpec>::new_local()?;
        let ConsoleLogTransaction {
            transaction,
            expected_call_data,
        } = deploy_console_log_contract(&mut fixture.provider_data)?;

        let pending_transaction = fixture
            .provider_data
            .sign_transaction_request(transaction)?;

        let result = fixture.provider_data.run_call(
            pending_transaction,
            &BlockSpec::latest(),
            &StateOverrides::default(),
        )?;

        let console_log_inputs = result.console_log_inputs;
        assert_eq!(console_log_inputs.len(), 1);
        assert_eq!(console_log_inputs[0], expected_call_data);

        Ok(())
    }

    #[test]
    fn mine_and_commit_block_empty() -> anyhow::Result<()> {
        let mut fixture = ProviderTestFixture::<L1ChainSpec>::new_local()?;

        let previous_block_number = fixture.provider_data.last_block_number();

        let result = fixture
            .provider_data
            .mine_and_commit_block(HeaderOverrides::default())?;
        assert!(result.block.transactions().is_empty());

        let current_block_number = fixture.provider_data.last_block_number();
        assert_eq!(current_block_number, previous_block_number + 1);

        let cached_state = fixture
            .provider_data
            .get_or_compute_state(result.block.header().number)?;

        let calculated_state = fixture.provider_data.blockchain.state_at_block_number(
            fixture.provider_data.last_block_number(),
            fixture.provider_data.irregular_state.state_overrides(),
        )?;

        assert_eq!(cached_state.state_root()?, calculated_state.state_root()?);

        Ok(())
    }

    #[test]
    fn mine_and_commit_blocks_empty() -> anyhow::Result<()> {
        let mut fixture = ProviderTestFixture::<L1ChainSpec>::new_local()?;

        fixture
            .provider_data
            .mine_and_commit_blocks(1_000_000_000, 1)?;

        let cached_state = fixture
            .provider_data
            .get_or_compute_state(fixture.provider_data.last_block_number())?;

        let calculated_state = fixture.provider_data.blockchain.state_at_block_number(
            fixture.provider_data.last_block_number(),
            fixture.provider_data.irregular_state.state_overrides(),
        )?;

        assert_eq!(cached_state.state_root()?, calculated_state.state_root()?);

        Ok(())
    }

    #[test]
    fn mine_and_commit_block_single_transaction() -> anyhow::Result<()> {
        let mut fixture = ProviderTestFixture::<L1ChainSpec>::new_local()?;

        let transaction = fixture.signed_dummy_transaction(0, None)?;
        let expected = *transaction.value();
        let receiver = transaction
            .kind()
            .to()
            .copied()
            .expect("Dummy transaction should have a receiver");

        fixture.provider_data.add_pending_transaction(transaction)?;

        let result = fixture
            .provider_data
            .mine_and_commit_block(HeaderOverrides::default())?;

        assert_eq!(result.block.transactions().len(), 1);

        let balance = fixture
            .provider_data
            .balance(receiver, Some(&BlockSpec::latest()))?;

        assert_eq!(balance, expected);

        Ok(())
    }

    #[test]
    fn mine_and_commit_block_two_transactions_different_senders() -> anyhow::Result<()> {
        let mut fixture = ProviderTestFixture::<L1ChainSpec>::new_local()?;

        let transaction1 = fixture.signed_dummy_transaction(0, None)?;
        let transaction2 = fixture.signed_dummy_transaction(1, None)?;

        let receiver = transaction1
            .kind()
            .to()
            .copied()
            .expect("Dummy transaction should have a receiver");

        let expected = transaction1.value() + transaction2.value();

        fixture
            .provider_data
            .add_pending_transaction(transaction1)?;
        fixture
            .provider_data
            .add_pending_transaction(transaction2)?;

        let result = fixture
            .provider_data
            .mine_and_commit_block(HeaderOverrides::default())?;

        assert_eq!(result.block.transactions().len(), 2);

        let balance = fixture
            .provider_data
            .balance(receiver, Some(&BlockSpec::latest()))?;

        assert_eq!(balance, expected);

        Ok(())
    }

    #[test]
    fn mine_and_commit_block_two_transactions_same_sender() -> anyhow::Result<()> {
        let mut fixture = ProviderTestFixture::<L1ChainSpec>::new_local()?;

        let transaction1 = fixture.signed_dummy_transaction(0, Some(0))?;
        let transaction2 = fixture.signed_dummy_transaction(0, Some(1))?;

        let receiver = transaction1
            .kind()
            .to()
            .copied()
            .expect("Dummy transaction should have a receiver");

        let expected = transaction1.value() + transaction2.value();

        fixture
            .provider_data
            .add_pending_transaction(transaction1)?;
        fixture
            .provider_data
            .add_pending_transaction(transaction2)?;

        let result = fixture
            .provider_data
            .mine_and_commit_block(HeaderOverrides::default())?;

        assert_eq!(result.block.transactions().len(), 2);

        let balance = fixture
            .provider_data
            .balance(receiver, Some(&BlockSpec::latest()))?;

        assert_eq!(balance, expected);

        Ok(())
    }

    #[test]
    fn mine_and_commit_block_removes_mined_transactions() -> anyhow::Result<()> {
        let mut fixture = ProviderTestFixture::<L1ChainSpec>::new_local()?;

        let transaction = fixture.signed_dummy_transaction(0, None)?;

        fixture
            .provider_data
            .add_pending_transaction(transaction.clone())?;

        let num_pending_transactions = fixture.provider_data.pending_transactions().count();
        assert_eq!(num_pending_transactions, 1);

        let result = fixture
            .provider_data
            .mine_and_commit_block(HeaderOverrides::default())?;

        assert_eq!(result.block.transactions().len(), 1);

        let num_pending_transactions = fixture.provider_data.pending_transactions().count();
        assert_eq!(num_pending_transactions, 0);

        Ok(())
    }

    #[test]
    fn mine_and_commit_block_leaves_unmined_transactions() -> anyhow::Result<()> {
        let mut fixture = ProviderTestFixture::<L1ChainSpec>::new_local()?;

        // SAFETY: literal is non-zero
        fixture
            .provider_data
            .set_block_gas_limit(unsafe { NonZeroU64::new_unchecked(55_000) })?;

        // Actual gas usage is 21_000
        let transaction1 = fixture.signed_dummy_transaction(0, Some(0))?;
        let transaction3 = fixture.signed_dummy_transaction(0, Some(1))?;

        // Too expensive to mine
        let transaction2 = {
            let request = fixture.dummy_transaction_request(1, 40_000, None)?;
            fixture.provider_data.sign_transaction_request(request)?
        };

        fixture
            .provider_data
            .add_pending_transaction(transaction1.clone())?;
        fixture
            .provider_data
            .add_pending_transaction(transaction2.clone())?;
        fixture
            .provider_data
            .add_pending_transaction(transaction3.clone())?;

        let pending_transactions = fixture
            .provider_data
            .pending_transactions()
            .cloned()
            .collect::<Vec<_>>();

        assert!(pending_transactions.contains(&transaction1));
        assert!(pending_transactions.contains(&transaction2));
        assert!(pending_transactions.contains(&transaction3));

        let result = fixture
            .provider_data
            .mine_and_commit_block(HeaderOverrides::default())?;

        // Check that only the first and third transactions were mined
        assert_eq!(result.block.transactions().len(), 2);
        assert!(fixture
            .provider_data
            .transaction_receipt(transaction1.transaction_hash())?
            .is_some());
        assert!(fixture
            .provider_data
            .transaction_receipt(transaction3.transaction_hash())?
            .is_some());

        // Check that the second transaction is still pending
        let pending_transactions = fixture
            .provider_data
            .pending_transactions()
            .cloned()
            .collect::<Vec<_>>();

        assert_eq!(pending_transactions, vec![transaction2]);

        Ok(())
    }

    #[test]
    fn mine_and_commit_block_fifo_ordering() -> anyhow::Result<()> {
        let default_config = create_test_config();
        let config = ProviderConfig {
            mining: MiningConfig {
                mem_pool: MemPoolConfig {
                    order: MineOrdering::Fifo,
                },
                ..default_config.mining
            },
            ..default_config
        };

        let runtime = runtime::Builder::new_multi_thread()
            .worker_threads(1)
            .enable_all()
            .thread_name("provider-data-test")
            .build()?;

        let mut fixture = ProviderTestFixture::<L1ChainSpec>::new(runtime, config)?;

        let transaction1 = fixture.signed_dummy_transaction(0, None)?;
        let transaction2 = fixture.signed_dummy_transaction(1, None)?;

        fixture
            .provider_data
            .add_pending_transaction(transaction1.clone())?;
        fixture
            .provider_data
            .add_pending_transaction(transaction2.clone())?;

        let result = fixture
            .provider_data
            .mine_and_commit_block(HeaderOverrides::default())?;

        assert_eq!(result.block.transactions().len(), 2);

        let receipt1 = fixture
            .provider_data
            .transaction_receipt(transaction1.transaction_hash())?
            .expect("receipt should exist");

        assert_eq!(receipt1.transaction_index, 0);

        let receipt2 = fixture
            .provider_data
            .transaction_receipt(transaction2.transaction_hash())?
            .expect("receipt should exist");

        assert_eq!(receipt2.transaction_index, 1);

        Ok(())
    }

    #[test]
    fn mine_and_commit_block_correct_gas_used() -> anyhow::Result<()> {
        let mut fixture = ProviderTestFixture::<L1ChainSpec>::new_local()?;

        let transaction1 = fixture.signed_dummy_transaction(0, None)?;
        let transaction2 = fixture.signed_dummy_transaction(1, None)?;

        fixture
            .provider_data
            .add_pending_transaction(transaction1.clone())?;
        fixture
            .provider_data
            .add_pending_transaction(transaction2.clone())?;

        let result = fixture
            .provider_data
            .mine_and_commit_block(HeaderOverrides::default())?;

        let receipt1 = fixture
            .provider_data
            .transaction_receipt(transaction1.transaction_hash())?
            .expect("receipt should exist");
        let receipt2 = fixture
            .provider_data
            .transaction_receipt(transaction2.transaction_hash())?
            .expect("receipt should exist");

        assert_eq!(receipt1.gas_used, 21_000);
        assert_eq!(receipt2.gas_used, 21_000);
        assert_eq!(
            result.block.header().gas_used,
            receipt1.gas_used + receipt2.gas_used
        );

        Ok(())
    }

    #[test]
    fn mine_and_commit_block_rewards_miner() -> anyhow::Result<()> {
        let default_config = create_test_config();
        let config = ProviderConfig {
            hardfork: edr_chain_l1::Hardfork::BERLIN,
            ..default_config
        };

        let runtime = runtime::Builder::new_multi_thread()
            .worker_threads(1)
            .enable_all()
            .thread_name("provider-data-test")
            .build()?;

        let mut fixture = ProviderTestFixture::<L1ChainSpec>::new(runtime, config)?;

        let miner = fixture.provider_data.beneficiary;
        let previous_miner_balance = fixture
            .provider_data
            .balance(miner, Some(&BlockSpec::latest()))?;

        let transaction = fixture.signed_dummy_transaction(0, None)?;
        fixture
            .provider_data
            .add_pending_transaction(transaction.clone())?;

        fixture
            .provider_data
            .mine_and_commit_block(HeaderOverrides::default())?;

        let miner_balance = fixture
            .provider_data
            .balance(miner, Some(&BlockSpec::latest()))?;

        assert!(miner_balance > previous_miner_balance);

        Ok(())
    }

    #[test]
    fn mine_and_commit_blocks_increases_block_number() -> anyhow::Result<()> {
        const NUM_MINED_BLOCKS: u64 = 10;

        let mut fixture = ProviderTestFixture::<L1ChainSpec>::new_local()?;

        let previous_block_number = fixture.provider_data.last_block_number();

        fixture
            .provider_data
            .mine_and_commit_blocks(NUM_MINED_BLOCKS, 1)?;

        assert_eq!(
            fixture.provider_data.last_block_number(),
            previous_block_number + NUM_MINED_BLOCKS
        );
        assert_eq!(
            fixture.provider_data.last_block()?.header().number,
            previous_block_number + NUM_MINED_BLOCKS
        );

        Ok(())
    }

    #[test]
    fn mine_and_commit_blocks_works_with_snapshots() -> anyhow::Result<()> {
        const NUM_MINED_BLOCKS: u64 = 10;

        let mut fixture = ProviderTestFixture::<L1ChainSpec>::new_local()?;

        let transaction1 = fixture.signed_dummy_transaction(0, None)?;
        let transaction2 = fixture.signed_dummy_transaction(1, None)?;

        let original_block_number = fixture.provider_data.last_block_number();

        fixture
            .provider_data
            .add_pending_transaction(transaction1.clone())?;

        let snapshot_id = fixture.provider_data.make_snapshot();
        assert_eq!(
            fixture.provider_data.last_block_number(),
            original_block_number
        );

        // Mine block after snapshot
        fixture
            .provider_data
            .mine_and_commit_blocks(NUM_MINED_BLOCKS, 1)?;

        assert_eq!(
            fixture.provider_data.last_block_number(),
            original_block_number + NUM_MINED_BLOCKS
        );

        let reverted = fixture.provider_data.revert_to_snapshot(snapshot_id);
        assert!(reverted);

        assert_eq!(
            fixture.provider_data.last_block_number(),
            original_block_number
        );

        fixture
            .provider_data
            .mine_and_commit_blocks(NUM_MINED_BLOCKS, 1)?;

        let block_number_before_snapshot = fixture.provider_data.last_block_number();

        // Mine block before snapshot
        let snapshot_id = fixture.provider_data.make_snapshot();

        fixture
            .provider_data
            .add_pending_transaction(transaction2.clone())?;

        fixture.provider_data.mine_and_commit_blocks(1, 1)?;

        let reverted = fixture.provider_data.revert_to_snapshot(snapshot_id);
        assert!(reverted);

        assert_eq!(
            fixture.provider_data.last_block_number(),
            block_number_before_snapshot
        );

        Ok(())
    }

    #[test]
    fn next_filter_id() -> anyhow::Result<()> {
        let mut fixture = ProviderTestFixture::<L1ChainSpec>::new_local()?;

        let mut prev_filter_id = fixture.provider_data.last_filter_id;
        for _ in 0..10 {
            let filter_id = fixture.provider_data.next_filter_id();
            assert!(prev_filter_id < filter_id);
            prev_filter_id = filter_id;
        }

        Ok(())
    }

    #[test]
    fn pending_transactions_returns_pending_and_queued() -> anyhow::Result<()> {
        let mut fixture = ProviderTestFixture::<L1ChainSpec>::new_local().unwrap();

        let transaction1 = fixture.signed_dummy_transaction(0, Some(0))?;
        fixture
            .provider_data
            .add_pending_transaction(transaction1.clone())?;

        let transaction2 = fixture.signed_dummy_transaction(0, Some(2))?;
        fixture
            .provider_data
            .add_pending_transaction(transaction2.clone())?;

        let transaction3 = fixture.signed_dummy_transaction(0, Some(3))?;
        fixture
            .provider_data
            .add_pending_transaction(transaction3.clone())?;

        let pending_transactions = fixture
            .provider_data
            .pending_transactions()
            .cloned()
            .collect::<Vec<_>>();

        assert_eq!(
            pending_transactions,
            vec![transaction1, transaction2, transaction3]
        );

        Ok(())
    }

    #[test]
    fn set_balance_updates_mem_pool() -> anyhow::Result<()> {
        let mut fixture = ProviderTestFixture::<L1ChainSpec>::new_local()?;

        let transaction = fixture.impersonated_dummy_transaction()?;
        let transaction_hash = fixture.provider_data.add_pending_transaction(transaction)?;

        assert!(fixture
            .provider_data
            .mem_pool
            .transaction_by_hash(&transaction_hash)
            .is_some());

        fixture
            .provider_data
            .set_balance(fixture.impersonated_account, U256::from(100))?;

        assert!(fixture
            .provider_data
            .mem_pool
            .transaction_by_hash(&transaction_hash)
            .is_none());

        Ok(())
    }

    #[test]
    fn transaction_by_invalid_hash() -> anyhow::Result<()> {
        let fixture = ProviderTestFixture::<L1ChainSpec>::new_local()?;

        let non_existing_tx = fixture.provider_data.transaction_by_hash(&B256::ZERO)?;

        assert!(non_existing_tx.is_none());

        Ok(())
    }

    #[test]
    fn pending_transaction_by_hash() -> anyhow::Result<()> {
        let mut fixture = ProviderTestFixture::<L1ChainSpec>::new_local()?;

        let transaction_request = fixture.signed_dummy_transaction(0, None)?;
        let transaction_hash = fixture
            .provider_data
            .add_pending_transaction(transaction_request)?;

        let transaction_result = fixture
            .provider_data
            .transaction_by_hash(&transaction_hash)?
            .context("transaction not found")?;

        assert_eq!(
            transaction_result.transaction.transaction_hash(),
            &transaction_hash
        );

        Ok(())
    }

    #[test]
    fn transaction_by_hash() -> anyhow::Result<()> {
        let mut fixture = ProviderTestFixture::<L1ChainSpec>::new_local()?;

        let transaction_request = fixture.signed_dummy_transaction(0, None)?;
        let transaction_hash = fixture
            .provider_data
            .add_pending_transaction(transaction_request)?;

        let results = fixture
            .provider_data
            .mine_and_commit_block(HeaderOverrides::default())?;

        // Make sure transaction was mined successfully.
        assert!(results
            .transaction_results
            .first()
            .context("failed to mine transaction")?
            .is_success());
        // Sanity check that the mempool is empty.
        assert_eq!(fixture.provider_data.mem_pool.transactions().count(), 0);

        let transaction_result = fixture
            .provider_data
            .transaction_by_hash(&transaction_hash)?
            .context("transaction not found")?;

        assert_eq!(
            transaction_result.transaction.transaction_hash(),
            &transaction_hash
        );

        Ok(())
    }

    #[test]
    fn sign_typed_data_v4() -> anyhow::Result<()> {
        let fixture = ProviderTestFixture::<L1ChainSpec>::new_local()?;

        // This test was taken from the `eth_signTypedData` example from the
        // EIP-712 specification via Hardhat.
        // <https://eips.ethereum.org/EIPS/eip-712#eth_signtypeddata>

        let address: Address = "0xCD2a3d9F938E13CD947Ec05AbC7FE734Df8DD826".parse()?;
        let message = json!({
          "types": {
            "EIP712Domain": [
              { "name": "name", "type": "string" },
              { "name": "version", "type": "string" },
              { "name": "chainId", "type": "uint256" },
              { "name": "verifyingContract", "type": "address" },
            ],
            "Person": [
              { "name": "name", "type": "string" },
              { "name": "wallet", "type": "address" },
            ],
            "Mail": [
              { "name": "from", "type": "Person" },
              { "name": "to", "type": "Person" },
              { "name": "contents", "type": "string" },
            ],
          },
          "primaryType": "Mail",
          "domain": {
            "name": "Ether Mail",
            "version": "1",
            "chainId": 1,
            "verifyingContract": "0xCcCCccccCCCCcCCCCCCcCcCccCcCCCcCcccccccC",
          },
          "message": {
            "from": {
              "name": "Cow",
              "wallet": "0xCD2a3d9F938E13CD947Ec05AbC7FE734Df8DD826",
            },
            "to": {
              "name": "Bob",
              "wallet": "0xbBbBBBBbbBBBbbbBbbBbbbbBBbBbbbbBbBbbBBbB",
            },
            "contents": "Hello, Bob!",
          },
        });
        let message: TypedData = serde_json::from_value(message)?;

        let signature = fixture
            .provider_data
            .sign_typed_data_v4(&address, &message)?;

        let expected_signature = "0x4355c47d63924e8a72e509b65029052eb6c299d53a04e167c5775fd466751c9d07299936d304c153f6443dfa05f40ff007d72911b6f72307f996231605b915621c";

        assert_eq!(hex::decode(expected_signature)?, signature.to_vec(),);

        Ok(())
    }

    #[cfg(feature = "test-remote")]
    mod alchemy {
        use edr_block_header::BlockHeader;
        use edr_chain_l1::L1ChainSpec;
        use edr_evm::impl_full_block_tests;
        use edr_test_utils::env::get_alchemy_url;

        use super::*;
        use crate::{
            test_utils::{l1_header_overrides, l1_header_overrides_before_merge},
            ForkConfig,
        };

        #[test]
        fn run_call_in_hardfork_context() -> anyhow::Result<()> {
            use alloy_sol_types::{sol, SolCall};
            use edr_chain_l1::rpc::call::L1CallRequest;
            use edr_evm::transaction::TransactionError;

            use crate::{
                requests::eth::resolve_call_request, test_utils::create_test_config_with_fork,
            };

            sol! { function Hello() public pure returns (string); }

            fn assert_decoded_output(
                result: ExecutionResult<edr_chain_l1::HaltReason>,
            ) -> anyhow::Result<()> {
                let output = result.into_output().expect("Call must have output");
                let decoded = HelloCall::abi_decode_returns(output.as_ref())?;

                assert_eq!(decoded, "Hello World");
                Ok(())
            }

            /// Executes a call to method `Hello` on contract `HelloWorld`,
            /// deployed to mainnet.
            ///
            /// Should return a string `"Hello World"`.
            fn call_hello_world_contract(
                data: &mut ProviderData<L1ChainSpec>,
                block_spec: BlockSpec,
                request: L1CallRequest,
            ) -> Result<CallResult<edr_chain_l1::HaltReason>, ProviderErrorForChainSpec<L1ChainSpec>>
            {
                let state_overrides = StateOverrides::default();

                let transaction =
                    resolve_call_request(data, request, &block_spec, &state_overrides)?;

                data.run_call(transaction, &block_spec, &state_overrides)
            }

            const EIP_1559_ACTIVATION_BLOCK: u64 = 12_965_000;
            const HELLO_WORLD_CONTRACT_ADDRESS: &str = "0xe36613A299bA695aBA8D0c0011FCe95e681f6dD3";

            let hello_world_contract_address: Address = HELLO_WORLD_CONTRACT_ADDRESS.parse()?;
            let hello_world_contract_call = HelloCall::new(());

            let runtime = runtime::Builder::new_multi_thread()
                .worker_threads(1)
                .enable_all()
                .thread_name("provider-data-test")
                .build()?;

            let default_config = create_test_config_with_fork(Some(ForkConfig {
                block_number: Some(EIP_1559_ACTIVATION_BLOCK),
                cache_dir: edr_defaults::CACHE_DIR.into(),
                chain_overrides: HashMap::new(),
                http_headers: None,
                url: get_alchemy_url(),
            }));

            let config = ProviderConfig {
                // SAFETY: literal is non-zero
                block_gas_limit: unsafe { NonZeroU64::new_unchecked(1_000_000) },
                chain_id: 1,
                coinbase: Address::ZERO,
                hardfork: edr_chain_l1::Hardfork::LONDON,
                network_id: 1,
                ..default_config
            };

            let mut fixture = ProviderTestFixture::<L1ChainSpec>::new(runtime, config)?;

            let default_call = L1CallRequest {
                from: Some(fixture.nth_local_account(0)?),
                to: Some(hello_world_contract_address),
                gas: Some(1_000_000),
                value: Some(U256::ZERO),
                data: Some(hello_world_contract_call.abi_encode().into()),
                ..L1CallRequest::default()
            };

            // Should accept post-EIP-1559 gas semantics when running in the context of a
            // post-EIP-1559 block
            let result = call_hello_world_contract(
                &mut fixture.provider_data,
                BlockSpec::Number(EIP_1559_ACTIVATION_BLOCK),
                L1CallRequest {
                    max_fee_per_gas: Some(0),
                    ..default_call.clone()
                },
            )?;

            assert_decoded_output(result.execution_result)?;

            // Should accept pre-EIP-1559 gas semantics when running in the context of a
            // pre-EIP-1559 block
            let result = call_hello_world_contract(
                &mut fixture.provider_data,
                BlockSpec::Number(EIP_1559_ACTIVATION_BLOCK - 1),
                L1CallRequest {
                    gas_price: Some(0),
                    ..default_call.clone()
                },
            )?;

            assert_decoded_output(result.execution_result)?;

            // Should throw when given post-EIP-1559 gas semantics and when running in the
            // context of a pre-EIP-1559 block
            let result = call_hello_world_contract(
                &mut fixture.provider_data,
                BlockSpec::Number(EIP_1559_ACTIVATION_BLOCK - 1),
                L1CallRequest {
                    max_fee_per_gas: Some(0),
                    ..default_call.clone()
                },
            );

            assert!(matches!(
                result,
                Err(ProviderError::RunTransaction(
                    TransactionError::InvalidTransaction(
                        EvmTransactionValidationError::Eip1559NotSupported
                    )
                ))
            ));

            // Should accept pre-EIP-1559 gas semantics when running in the context of a
            // post-EIP-1559 block
            let result = call_hello_world_contract(
                &mut fixture.provider_data,
                BlockSpec::Number(EIP_1559_ACTIVATION_BLOCK),
                L1CallRequest {
                    gas_price: Some(0),
                    ..default_call.clone()
                },
            )?;

            assert_decoded_output(result.execution_result)?;

            // Should support a historical call in the context of a block added via
            // `mine_and_commit_blocks`
            let previous_block_number = fixture.provider_data.last_block_number();

            fixture.provider_data.mine_and_commit_blocks(100, 1)?;

            let result = call_hello_world_contract(
                &mut fixture.provider_data,
                BlockSpec::Number(previous_block_number + 50),
                L1CallRequest {
                    max_fee_per_gas: Some(0),
                    ..default_call
                },
            )?;

            assert_decoded_output(result.execution_result)?;

            Ok(())
        }

<<<<<<< HEAD
        fn l1_header_overrides(
            replay_header: &BlockHeader,
        ) -> HeaderOverrides<edr_evm_spec::EvmSpecId> {
            HeaderOverrides {
                beneficiary: Some(replay_header.beneficiary),
                gas_limit: Some(replay_header.gas_limit),
                extra_data: Some(replay_header.extra_data.clone()),
                mix_hash: Some(replay_header.mix_hash),
                nonce: Some(replay_header.nonce),
                parent_beacon_block_root: replay_header.parent_beacon_block_root,
                state_root: Some(replay_header.state_root),
                timestamp: Some(replay_header.timestamp),
                ..HeaderOverrides::<edr_evm_spec::EvmSpecId>::default()
            }
        }

=======
>>>>>>> 8510d161
        impl_full_block_tests! {
            mainnet_byzantium => L1ChainSpec {
                block_number: 4_370_001,
                url: get_alchemy_url(),
                header_overrides_constructor: l1_header_overrides_before_merge,
            },
            mainnet_constantinople => L1ChainSpec {
                block_number: 7_280_001,
                url: get_alchemy_url(),
                header_overrides_constructor: l1_header_overrides_before_merge,
            },
            mainnet_istanbul => L1ChainSpec {
                block_number: 9_069_001,
                url: get_alchemy_url(),
                header_overrides_constructor: l1_header_overrides_before_merge,
            },
            mainnet_muir_glacier => L1ChainSpec {
                block_number: 9_300_077,
                url: get_alchemy_url(),
                header_overrides_constructor: l1_header_overrides_before_merge,
            },
            mainnet_shanghai => L1ChainSpec {
                block_number: 17_050_001,
                url: get_alchemy_url(),
                header_overrides_constructor: l1_header_overrides,
            },
            // This block contains a sequence of transaction that first raise
            // an empty account's balance and then decrease it
            mainnet_19318016 => L1ChainSpec {
                block_number: 19_318_016,
                url: get_alchemy_url(),
                header_overrides_constructor: l1_header_overrides,
            },
            // This block has both EIP-2930 and EIP-1559 transactions
            sepolia_eip_1559_2930 => L1ChainSpec {
                block_number: 5_632_795,
                url: get_alchemy_url().replace("mainnet", "sepolia"),
                header_overrides_constructor: l1_header_overrides,
            },
            sepolia_shanghai => L1ChainSpec {
                block_number: 3_095_000,
                url: get_alchemy_url().replace("mainnet", "sepolia"),
                header_overrides_constructor: l1_header_overrides,
            },
            // This block has an EIP-4844 transaction
            mainnet_cancun => L1ChainSpec {
                block_number: 19_529_021,
                url: get_alchemy_url(),
                header_overrides_constructor: l1_header_overrides,
            },
            // This block contains a transaction that uses the KZG point evaluation
            // precompile, introduced in Cancun
            mainnet_cancun2 => L1ChainSpec {
                block_number: 19_562_047,
                url: get_alchemy_url(),
                header_overrides_constructor: l1_header_overrides,
            },
        }
    }
}<|MERGE_RESOLUTION|>--- conflicted
+++ resolved
@@ -12,18 +12,11 @@
 
 use alloy_dyn_abi::eip712::TypedData;
 use edr_block_header::{
-    calculate_next_base_fee_per_blob_gas, calculate_next_base_fee_per_gas, HeaderOverrides,
+    calculate_next_base_fee_per_blob_gas, BlockConfig, BlockHeader, HeaderOverrides,
 };
 use edr_eip1559::BaseFeeParams;
 use edr_eth::{
-<<<<<<< HEAD
     block::miner_reward,
-=======
-    account::{Account, AccountInfo, AccountStatus},
-    block::{
-        calculate_next_base_fee_per_blob_gas, miner_reward, BlockConfig, Header, HeaderOverrides,
-    },
->>>>>>> 8510d161
     fee_history::FeeHistoryResult,
     filter::{FilteredEvents, LogOutput, SubscriptionType},
     reward_percentile::RewardPercentile,
@@ -41,12 +34,8 @@
     inspector::DualInspector,
     mempool, mine_block, mine_block_with_single_transaction,
     precompile::PrecompileFn,
-<<<<<<< HEAD
     result::ExecutionResult,
-    spec::{RuntimeSpec, SyncRuntimeSpec},
-=======
     spec::{base_fee_params_for, RuntimeSpec, SyncRuntimeSpec},
->>>>>>> 8510d161
     state::{
         AccountModifierFn, EvmStorageSlot, IrregularState, StateDiff, StateError, StateOverride,
         StateOverrides, StateRefOverrider, SyncState,
@@ -1728,7 +1717,7 @@
         }
     }
 
-    fn calculate_next_block_base_fee(&self, header: &Header) -> u128 {
+    fn calculate_next_block_base_fee(&self, header: &BlockHeader) -> u128 {
         ChainSpecT::next_base_fee_per_gas(
             header,
             self.chain_id(),
@@ -3003,13 +2992,13 @@
         let genesis_diff = StateDiff::from(genesis_state);
         let genesis_block = ChainSpecT::genesis_block(
             genesis_diff.clone(),
-            BlockConfig::new(
-                config.hardfork,
-                config
+            BlockConfig {
+                hardfork: config.hardfork,
+                base_fee_params: config
                     .base_fee_params
                     .as_ref()
                     .unwrap_or(base_fee_params_for::<ChainSpecT>(config.chain_id)),
-            ),
+            },
             GenesisBlockOptions {
                 extra_data: None,
                 gas_limit: Some(config.block_gas_limit.get()),
@@ -4052,7 +4041,6 @@
 
     #[cfg(feature = "test-remote")]
     mod alchemy {
-        use edr_block_header::BlockHeader;
         use edr_chain_l1::L1ChainSpec;
         use edr_evm::impl_full_block_tests;
         use edr_test_utils::env::get_alchemy_url;
@@ -4223,25 +4211,6 @@
             Ok(())
         }
 
-<<<<<<< HEAD
-        fn l1_header_overrides(
-            replay_header: &BlockHeader,
-        ) -> HeaderOverrides<edr_evm_spec::EvmSpecId> {
-            HeaderOverrides {
-                beneficiary: Some(replay_header.beneficiary),
-                gas_limit: Some(replay_header.gas_limit),
-                extra_data: Some(replay_header.extra_data.clone()),
-                mix_hash: Some(replay_header.mix_hash),
-                nonce: Some(replay_header.nonce),
-                parent_beacon_block_root: replay_header.parent_beacon_block_root,
-                state_root: Some(replay_header.state_root),
-                timestamp: Some(replay_header.timestamp),
-                ..HeaderOverrides::<edr_evm_spec::EvmSpecId>::default()
-            }
-        }
-
-=======
->>>>>>> 8510d161
         impl_full_block_tests! {
             mainnet_byzantium => L1ChainSpec {
                 block_number: 4_370_001,
