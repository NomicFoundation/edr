mod call;
mod gas;

use std::{
    cmp::{self, Ordering},
    collections::BTreeMap,
    fmt::Debug,
    num::{NonZeroU64, NonZeroUsize},
    sync::Arc,
    time::{Duration, Instant, UNIX_EPOCH},
};

use alloy_dyn_abi::eip712::TypedData;
use edr_eth::{
<<<<<<< HEAD
    account::{Account, AccountInfo},
=======
    account::{Account, AccountInfo, AccountStatus},
>>>>>>> 83e9d934
    block::{
        calculate_next_base_fee_per_blob_gas, calculate_next_base_fee_per_gas, miner_reward,
        BlockOptions,
    },
    fee_history::FeeHistoryResult,
    filter::{FilteredEvents, LogOutput, SubscriptionType},
    l1,
    log::FilterLog,
    receipt::{ExecutionReceipt, ReceiptTrait as _},
    result::ExecutionResult,
    reward_percentile::RewardPercentile,
    signature::{self, RecoveryMessage},
    spec::{ChainSpec, HaltReasonTrait},
    transaction::{
        request::TransactionRequestAndSender,
        signed::{FakeSign as _, Sign as _},
        ExecutableTransaction, IsEip4844, IsSupported as _, TransactionMut, TransactionType,
        TransactionValidation,
    },
    Address, BlockSpec, BlockTag, Bytecode, Bytes, Eip1898BlockSpec, HashMap, HashSet, B256,
    KECCAK_EMPTY, U256,
};
use edr_evm::{
    block::transaction::{
        BlockDataForTransaction, TransactionAndBlock, TransactionAndBlockForChainSpec,
    },
    blockchain::{
        Blockchain, BlockchainError, BlockchainErrorForChainSpec, ForkedBlockchain,
        ForkedCreationError, GenesisBlockOptions, LocalBlockchain, SyncBlockchain,
    },
    config::CfgEnv,
<<<<<<< HEAD
    debug_trace::{
        debug_trace_transaction, execution_result_to_debug_result, DebugTraceConfig,
        DebugTraceResultWithTraces, TracerEip3155,
    },
=======
>>>>>>> 83e9d934
    inspector::DualInspector,
    mempool, mine_block, mine_block_with_single_transaction,
    spec::{BlockEnvConstructor as _, RuntimeSpec, SyncRuntimeSpec},
    state::{
        AccountModifierFn, EvmStorageSlot, IrregularState, StateDiff, StateError, StateOverride,
        StateOverrides, StateRefOverrider, SyncState,
    },
<<<<<<< HEAD
    trace::{Trace, TraceCollector},
=======
    trace::Trace,
>>>>>>> 83e9d934
    transaction, Block, BlockAndTotalDifficulty, BlockReceipts as _, MemPool,
    MineBlockResultAndState, OrderedTransaction, RandomHashGenerator,
};
use edr_rpc_eth::client::{EthRpcClient, HeaderMap};
use edr_solidity::contract_decoder::ContractDecoder;
use gas::gas_used_ratio;
use indexmap::IndexMap;
use itertools::izip;
use lru::LruCache;
<<<<<<< HEAD
use revm_precompile::{secp256r1, PrecompileFn};
use rpds::HashTrieMapSync;
use tokio::runtime;

use self::account::{create_accounts, InitialAccounts};
=======
use rpds::HashTrieMapSync;
use tokio::runtime;

>>>>>>> 83e9d934
use crate::{
    data::gas::{compute_rewards, BinarySearchEstimationArgs, CheckGasLimitArgs},
    debug_mine::{
        DebugMineBlockResult, DebugMineBlockResultAndState, DebugMineBlockResultForChainSpec,
    },
    debug_trace::{
        debug_trace_transaction, execution_result_to_debug_result, DebugTraceConfig,
        DebugTraceResultWithTraces, TracerEip3155,
    },
    error::{
        CreationError, CreationErrorForChainSpec, EstimateGasFailure, ProviderErrorForChainSpec,
        TransactionFailure, TransactionFailureWithTraces,
    },
    filter::{bloom_contains_log_filter, filter_logs, Filter, FilterData, LogFilter},
    logger::SyncLogger,
    mock::SyncCallOverride,
    observability::{self, RuntimeObserver},
    pending::BlockchainWithPending,
    requests::hardhat::rpc_types::{ForkMetadata, ResetForkConfig},
    snapshot::Snapshot,
    spec::{ProviderSpec, SyncProviderSpec},
    time::{CurrentTime, TimeSinceEpoch},
    MiningConfig, ProviderConfig, ProviderError, SubscriptionEvent, SubscriptionEventData,
    SyncSubscriberCallback,
};

const DEFAULT_INITIAL_BASE_FEE_PER_GAS: u128 = 1_000_000_000;
const EDR_MAX_CACHED_STATES_ENV_VAR: &str = "__EDR_MAX_CACHED_STATES";
const DEFAULT_MAX_CACHED_STATES: usize = 100_000;
const EDR_UNSAFE_SKIP_UNSUPPORTED_TRANSACTION_TYPES: &str =
    "__EDR_UNSAFE_SKIP_UNSUPPORTED_TRANSACTION_TYPES";
const DEFAULT_SKIP_UNSUPPORTED_TRANSACTION_TYPES: bool = false;

/// The result of executing an `eth_call`.
#[derive(Clone, Debug)]
pub struct CallResult<HaltReasonT: HaltReasonTrait> {
    pub console_log_inputs: Vec<Bytes>,
    pub execution_result: ExecutionResult<HaltReasonT>,
    pub trace: Trace<HaltReasonT>,
}

#[derive(Clone)]
pub struct EstimateGasResult<HaltReasonT: HaltReasonTrait> {
    pub estimation: u64,
    pub traces: Vec<Trace<HaltReasonT>>,
}

/// Helper type for a chain-specific [`SendTransactionResult`].
pub type SendTransactionResultForChainSpec<ChainSpecT> = SendTransactionResult<
    Arc<<ChainSpecT as RuntimeSpec>::Block>,
    <ChainSpecT as ChainSpec>::HaltReason,
    <ChainSpecT as ChainSpec>::SignedTransaction,
>;

#[derive(Debug)]
pub struct SendTransactionResult<BlockT, HaltReasonT: HaltReasonTrait, SignedTransactionT> {
    pub transaction_hash: B256,
    pub mining_results: Vec<DebugMineBlockResult<BlockT, HaltReasonT, SignedTransactionT>>,
}

impl<
        BlockT: Block<SignedTransactionT>,
        HaltReasonT: HaltReasonTrait,
        SignedTransactionT: ExecutableTransaction,
    > SendTransactionResult<BlockT, HaltReasonT, SignedTransactionT>
{
    /// Present if the transaction was auto-mined.
    pub fn transaction_result_and_trace(&self) -> Option<ExecutionResultAndTrace<'_, HaltReasonT>> {
        self.mining_results.iter().find_map(|result| {
            izip!(
                result.block.transactions().iter(),
                result.transaction_results.iter(),
                result.transaction_traces.iter()
            )
            .find_map(|(transaction, result, trace)| {
                if *transaction.transaction_hash() == self.transaction_hash {
                    Some((result, trace))
                } else {
                    None
                }
            })
        })
    }
}

impl<BlockT, HaltReasonT: HaltReasonTrait, SignedTransactionT>
    From<SendTransactionResult<BlockT, HaltReasonT, SignedTransactionT>>
    for (B256, Vec<Trace<HaltReasonT>>)
{
    fn from(value: SendTransactionResult<BlockT, HaltReasonT, SignedTransactionT>) -> Self {
        let SendTransactionResult {
            transaction_hash,
            mining_results,
        } = value;

        let traces = mining_results
            .into_iter()
            .flat_map(|result| result.transaction_traces)
            .collect();

        (transaction_hash, traces)
    }
}

/// The result of executing a transaction.
pub type ExecutionResultAndTrace<'provider, HaltReasonT> = (
    &'provider ExecutionResult<HaltReasonT>,
    &'provider Trace<HaltReasonT>,
);

pub struct ProviderData<
    ChainSpecT: ProviderSpec<TimerT>,
    TimerT: Clone + TimeSinceEpoch = CurrentTime,
> {
    runtime_handle: runtime::Handle,
    initial_config: ProviderConfig<ChainSpecT::Hardfork>,
    blockchain:
        Box<dyn SyncBlockchain<ChainSpecT, BlockchainErrorForChainSpec<ChainSpecT>, StateError>>,
    pub irregular_state: IrregularState,
    mem_pool: MemPool<ChainSpecT::SignedTransaction>,
    observability: observability::Config,
    beneficiary: Address,
    min_gas_price: u128,
    parent_beacon_block_root_generator: RandomHashGenerator,
    prev_randao_generator: RandomHashGenerator,
    block_time_offset_seconds: i64,
    fork_metadata: Option<ForkMetadata>,
    // Must be set if the provider is created with a fork config.
    // Hack to get around the type erasure with the dyn blockchain trait.
    rpc_client: Option<Arc<EthRpcClient<ChainSpecT>>>,
    instance_id: B256,
    is_auto_mining: bool,
    next_block_base_fee_per_gas: Option<u128>,
    next_block_timestamp: Option<u64>,
    next_snapshot_id: u64,
    snapshots: BTreeMap<u64, Snapshot<ChainSpecT::SignedTransaction>>,
    allow_blocks_with_same_timestamp: bool,
    allow_unlimited_contract_size: bool,
    // Skip unsupported transaction types in `debugTraceTransaction` instead of throwing an error
    skip_unsupported_transaction_types: bool,
    // IndexMap to preserve account order for logging.
    local_accounts: IndexMap<Address, k256::SecretKey>,
    filters: HashMap<U256, Filter>,
    last_filter_id: U256,
    logger:
        Box<dyn SyncLogger<ChainSpecT, BlockchainError = BlockchainErrorForChainSpec<ChainSpecT>>>,
    impersonated_accounts: HashSet<Address>,
    subscriber_callback: Box<dyn SyncSubscriberCallback<ChainSpecT>>,
    timer: TimerT,
    // We need the Arc to let us avoid returning references to the cache entries which need &mut
    // self to get.
    block_state_cache: LruCache<StateId, Arc<Box<dyn SyncState<StateError>>>>,
    current_state_id: StateId,
    block_number_to_state_id: HashTrieMapSync<u64, StateId>,
    contract_decoder: Arc<ContractDecoder>,
}

impl<ChainSpecT, TimerT> ProviderData<ChainSpecT, TimerT>
where
    ChainSpecT: ProviderSpec<TimerT>,
    TimerT: Clone + TimeSinceEpoch,
{
    pub fn accounts(&self) -> impl Iterator<Item = &Address> {
        self.local_accounts.keys()
    }

    /// Adds a filter for new pending transactions to the provider.
    pub fn add_pending_transaction_filter<const IS_SUBSCRIPTION: bool>(&mut self) -> U256 {
        let filter_id = self.next_filter_id();
        self.filters.insert(
            filter_id,
            Filter::new_pending_transaction_filter(IS_SUBSCRIPTION),
        );
        filter_id
    }

    pub fn allow_unlimited_initcode_size(&self) -> bool {
        self.allow_unlimited_contract_size
    }

    /// Whether the provider is configured to bail on call failures.
    pub fn bail_on_call_failure(&self) -> bool {
        self.initial_config.bail_on_call_failure
    }

    /// Whether the provider is configured to bail on transaction failures.
    pub fn bail_on_transaction_failure(&self) -> bool {
        self.initial_config.bail_on_transaction_failure
    }

    /// Retrieves the gas limit of the next block.
    pub fn block_gas_limit(&self) -> u64 {
        self.mem_pool.block_gas_limit().get()
    }

    pub fn coinbase(&self) -> Address {
        self.beneficiary
    }

    /// Get the locked contract decoder.
    pub fn contract_decoder(&self) -> &ContractDecoder {
        &self.contract_decoder
    }

    /// Returns the default caller.
    pub fn default_caller(&self) -> Address {
        self.local_accounts
            .keys()
            .next()
            .copied()
            .unwrap_or(Address::ZERO)
    }

    /// Returns the metadata of the forked blockchain, if it exists.
    pub fn fork_metadata(&self) -> Option<&ForkMetadata> {
        self.fork_metadata.as_ref()
    }

    pub fn get_filter_changes(&mut self, filter_id: &U256) -> Option<FilteredEvents> {
        self.filters.get_mut(filter_id).map(Filter::take_events)
    }

    pub fn impersonate_account(&mut self, address: Address) {
        self.impersonated_accounts.insert(address);
    }

    pub fn increase_block_time(&mut self, increment: u64) -> i64 {
        self.block_time_offset_seconds += i64::try_from(increment).expect("increment too large");
        self.block_time_offset_seconds
    }

    pub fn instance_id(&self) -> &B256 {
        &self.instance_id
    }

    /// Returns whether the miner is mining automatically.
    pub fn is_auto_mining(&self) -> bool {
        self.is_auto_mining
    }

    pub fn logger_mut(
        &mut self,
    ) -> &mut dyn SyncLogger<ChainSpecT, BlockchainError = BlockchainErrorForChainSpec<ChainSpecT>>
    {
        &mut *self.logger
    }

    /// Returns the instance's [`MiningConfig`].
    pub fn mining_config(&self) -> &MiningConfig {
        &self.initial_config.mining
    }

    /// Returns the instance's network ID.
    pub fn network_id(&self) -> String {
        self.initial_config.network_id.to_string()
    }

    pub fn pending_transactions(&self) -> impl Iterator<Item = &ChainSpecT::SignedTransaction> {
        self.mem_pool.transactions()
    }

    pub fn remove_filter(&mut self, filter_id: &U256) -> bool {
        self.remove_filter_impl::</* IS_SUBSCRIPTION */ false>(filter_id)
    }

    pub fn remove_subscription(&mut self, filter_id: &U256) -> bool {
        self.remove_filter_impl::</* IS_SUBSCRIPTION */ true>(filter_id)
    }

    /// Removes the transaction with the provided hash from the mem pool, if it
    /// exists.
    pub fn remove_pending_transaction(
        &mut self,
        transaction_hash: &B256,
    ) -> Option<OrderedTransaction<ChainSpecT::SignedTransaction>> {
        self.mem_pool.remove_transaction(transaction_hash)
    }

    /// Retrieves the runtime handle.
    pub fn runtime(&self) -> &runtime::Handle {
        &self.runtime_handle
    }

    /// Sets whether the miner should mine automatically.
    pub fn set_auto_mining(&mut self, enabled: bool) {
        self.is_auto_mining = enabled;
    }

    pub fn set_call_override_callback(&mut self, call_override: Option<Arc<dyn SyncCallOverride>>) {
        self.observability.call_override = call_override;
    }

    /// Sets the coinbase.
    pub fn set_coinbase(&mut self, coinbase: Address) {
        self.beneficiary = coinbase;
    }

    pub fn set_verbose_tracing(&mut self, verbose_tracing: bool) {
        self.observability.verbose_raw_tracing = verbose_tracing;
    }

    pub fn stop_impersonating_account(&mut self, address: Address) -> bool {
        self.impersonated_accounts.remove(&address)
    }

    fn add_state_to_cache(
        &mut self,
        state: Box<dyn SyncState<StateError>>,
        block_number: u64,
    ) -> StateId {
        let state_id = self.current_state_id.increment();
        self.block_state_cache.push(state_id, Arc::new(state));
        self.block_number_to_state_id
            .insert_mut(block_number, state_id);
        state_id
    }

    fn next_filter_id(&mut self) -> U256 {
        self.last_filter_id = self
            .last_filter_id
            .checked_add(U256::from(1))
            .expect("filter id starts at zero, so it'll never overflow for U256");
        self.last_filter_id
    }

    /// Notifies subscribers to `FilterData::NewPendingTransactions` about the
    /// pending transaction with the provided hash.
    fn notify_subscribers_about_pending_transaction(&mut self, transaction_hash: &B256) {
        for (filter_id, filter) in self.filters.iter_mut() {
            if let FilterData::NewPendingTransactions(events) = &mut filter.data {
                if filter.is_subscription {
                    (self.subscriber_callback)(SubscriptionEvent {
                        filter_id: *filter_id,
                        result: SubscriptionEventData::NewPendingTransactions(*transaction_hash),
                    });
                } else {
                    events.push(*transaction_hash);
                }
            }
        }
    }

    /// Notifies subscribers to `FilterData::Logs` and `FilterData::NewHeads`
    /// about the mined block.
    fn notify_subscribers_about_mined_block(
        &mut self,
        block_and_total_difficulty: &BlockAndTotalDifficulty<
            Arc<ChainSpecT::Block>,
            ChainSpecT::SignedTransaction,
        >,
    ) -> Result<(), BlockchainErrorForChainSpec<ChainSpecT>> {
        let block = &block_and_total_difficulty.block;
        for (filter_id, filter) in self.filters.iter_mut() {
            match &mut filter.data {
                FilterData::Logs { criteria, logs } => {
                    let bloom = &block.header().logs_bloom;
                    if bloom_contains_log_filter(bloom, criteria) {
                        let receipts = block.fetch_transaction_receipts()?;
                        let new_logs = receipts.iter().flat_map(ExecutionReceipt::transaction_logs);

                        let mut filtered_logs = filter_logs(new_logs, criteria);
                        if filter.is_subscription {
                            (self.subscriber_callback)(SubscriptionEvent {
                                filter_id: *filter_id,
                                result: SubscriptionEventData::Logs(filtered_logs.clone()),
                            });
                        } else {
                            logs.append(&mut filtered_logs);
                        }
                    }
                }
                FilterData::NewHeads(block_hashes) => {
                    if filter.is_subscription {
                        (self.subscriber_callback)(SubscriptionEvent {
                            filter_id: *filter_id,
                            result: SubscriptionEventData::NewHeads(
                                block_and_total_difficulty.clone(),
                            ),
                        });
                    } else {
                        block_hashes.push(*block.block_hash());
                    }
                }
                FilterData::NewPendingTransactions(_) => (),
            }
        }

        // Remove outdated filters
        self.filters.retain(|_, filter| !filter.has_expired());

        Ok(())
    }

    fn remove_filter_impl<const IS_SUBSCRIPTION: bool>(&mut self, filter_id: &U256) -> bool {
        if let Some(filter) = self.filters.get(filter_id) {
            filter.is_subscription == IS_SUBSCRIPTION && self.filters.remove(filter_id).is_some()
        } else {
            false
        }
    }
}

impl<ChainSpecT, TimerT> ProviderData<ChainSpecT, TimerT>
where
    ChainSpecT: ProviderSpec<TimerT>,
    TimerT: Clone + TimeSinceEpoch,
{
    pub fn get_filter_logs(
        &mut self,
        filter_id: &U256,
    ) -> Result<Option<Vec<LogOutput>>, ProviderErrorForChainSpec<ChainSpecT>> {
        self.filters
            .get_mut(filter_id)
            .map(|filter| {
                if let Some(events) = filter.take_log_events() {
                    Ok(events)
                } else {
                    Err(ProviderError::InvalidFilterSubscriptionType {
                        filter_id: *filter_id,
                        expected: SubscriptionType::Logs,
                        actual: filter.data.subscription_type(),
                    })
                }
            })
            .transpose()
    }

    pub fn revert_to_snapshot(&mut self, snapshot_id: u64) -> bool {
        // Ensure that, if the snapshot exists, we also remove all subsequent snapshots,
        // as they can only be used once in Ganache.
        let mut removed_snapshots = self.snapshots.split_off(&snapshot_id);

        if let Some(snapshot) = removed_snapshots.remove(&snapshot_id) {
            let Snapshot {
                block_number,
                block_number_to_state_id,
                block_time_offset_seconds,
                coinbase,
                irregular_state,
                mem_pool,
                next_block_base_fee_per_gas,
                next_block_timestamp,
                parent_beacon_block_root_generator,
                prev_randao_generator,
                time,
            } = snapshot;

            self.block_number_to_state_id = block_number_to_state_id;

            // We compute a new offset such that:
            // now + new_offset == snapshot_date + old_offset
            let duration_since_snapshot = Instant::now().duration_since(time);
            self.block_time_offset_seconds = block_time_offset_seconds
                + i64::try_from(duration_since_snapshot.as_secs()).expect("duration too large");

            self.beneficiary = coinbase;
            self.blockchain
                .revert_to_block(block_number)
                .expect("Snapshotted block should exist");

            self.irregular_state = irregular_state;
            self.mem_pool = mem_pool;
            self.next_block_base_fee_per_gas = next_block_base_fee_per_gas;
            self.next_block_timestamp = next_block_timestamp;
            self.parent_beacon_block_root_generator = parent_beacon_block_root_generator;
            self.prev_randao_generator = prev_randao_generator;

            true
        } else {
            false
        }
    }

    pub fn sign(
        &self,
        address: &Address,
        message: Bytes,
    ) -> Result<signature::SignatureWithRecoveryId, ProviderErrorForChainSpec<ChainSpecT>> {
        match self.local_accounts.get(address) {
            Some(secret_key) => Ok(signature::SignatureWithRecoveryId::new(
                &message[..],
                secret_key,
            )?),
            None => Err(ProviderError::UnknownAddress { address: *address }),
        }
    }

    pub fn sign_typed_data_v4(
        &self,
        address: &Address,
        message: &TypedData,
    ) -> Result<signature::SignatureWithRecoveryId, ProviderErrorForChainSpec<ChainSpecT>> {
        match self.local_accounts.get(address) {
            Some(secret_key) => {
                let hash = message.eip712_signing_hash()?;
                Ok(signature::SignatureWithRecoveryId::new(
                    RecoveryMessage::Hash(hash),
                    secret_key,
                )?)
            }
            None => Err(ProviderError::UnknownAddress { address: *address }),
        }
    }
}

impl<ChainSpecT, TimerT> ProviderData<ChainSpecT, TimerT>
where
    ChainSpecT: SyncProviderSpec<TimerT>,
    TimerT: Clone + TimeSinceEpoch,
{
    pub fn new(
        runtime_handle: runtime::Handle,
        logger: Box<
            dyn SyncLogger<ChainSpecT, BlockchainError = BlockchainErrorForChainSpec<ChainSpecT>>,
        >,
        subscriber_callback: Box<dyn SyncSubscriberCallback<ChainSpecT>>,
        config: ProviderConfig<ChainSpecT::Hardfork>,
        contract_decoder: Arc<ContractDecoder>,
        timer: TimerT,
    ) -> Result<Self, CreationErrorForChainSpec<ChainSpecT>> {
        let BlockchainAndState {
            blockchain,
            fork_metadata,
            rpc_client,
            state,
            irregular_state,
            prev_randao_generator,
            block_time_offset_seconds,
            next_block_base_fee_per_gas,
        } = create_blockchain_and_state(runtime_handle.clone(), &config, &timer)?;

        let max_cached_states = get_max_cached_states_from_env::<ChainSpecT>()?;
        let mut block_state_cache = LruCache::new(max_cached_states);
        let mut block_number_to_state_id = HashTrieMapSync::default();

        let current_state_id = StateId::default();
        block_state_cache.push(current_state_id, Arc::new(state));
        block_number_to_state_id.insert_mut(blockchain.last_block_number(), current_state_id);

        let allow_blocks_with_same_timestamp = config.allow_blocks_with_same_timestamp;
        let allow_unlimited_contract_size = config.allow_unlimited_contract_size;
        let beneficiary = config.coinbase;
        let block_gas_limit = config.block_gas_limit;
        let is_auto_mining = config.mining.auto_mine;
        let min_gas_price = config.min_gas_price;

        let local_accounts = config
            .owned_accounts
            .iter()
            .map(|secret_key| {
                let address = edr_eth::signature::public_key_to_address(secret_key.public_key());

                (address, secret_key.clone())
            })
            .collect();

        let observability = config.observability.clone();

        let skip_unsupported_transaction_types = get_skip_unsupported_transaction_types_from_env();

        let parent_beacon_block_root_generator = if let Some(initial_parent_beacon_block_root) =
            &config.initial_parent_beacon_block_root
        {
            RandomHashGenerator::with_value(*initial_parent_beacon_block_root)
        } else {
            RandomHashGenerator::with_seed("randomParentBeaconBlockRootSeed")
        };

        Ok(Self {
            runtime_handle,
            initial_config: config,
            blockchain,
            irregular_state,
            mem_pool: MemPool::new(block_gas_limit),
            observability,
            beneficiary,
            min_gas_price,
            parent_beacon_block_root_generator,
            prev_randao_generator,
            block_time_offset_seconds,
            fork_metadata,
            rpc_client,
            instance_id: B256::random(),
            is_auto_mining,
            next_block_base_fee_per_gas,
            next_block_timestamp: None,
            // Start with 1 to mimic Ganache
            next_snapshot_id: 1,
            snapshots: BTreeMap::new(),
            allow_blocks_with_same_timestamp,
            allow_unlimited_contract_size,
            skip_unsupported_transaction_types,
            local_accounts,
            filters: HashMap::default(),
            last_filter_id: U256::ZERO,
            logger,
            impersonated_accounts: HashSet::new(),
            subscriber_callback,
            timer,
            block_state_cache,
            current_state_id,
            block_number_to_state_id,
            contract_decoder,
        })
    }

    /// Retrieves the last pending nonce of the account corresponding to the
    /// provided address, if it exists.
    pub fn account_next_nonce(
        &mut self,
        address: &Address,
    ) -> Result<u64, ProviderErrorForChainSpec<ChainSpecT>> {
        let state = self.current_state()?;
        mempool::account_next_nonce(&self.mem_pool, &*state, address).map_err(Into::into)
    }

    /// Adds a filter for new blocks to the provider.
    pub fn add_block_filter<const IS_SUBSCRIPTION: bool>(
        &mut self,
    ) -> Result<U256, ProviderErrorForChainSpec<ChainSpecT>> {
        let block_hash = *self.last_block()?.block_hash();

        let filter_id = self.next_filter_id();
        self.filters.insert(
            filter_id,
            Filter::new_block_filter(block_hash, IS_SUBSCRIPTION),
        );

        Ok(filter_id)
    }

    /// Adds a filter for new logs to the provider.
    pub fn add_log_filter<const IS_SUBSCRIPTION: bool>(
        &mut self,
        criteria: LogFilter,
    ) -> Result<U256, ProviderErrorForChainSpec<ChainSpecT>> {
        let logs = self
            .blockchain
            .logs(
                criteria.from_block,
                criteria
                    .to_block
                    .unwrap_or(self.blockchain.last_block_number()),
                &criteria.addresses,
                &criteria.normalized_topics,
            )?
            .iter()
            .map(LogOutput::from)
            .collect();

        let filter_id = self.next_filter_id();
        self.filters.insert(
            filter_id,
            Filter::new_log_filter(criteria, logs, IS_SUBSCRIPTION),
        );
        Ok(filter_id)
    }

    /// Fetch a block by block spec.
    /// Returns `None` if the block spec is `pending`.
    /// Returns `ProviderError::InvalidBlockSpec` error if the block spec is a
    /// number or a hash and the block isn't found.
    /// Returns `ProviderError::InvalidBlockTag` error if the block tag is safe
    /// or finalized and block spec is pre-merge.
    // `SyncBlock` cannot be simplified further
    #[allow(clippy::type_complexity)]
    pub fn block_by_block_spec(
        &self,
        block_spec: &BlockSpec,
    ) -> Result<Option<Arc<ChainSpecT::Block>>, ProviderErrorForChainSpec<ChainSpecT>> {
        let result = match block_spec {
            BlockSpec::Number(block_number) => Some(
                self.blockchain
                    .block_by_number(*block_number)?
                    .ok_or_else(|| ProviderError::InvalidBlockNumberOrHash {
                        block_spec: block_spec.clone(),
                        latest_block_number: self.blockchain.last_block_number(),
                    })?,
            ),
            BlockSpec::Tag(BlockTag::Earliest) => Some(
                self.blockchain
                    .block_by_number(0)?
                    .expect("genesis block should always exist"),
            ),
            // Matching Hardhat behaviour by returning the last block for finalized and safe.
            // https://github.com/NomicFoundation/hardhat/blob/b84baf2d9f5d3ea897c06e0ecd5e7084780d8b6c/packages/hardhat-core/src/internal/hardhat-network/provider/modules/eth.ts#L1395
            BlockSpec::Tag(tag @ (BlockTag::Finalized | BlockTag::Safe)) => {
                if self.evm_spec_id() >= l1::SpecId::MERGE {
                    Some(self.blockchain.last_block()?)
                } else {
                    return Err(ProviderError::InvalidBlockTag {
                        block_tag: *tag,
                        hardfork: self.hardfork(),
                    });
                }
            }
            BlockSpec::Tag(BlockTag::Latest) => Some(self.blockchain.last_block()?),
            BlockSpec::Tag(BlockTag::Pending) => None,
            BlockSpec::Eip1898(Eip1898BlockSpec::Hash {
                block_hash,
                require_canonical: _,
            }) => Some(self.blockchain.block_by_hash(block_hash)?.ok_or_else(|| {
                ProviderError::InvalidBlockNumberOrHash {
                    block_spec: block_spec.clone(),
                    latest_block_number: self.blockchain.last_block_number(),
                }
            })?),
            BlockSpec::Eip1898(Eip1898BlockSpec::Number { block_number }) => Some(
                self.blockchain
                    .block_by_number(*block_number)?
                    .ok_or_else(|| ProviderError::InvalidBlockNumberOrHash {
                        block_spec: block_spec.clone(),
                        latest_block_number: self.blockchain.last_block_number(),
                    })?,
            ),
        };

        Ok(result)
    }

    /// Retrieves the block that contains a transaction with the provided hash,
    /// if it exists.
    pub fn block_by_transaction_hash(
        &self,
        transaction_hash: &B256,
    ) -> Result<Option<Arc<ChainSpecT::Block>>, ProviderErrorForChainSpec<ChainSpecT>> {
        self.blockchain
            .block_by_transaction_hash(transaction_hash)
            .map_err(ProviderError::Blockchain)
    }

    // `SyncBlock` cannot be simplified further
    #[allow(clippy::type_complexity)]
    pub fn block_by_hash(
        &self,
        block_hash: &B256,
    ) -> Result<Option<Arc<ChainSpecT::Block>>, ProviderErrorForChainSpec<ChainSpecT>> {
        self.blockchain
            .block_by_hash(block_hash)
            .map_err(ProviderError::Blockchain)
    }

    pub fn gas_price(&self) -> Result<u128, ProviderErrorForChainSpec<ChainSpecT>> {
        const PRE_EIP_1559_GAS_PRICE: u128 = 8_000_000_000;
        const SUGGESTED_PRIORITY_FEE_PER_GAS: u128 = 1_000_000_000;

        if let Some(next_block_gas_fee_per_gas) = self.next_block_base_fee_per_gas()? {
            Ok(next_block_gas_fee_per_gas + SUGGESTED_PRIORITY_FEE_PER_GAS)
        } else {
            // We return a hardcoded value for networks without EIP-1559
            Ok(PRE_EIP_1559_GAS_PRICE)
        }
    }

    pub fn logs(
        &self,
        filter: LogFilter,
    ) -> Result<Vec<FilterLog>, ProviderErrorForChainSpec<ChainSpecT>> {
        self.blockchain
            .logs(
                filter.from_block,
                filter
                    .to_block
                    .unwrap_or(self.blockchain.last_block_number()),
                &filter.addresses,
                &filter.normalized_topics,
            )
            .map_err(ProviderError::Blockchain)
    }

    /// Resets the provider to its initial state, with a modified
    /// [`ResetForkConfig`].
    pub fn reset(
        &mut self,
        fork_config: Option<ResetForkConfig>,
    ) -> Result<(), CreationErrorForChainSpec<ChainSpecT>> {
        let mut config = self.initial_config.clone();
        config.fork = fork_config.map(|fork_config| {
            let (cache_dir, chain_overrides) = config
                .fork
                .map(|fork_config| (fork_config.cache_dir, fork_config.chain_overrides))
                .unzip();

            fork_config.resolve(cache_dir, chain_overrides.unwrap_or_default())
        });

        let mut reset_instance = Self::new(
            self.runtime_handle.clone(),
            self.logger.clone(),
            self.subscriber_callback.clone(),
            config,
            // `hardhat_reset` doesn't discard contract metadata added with
            // `hardhat_addCompilationResult`
            Arc::clone(&self.contract_decoder),
            self.timer.clone(),
        )?;

        std::mem::swap(self, &mut reset_instance);

        Ok(())
    }

    pub fn set_account_storage_slot(
        &mut self,
        address: Address,
        index: U256,
        value: U256,
    ) -> Result<(), ProviderErrorForChainSpec<ChainSpecT>> {
        // We clone to automatically revert in case of subsequent errors.
        let mut modified_state = (*self.current_state()?).clone();
        let old_value = modified_state.set_account_storage_slot(address, index, value)?;

        let slot = EvmStorageSlot::new_changed(old_value, value);
        let account_info = modified_state.basic(address).and_then(|mut account_info| {
            // Retrieve the code if it's not empty. This is needed for the irregular state.
            if let Some(account_info) = &mut account_info {
                if account_info.code_hash != KECCAK_EMPTY {
                    account_info.code = Some(modified_state.code_by_hash(account_info.code_hash)?);
                }
            }

            Ok(account_info)
        })?;

        let state_root = modified_state.state_root()?;

        let block_number = self.blockchain.last_block_number();
        self.irregular_state
            .state_override_at_block_number(block_number)
            .or_insert_with(|| StateOverride::with_state_root(state_root))
            .diff
            .apply_storage_change(address, index, slot, account_info);

        self.add_state_to_cache(modified_state, block_number);

        Ok(())
    }

    pub fn set_balance(
        &mut self,
        address: Address,
        balance: U256,
    ) -> Result<(), ProviderErrorForChainSpec<ChainSpecT>> {
        let mut modified_state = (*self.current_state()?).clone();
        let account_info = modified_state.modify_account(
            address,
            AccountModifierFn::new(Box::new(move |account_balance, _, _| {
                *account_balance = balance;
            })),
        )?;

        let state_root = modified_state.state_root()?;

        self.mem_pool.update(&modified_state)?;

        let block_number = self.blockchain.last_block_number();
        self.irregular_state
            .state_override_at_block_number(block_number)
            .or_insert_with(|| StateOverride::with_state_root(state_root))
            .diff
            .apply_account_change(address, account_info.clone());

        self.add_state_to_cache(modified_state, block_number);

        Ok(())
    }

    /// Sets the gas limit used for mining new blocks.
    pub fn set_block_gas_limit(
        &mut self,
        gas_limit: NonZeroU64,
    ) -> Result<(), ProviderErrorForChainSpec<ChainSpecT>> {
        let state = self.current_state()?;
        self.mem_pool
            .set_block_gas_limit(&*state, gas_limit)
            .map_err(ProviderError::State)
    }

    pub fn set_code(
        &mut self,
        address: Address,
        code: Bytes,
    ) -> Result<(), ProviderErrorForChainSpec<ChainSpecT>> {
        let code = Bytecode::new_raw(code.clone());
        let irregular_code = code.clone();

        // We clone to automatically revert in case of subsequent errors.
        let mut modified_state = (*self.current_state()?).clone();
        let mut account_info = modified_state.modify_account(
            address,
            AccountModifierFn::new(Box::new(move |_, _, account_code| {
                *account_code = Some(code.clone());
            })),
        )?;

        // The code was stripped from the account, so we need to re-add it for the
        // irregular state.
        account_info.code = Some(irregular_code.clone());

        let state_root = modified_state.state_root()?;

        let block_number = self.blockchain.last_block_number();
        self.irregular_state
            .state_override_at_block_number(block_number)
            .or_insert_with(|| StateOverride::with_state_root(state_root))
            .diff
            .apply_account_change(address, account_info.clone());

        self.add_state_to_cache(modified_state, block_number);

        Ok(())
    }

    pub fn set_min_gas_price(
        &mut self,
        min_gas_price: u128,
    ) -> Result<(), ProviderErrorForChainSpec<ChainSpecT>> {
        if self.evm_spec_id() >= l1::SpecId::LONDON {
            return Err(ProviderError::SetMinGasPriceUnsupported);
        }

        self.min_gas_price = min_gas_price;

        Ok(())
    }

    /// Sets the next block's base fee per gas.
    pub fn set_next_block_base_fee_per_gas(
        &mut self,
        base_fee_per_gas: u128,
    ) -> Result<(), ProviderErrorForChainSpec<ChainSpecT>> {
        let hardfork = self.hardfork();
        if hardfork.into() < l1::SpecId::LONDON {
            return Err(ProviderError::SetNextBlockBaseFeePerGasUnsupported { hardfork });
        }

        self.next_block_base_fee_per_gas = Some(base_fee_per_gas);

        Ok(())
    }

    /// Set the next block timestamp.
    pub fn set_next_block_timestamp(
        &mut self,
        timestamp: u64,
    ) -> Result<u64, ProviderErrorForChainSpec<ChainSpecT>> {
        let latest_block = self.blockchain.last_block()?;
        let latest_block_header = latest_block.header();

        match timestamp.cmp(&latest_block_header.timestamp) {
            Ordering::Less => Err(ProviderError::TimestampLowerThanPrevious {
                proposed: timestamp,
                previous: latest_block_header.timestamp,
            }),
            Ordering::Equal if !self.allow_blocks_with_same_timestamp => {
                Err(ProviderError::TimestampEqualsPrevious {
                    proposed: timestamp,
                })
            }
            Ordering::Equal | Ordering::Greater => {
                self.next_block_timestamp = Some(timestamp);
                Ok(timestamp)
            }
        }
    }

    /// Sets the next block's prevrandao.
    pub fn set_next_prev_randao(
        &mut self,
        prev_randao: B256,
    ) -> Result<(), ProviderErrorForChainSpec<ChainSpecT>> {
        let hardfork = self.hardfork();
        if hardfork.into() < l1::SpecId::MERGE {
            return Err(ProviderError::SetNextPrevRandaoUnsupported { hardfork });
        }

        self.prev_randao_generator.set_next(prev_randao);

        Ok(())
    }

    pub fn set_nonce(
        &mut self,
        address: Address,
        nonce: u64,
    ) -> Result<(), ProviderErrorForChainSpec<ChainSpecT>> {
        if mempool::has_transactions(&self.mem_pool) {
            return Err(ProviderError::SetAccountNonceWithPendingTransactions);
        }

        let previous_nonce = self
            .current_state()?
            .basic(address)?
            .map_or(0, |account| account.nonce);

        if nonce < previous_nonce {
            return Err(ProviderError::SetAccountNonceLowerThanCurrent {
                previous: previous_nonce,
                proposed: nonce,
            });
        }

        // We clone to automatically revert in case of subsequent errors.
        let mut modified_state = (*self.current_state()?).clone();
        let account_info = modified_state.modify_account(
            address,
            AccountModifierFn::new(Box::new(move |_, account_nonce, _| *account_nonce = nonce)),
        )?;

        let state_root = modified_state.state_root()?;

        self.mem_pool.update(&modified_state)?;

        let block_number = self.last_block_number();
        self.irregular_state
            .state_override_at_block_number(block_number)
            .or_insert_with(|| StateOverride::with_state_root(state_root))
            .diff
            .apply_account_change(address, account_info.clone());

        self.add_state_to_cache(modified_state, block_number);

        Ok(())
    }

    pub fn sign_transaction_request(
        &self,
        transaction_request: TransactionRequestAndSender<ChainSpecT::TransactionRequest>,
    ) -> Result<ChainSpecT::SignedTransaction, ProviderErrorForChainSpec<ChainSpecT>> {
        let TransactionRequestAndSender { request, sender } = transaction_request;

        if self.impersonated_accounts.contains(&sender) {
            let signed_transaction = request.fake_sign(sender);
            transaction::validate(signed_transaction, self.evm_spec_id())
                .map_err(ProviderError::TransactionCreationError)
        } else {
            let secret_key = self
                .local_accounts
                .get(&sender)
                .ok_or(ProviderError::UnknownAddress { address: sender })?;

            // SAFETY: We know the secret key belongs to the sender, as we retrieved it from
            // `local_accounts`.
            let signed_transaction =
                unsafe { request.sign_for_sender_unchecked(secret_key, sender) }?;

            transaction::validate(signed_transaction, self.evm_spec_id())
                .map_err(ProviderError::TransactionCreationError)
        }
    }

    pub fn total_difficulty_by_hash(
        &self,
        hash: &B256,
    ) -> Result<Option<U256>, ProviderErrorForChainSpec<ChainSpecT>> {
        self.blockchain
            .total_difficulty_by_hash(hash)
            .map_err(ProviderError::Blockchain)
    }

    /// Get a transaction by hash from the blockchain or from the mempool if
    /// it's not mined yet.
    pub fn transaction_by_hash(
        &self,
        hash: &B256,
    ) -> Result<
        Option<TransactionAndBlockForChainSpec<ChainSpecT>>,
        ProviderErrorForChainSpec<ChainSpecT>,
    > {
        let transaction = if let Some(tx) = self.mem_pool.transaction_by_hash(hash) {
            Some(TransactionAndBlock {
                transaction: tx.pending().clone(),
                block_data: None,
                is_pending: true,
            })
        } else if let Some(block) = self.blockchain.block_by_transaction_hash(hash)? {
            let tx_index_u64 = self
                .blockchain
                .receipt_by_transaction_hash(hash)?
                .expect("If the transaction was inserted in a block, it must have a receipt")
                .transaction_index();
            let tx_index =
                usize::try_from(tx_index_u64).expect("Indices cannot be larger than usize::MAX");

            let transaction = block
                .transactions()
                .get(tx_index)
                .expect("Transaction index must be valid, since it's from the receipt.")
                .clone();

            Some(TransactionAndBlock {
                transaction,
                block_data: Some(BlockDataForTransaction {
                    block,
                    transaction_index: tx_index_u64,
                }),
                is_pending: false,
            })
        } else {
            None
        };

        Ok(transaction)
    }

    pub fn transaction_receipt(
        &self,
        transaction_hash: &B256,
    ) -> Result<Option<Arc<ChainSpecT::BlockReceipt>>, ProviderErrorForChainSpec<ChainSpecT>> {
        self.blockchain
            .receipt_by_transaction_hash(transaction_hash)
            .map_err(ProviderError::Blockchain)
    }

    fn add_pending_transaction(
        &mut self,
        transaction: ChainSpecT::SignedTransaction,
    ) -> Result<B256, ProviderErrorForChainSpec<ChainSpecT>> {
        let transaction_hash = *transaction.transaction_hash();

        let state = self.current_state()?;
        // Handles validation
        self.mem_pool.add_transaction(&*state, transaction)?;

        self.notify_subscribers_about_pending_transaction(&transaction_hash);

        Ok(transaction_hash)
    }

    /// Retrieves the block number for the provided block spec, if it exists.
    fn block_number_by_block_spec(
        &self,
        block_spec: &BlockSpec,
    ) -> Result<Option<u64>, ProviderErrorForChainSpec<ChainSpecT>> {
        let block_number = match block_spec {
            BlockSpec::Number(number) => Some(*number),
            BlockSpec::Tag(BlockTag::Earliest) => Some(0),
            BlockSpec::Tag(tag @ (BlockTag::Finalized | BlockTag::Safe)) => {
                if self.evm_spec_id() >= l1::SpecId::MERGE {
                    Some(self.blockchain.last_block_number())
                } else {
                    return Err(ProviderError::InvalidBlockTag {
                        block_tag: *tag,
                        hardfork: self.hardfork(),
                    });
                }
            }
            BlockSpec::Tag(BlockTag::Latest) => Some(self.blockchain.last_block_number()),
            BlockSpec::Tag(BlockTag::Pending) => None,
            BlockSpec::Eip1898(Eip1898BlockSpec::Hash { block_hash, .. }) => {
                self.blockchain.block_by_hash(block_hash)?.map_or_else(
                    || {
                        Err(ProviderError::InvalidBlockNumberOrHash {
                            block_spec: block_spec.clone(),
                            latest_block_number: self.blockchain.last_block_number(),
                        })
                    },
                    |block| Ok(Some(block.header().number)),
                )?
            }
            BlockSpec::Eip1898(Eip1898BlockSpec::Number { block_number }) => Some(*block_number),
        };

        Ok(block_number)
    }

    /// Creates an EVM configuration with the provided hardfork and chain id
    fn create_evm_config(
        &self,
        chain_id: u64,
        hardfork: ChainSpecT::Hardfork,
    ) -> CfgEnv<ChainSpecT::Hardfork> {
        let mut cfg_env = CfgEnv::new_with_spec(hardfork);
        cfg_env.chain_id = chain_id;
        cfg_env.limit_contract_code_size = if self.allow_unlimited_contract_size {
            Some(usize::MAX)
        } else {
            None
        };
        cfg_env.disable_eip3607 = true;

        cfg_env
    }

    /// Creates a configuration, taking into account the hardfork at the
    /// provided `BlockSpec`.
    pub fn create_evm_config_at_block_spec(
        &self,
        block_spec: &BlockSpec,
    ) -> Result<CfgEnv<ChainSpecT::Hardfork>, ProviderErrorForChainSpec<ChainSpecT>> {
        let block_number = self.block_number_by_block_spec(block_spec)?;

        let hardfork = if let Some(block_number) = block_number {
            self.spec_at_block_number(block_number, block_spec)?
        } else {
            self.blockchain.hardfork()
        };

        let chain_id = if let Some(block_number) = block_number {
            self.chain_id_at_block_number(block_number, block_spec)?
        } else {
            self.blockchain.chain_id()
        };

        let cfg = self.create_evm_config(chain_id, hardfork);
        Ok(cfg)
    }

    /// Retrieves the hardfork at the provided block spec, if it exists.
    pub fn hardfork_at_block_spec(
        &self,
        block_spec: &BlockSpec,
    ) -> Result<ChainSpecT::Hardfork, ProviderErrorForChainSpec<ChainSpecT>> {
        let block_number = self.block_number_by_block_spec(block_spec)?;

        if let Some(block_number) = block_number {
            self.spec_at_block_number(block_number, block_spec)
        } else {
            Ok(self.blockchain.hardfork())
        }
    }

    fn current_state(
        &mut self,
    ) -> Result<Arc<Box<dyn SyncState<StateError>>>, ProviderErrorForChainSpec<ChainSpecT>> {
        self.get_or_compute_state(self.last_block_number())
    }

    fn get_or_compute_state(
        &mut self,
        block_number: u64,
    ) -> Result<Arc<Box<dyn SyncState<StateError>>>, ProviderErrorForChainSpec<ChainSpecT>> {
        if let Some(state_id) = self.block_number_to_state_id.get(&block_number) {
            // We cannot use `LruCache::try_get_or_insert`, because it needs &mut self, but
            // we would need &self in the callback to reference the blockchain.
            if let Some(state) = self.block_state_cache.get(state_id) {
                return Ok(state.clone());
            }
        };

        let state = self
            .blockchain
            .state_at_block_number(block_number, self.irregular_state.state_overrides())?;
        let state_id = self.add_state_to_cache(state, block_number);
        Ok(self
            .block_state_cache
            .get(&state_id)
            // State must exist, since we just inserted it, and we have exclusive access to
            // the cache due to &mut self.
            .expect("State must exist")
            .clone())
    }

    fn mine_and_commit_block_impl(
        &mut self,
        mine_fn: impl FnOnce(
            &mut ProviderData<ChainSpecT, TimerT>,
            &CfgEnv<ChainSpecT::Hardfork>,
            BlockOptions,
            &mut RuntimeObserver<ChainSpecT::HaltReason>,
        ) -> Result<
            MineBlockResultAndState<ChainSpecT::HaltReason, ChainSpecT::LocalBlock, StateError>,
            ProviderErrorForChainSpec<ChainSpecT>,
        >,
        mut options: BlockOptions,
    ) -> Result<DebugMineBlockResultForChainSpec<ChainSpecT>, ProviderErrorForChainSpec<ChainSpecT>>
    {
        let (block_timestamp, new_offset) = self.next_block_timestamp(options.timestamp)?;
        options.timestamp = Some(block_timestamp);

        let result = self.mine_block(mine_fn, options)?;

        let block_and_total_difficulty = self
            .blockchain
            .insert_block(result.block, result.state_diff)
            .map_err(ProviderError::Blockchain)?;

        self.mem_pool
            .update(&result.state)
            .map_err(ProviderError::MemPoolUpdate)?;

        if let Some(new_offset) = new_offset {
            self.block_time_offset_seconds = new_offset;
        }

        // Reset the next block base fee per gas upon successful execution
        self.next_block_base_fee_per_gas.take();

        // Reset next block time stamp
        self.next_block_timestamp.take();

        self.parent_beacon_block_root_generator.generate_next();
        self.prev_randao_generator.generate_next();

        self.notify_subscribers_about_mined_block(&block_and_total_difficulty)?;

        self.add_state_to_cache(
            result.state,
            block_and_total_difficulty.block.header().number,
        );

        Ok(DebugMineBlockResult::new(
            block_and_total_difficulty.block,
            result.transaction_results,
            result.transaction_traces,
            result.console_log_inputs,
        ))
    }

    /// Mines a block using the provided options. If an option has not been
    /// specified, it will be set using the provider's configuration values.
    fn mine_block(
        &mut self,
        mine_fn: impl FnOnce(
            &mut ProviderData<ChainSpecT, TimerT>,
            &CfgEnv<ChainSpecT::Hardfork>,
            BlockOptions,
            &mut RuntimeObserver<ChainSpecT::HaltReason>,
        ) -> Result<
            MineBlockResultAndState<ChainSpecT::HaltReason, ChainSpecT::LocalBlock, StateError>,
            ProviderErrorForChainSpec<ChainSpecT>,
        >,
        mut options: BlockOptions,
    ) -> Result<
        DebugMineBlockResultAndState<ChainSpecT::HaltReason, ChainSpecT::LocalBlock, StateError>,
        ProviderErrorForChainSpec<ChainSpecT>,
    > {
        options.base_fee = options.base_fee.or(self.next_block_base_fee_per_gas);
        options.beneficiary = Some(options.beneficiary.unwrap_or(self.beneficiary));
        options.gas_limit = Some(options.gas_limit.unwrap_or_else(|| self.block_gas_limit()));

        let hardfork = self.blockchain.hardfork();
        let evm_config = self.create_evm_config(self.blockchain.chain_id(), hardfork);

        let evm_spec_id = hardfork.into();
        if options.mix_hash.is_none() && evm_spec_id >= l1::SpecId::MERGE {
            options.mix_hash = Some(self.prev_randao_generator.next_value());
        }

        if evm_spec_id >= l1::SpecId::CANCUN {
            options.parent_beacon_block_root = options
                .parent_beacon_block_root
                .or_else(|| Some(self.parent_beacon_block_root_generator.next_value()));
        }

        let mut runtime_observer = RuntimeObserver::new(self.observability.clone());

        let result = mine_fn(self, &evm_config, options, &mut runtime_observer)?;

        let RuntimeObserver {
            code_coverage,
            console_logger,
            mocker: _mocker,
            trace_collector,
        } = runtime_observer;

        if let Some(code_coverage) = code_coverage {
            code_coverage.report();
        }

        let traces = trace_collector.into_traces();

        Ok(DebugMineBlockResultAndState::new(
            result,
            traces,
            console_logger.into_encoded_messages(),
        ))
    }

    /// Get the timestamp for the next block.
    /// Ported from <https://github.com/NomicFoundation/hardhat/blob/b84baf2d9f5d3ea897c06e0ecd5e7084780d8b6c/packages/hardhat-core/src/internal/hardhat-network/provider/node.ts#L1942>
    fn next_block_timestamp(
        &self,
        timestamp: Option<u64>,
    ) -> Result<(u64, Option<i64>), ProviderErrorForChainSpec<ChainSpecT>> {
        let latest_block = self.blockchain.last_block()?;
        let latest_block_header = latest_block.header();

        let current_timestamp =
            i64::try_from(self.timer.since_epoch()).expect("timestamp too large");

        let (mut block_timestamp, mut new_offset) = if let Some(timestamp) = timestamp {
            timestamp.checked_sub(latest_block_header.timestamp).ok_or(
                ProviderError::TimestampLowerThanPrevious {
                    proposed: timestamp,
                    previous: latest_block_header.timestamp,
                },
            )?;

            let offset = i64::try_from(timestamp).expect("timestamp too large") - current_timestamp;
            (timestamp, Some(offset))
        } else if let Some(next_block_timestamp) = self.next_block_timestamp {
            let offset = i64::try_from(next_block_timestamp).expect("timestamp too large")
                - current_timestamp;

            (next_block_timestamp, Some(offset))
        } else {
            let next_timestamp = u64::try_from(current_timestamp + self.block_time_offset_seconds)
                .expect("timestamp must be positive");

            (next_timestamp, None)
        };

        let timestamp_needs_increase = block_timestamp == latest_block_header.timestamp
            && !self.allow_blocks_with_same_timestamp;
        if timestamp_needs_increase {
            block_timestamp += 1;
            if new_offset.is_none() {
                new_offset = Some(self.block_time_offset_seconds + 1);
            }
        }

        Ok((block_timestamp, new_offset))
    }

    /// Wrapper over `Blockchain::spec_at_block_number` that handles error
    /// conversion.
    fn spec_at_block_number(
        &self,
        block_number: u64,
        block_spec: &BlockSpec,
    ) -> Result<ChainSpecT::Hardfork, ProviderErrorForChainSpec<ChainSpecT>> {
        self.blockchain
            .spec_at_block_number(block_number)
            .map_err(|err| match err {
                BlockchainError::UnknownBlockNumber => ProviderError::InvalidBlockNumberOrHash {
                    block_spec: block_spec.clone(),
                    latest_block_number: self.blockchain.last_block_number(),
                },
                _ => ProviderError::Blockchain(err),
            })
    }

    fn validate_auto_mine_transaction(
        &mut self,
        transaction: &ChainSpecT::SignedTransaction,
    ) -> Result<(), ProviderErrorForChainSpec<ChainSpecT>> {
        let next_nonce = { self.account_next_nonce(transaction.caller())? };

        match transaction.nonce().cmp(&next_nonce) {
            Ordering::Less => {
                return Err(ProviderError::AutoMineNonceTooLow {
                    expected: next_nonce,
                    actual: transaction.nonce(),
                });
            }
            Ordering::Equal => (),
            Ordering::Greater => {
                return Err(ProviderError::AutoMineNonceTooHigh {
                    expected: next_nonce,
                    actual: transaction.nonce(),
                });
            }
        }

        let max_priority_fee_per_gas = transaction
            .max_priority_fee_per_gas()
            .unwrap_or_else(|| transaction.gas_price());

        if *max_priority_fee_per_gas < self.min_gas_price {
            return Err(ProviderError::AutoMinePriorityFeeTooLow {
                expected: self.min_gas_price,
                actual: *max_priority_fee_per_gas,
            });
        }

        if let Some(next_block_base_fee) = self.next_block_base_fee_per_gas()? {
            if let Some(max_fee_per_gas) = transaction.max_fee_per_gas() {
                if *max_fee_per_gas < next_block_base_fee {
                    return Err(ProviderError::AutoMineMaxFeePerGasTooLow {
                        expected: next_block_base_fee,
                        actual: *max_fee_per_gas,
                    });
                }
            } else {
                let gas_price = transaction.gas_price();
                if *gas_price < next_block_base_fee {
                    return Err(ProviderError::AutoMineGasPriceTooLow {
                        expected: next_block_base_fee,
                        actual: *gas_price,
                    });
                }
            }
        }

        Ok(())
    }
}

impl<ChainSpecT, TimerT> ProviderData<ChainSpecT, TimerT>
where
    ChainSpecT: SyncProviderSpec<TimerT>,
    TimerT: Clone + TimeSinceEpoch,
{
    /// Returns the chain ID.
    pub fn chain_id(&self) -> u64 {
        self.blockchain.chain_id()
    }

    pub fn chain_id_at_block_spec(
        &self,
        block_spec: &BlockSpec,
    ) -> Result<u64, ProviderErrorForChainSpec<ChainSpecT>> {
        let block_number = self.block_number_by_block_spec(block_spec)?;

        let chain_id = if let Some(block_number) = block_number {
            self.chain_id_at_block_number(block_number, block_spec)?
        } else {
            self.blockchain.chain_id()
        };

        Ok(chain_id)
    }

    /// Returns the local EVM's [`l1::SpecId`].
    pub fn evm_spec_id(&self) -> l1::SpecId {
        self.hardfork().into()
    }

    /// Returns the local hardfork.
    pub fn hardfork(&self) -> ChainSpecT::Hardfork {
        self.blockchain.hardfork()
    }

    /// Returns the last block in the blockchain.
    pub fn last_block(
        &self,
    ) -> Result<Arc<ChainSpecT::Block>, BlockchainErrorForChainSpec<ChainSpecT>> {
        self.blockchain.last_block()
    }

    /// Returns the number of the last block in the blockchain.
    pub fn last_block_number(&self) -> u64 {
        self.blockchain.last_block_number()
    }

    /// Makes a snapshot of the instance's state and returns the snapshot ID.
    pub fn make_snapshot(&mut self) -> u64 {
        let id = self.next_snapshot_id;
        self.next_snapshot_id += 1;

        let snapshot = Snapshot {
            block_number: self.blockchain.last_block_number(),
            block_number_to_state_id: self.block_number_to_state_id.clone(),
            block_time_offset_seconds: self.block_time_offset_seconds,
            coinbase: self.beneficiary,
            irregular_state: self.irregular_state.clone(),
            mem_pool: self.mem_pool.clone(),
            next_block_base_fee_per_gas: self.next_block_base_fee_per_gas,
            next_block_timestamp: self.next_block_timestamp,
            parent_beacon_block_root_generator: self.parent_beacon_block_root_generator.clone(),
            prev_randao_generator: self.prev_randao_generator.clone(),
            time: Instant::now(),
        };
        self.snapshots.insert(id, snapshot);

        id
    }

    /// Calculates the next block's base fee per gas.
    pub fn next_block_base_fee_per_gas(
        &self,
    ) -> Result<Option<u128>, BlockchainErrorForChainSpec<ChainSpecT>> {
        if self.evm_spec_id() < l1::SpecId::LONDON {
            return Ok(None);
        }

        self.next_block_base_fee_per_gas
            .map_or_else(
                || {
                    let last_block = self.last_block()?;

                    Ok(calculate_next_base_fee_per_gas::<ChainSpecT>(
                        self.blockchain.hardfork(),
                        last_block.header(),
                    ))
                },
                Ok,
            )
            .map(Some)
    }

    /// Calculates the next block's base fee per blob gas.
    pub fn next_block_base_fee_per_blob_gas(
        &self,
    ) -> Result<Option<u128>, BlockchainErrorForChainSpec<ChainSpecT>> {
        if self.evm_spec_id() < l1::SpecId::CANCUN {
            return Ok(None);
        }

        let last_block = self.last_block()?;
        let base_fee = calculate_next_base_fee_per_blob_gas(last_block.header(), self.hardfork());

        Ok(Some(base_fee))
    }

    /// Calculates the gas price for the next block.
    pub fn next_gas_price(&self) -> Result<u128, BlockchainErrorForChainSpec<ChainSpecT>> {
        if let Some(next_block_base_fee_per_gas) = self.next_block_base_fee_per_gas()? {
            let suggested_priority_fee_per_gas = 1_000_000_000u128;
            Ok(next_block_base_fee_per_gas + suggested_priority_fee_per_gas)
        } else {
            // We return a hardcoded value for networks without EIP-1559
            Ok(8_000_000_000)
        }
    }

    /// Wrapper over `Blockchain::chain_id_at_block_number` that handles error
    /// conversion.
    fn chain_id_at_block_number(
        &self,
        block_number: u64,
        block_spec: &BlockSpec,
    ) -> Result<u64, ProviderErrorForChainSpec<ChainSpecT>> {
        self.blockchain
            .chain_id_at_block_number(block_number)
            .map_err(|err| match err {
                BlockchainError::UnknownBlockNumber => ProviderError::InvalidBlockNumberOrHash {
                    block_spec: block_spec.clone(),
                    latest_block_number: self.blockchain.last_block_number(),
                },
                _ => ProviderError::Blockchain(err),
            })
    }
}

impl<ChainSpecT, TimerT> ProviderData<ChainSpecT, TimerT>
where
    ChainSpecT: SyncProviderSpec<
        TimerT,
        BlockEnv: Default,
        SignedTransaction: Default
                               + TransactionValidation<
            ValidationError: From<l1::InvalidTransaction> + PartialEq,
        >,
    >,
    TimerT: Clone + TimeSinceEpoch,
{
    /// Returns the balance of the account corresponding to the provided address
    /// at the optionally specified [`BlockSpec`]. Otherwise uses the last
    /// block.
    pub fn balance(
        &mut self,
        address: Address,
        block_spec: Option<&BlockSpec>,
    ) -> Result<U256, ProviderErrorForChainSpec<ChainSpecT>> {
        self.execute_in_block_context::<Result<U256, ProviderErrorForChainSpec<ChainSpecT>>>(
            block_spec,
            move |_blockchain, _block, state| {
                Ok(state
                    .basic(address)?
                    .map_or(U256::ZERO, |account| account.balance))
            },
        )?
    }

    pub fn debug_trace_call(
        &mut self,
        transaction: ChainSpecT::SignedTransaction,
        block_spec: &BlockSpec,
        trace_config: DebugTraceConfig,
    ) -> Result<
        DebugTraceResultWithTraces<ChainSpecT::HaltReason>,
        ProviderErrorForChainSpec<ChainSpecT>,
    > {
        let cfg_env = self.create_evm_config_at_block_spec(block_spec)?;

        let mut runtime_observer = RuntimeObserver::new(observability::Config {
            call_override: None,
            ..self.observability.clone()
        });
        let mut eip3155_tracer = TracerEip3155::new(trace_config);

        let custom_precompiles = self.initial_config.precompile_overrides.clone();

        self.execute_in_block_context(Some(block_spec), move |blockchain, block, state| {
            let mut inspector = DualInspector::new(&mut eip3155_tracer, &mut runtime_observer);

            let result = call::run_call::<_, ChainSpecT, _, _>(
                blockchain,
                block.header(),
                state.as_ref(),
                cfg_env,
                transaction,
                &custom_precompiles,
                &mut inspector,
            )?;

            let RuntimeObserver {
                code_coverage,
                console_logger: _console_logger,
                mocker: _mocker,
                trace_collector,
            } = runtime_observer;

            if let Some(code_coverage) = code_coverage {
                code_coverage.report();
            }

            let debug_result =
                execution_result_to_debug_result(result, trace_collector, eip3155_tracer);

            Ok(debug_result)
        })?
    }

    // Matches Hardhat implementation
    pub fn fee_history(
        &mut self,
        block_count: u64,
        newest_block_spec: &BlockSpec,
        percentiles: Option<Vec<RewardPercentile>>,
    ) -> Result<FeeHistoryResult, ProviderErrorForChainSpec<ChainSpecT>> {
        if self.evm_spec_id() < l1::SpecId::LONDON {
            return Err(ProviderError::UnmetHardfork {
                actual: self.evm_spec_id(),
                minimum: l1::SpecId::LONDON,
            });
        }

        let latest_block_number = self.last_block_number();
        let pending_block_number = latest_block_number + 1;
        let newest_block_number = self
            .block_by_block_spec(newest_block_spec)?
            // None if pending block
            .map_or(pending_block_number, |block| block.header().number);
        let oldest_block_number = if newest_block_number < block_count {
            0
        } else {
            newest_block_number - block_count + 1
        };
        let last_block_number = newest_block_number + 1;

        let pending_block = if last_block_number >= pending_block_number {
            let DebugMineBlockResultAndState { block, .. } = self.mine_pending_block()?;
            Some(block)
        } else {
            None
        };

        let mut result = FeeHistoryResult::new(oldest_block_number);

        let mut reward_and_percentile = percentiles.and_then(|percentiles| {
            if percentiles.is_empty() {
                None
            } else {
                Some((Vec::default(), percentiles))
            }
        });

        let range_includes_remote_blocks = self
            .fork_metadata
            .as_ref()
            .is_some_and(|metadata| oldest_block_number <= metadata.fork_block_number);

        if range_includes_remote_blocks {
            let last_remote_block = cmp::min(
                self.fork_metadata
                    .as_ref()
                    .expect("we checked that there is a fork")
                    .fork_block_number,
                last_block_number,
            );
            let remote_block_count = last_remote_block - oldest_block_number + 1;

            let rpc_client = self
                .rpc_client
                .as_ref()
                .expect("we checked that there is a fork");
            let FeeHistoryResult {
                oldest_block: _,
                base_fee_per_gas,
                gas_used_ratio,
                reward: remote_reward,
            } = tokio::task::block_in_place(|| {
                self.runtime_handle.block_on(
                    rpc_client.fee_history(
                        remote_block_count,
                        newest_block_spec.clone(),
                        reward_and_percentile
                            .as_ref()
                            .map(|(_, percentiles)| percentiles.clone()),
                    ),
                )
            })?;

            result.base_fee_per_gas = base_fee_per_gas;
            result.gas_used_ratio = gas_used_ratio;
            if let Some((reward, _)) = reward_and_percentile.as_mut() {
                if let Some(remote_reward) = remote_reward {
                    *reward = remote_reward;
                }
            }
        }

        let first_local_block = if range_includes_remote_blocks {
            cmp::min(
                self.fork_metadata
                    .as_ref()
                    .expect("we checked that there is a fork")
                    .fork_block_number,
                last_block_number,
            ) + 1
        } else {
            oldest_block_number
        };

        for block_number in first_local_block..=last_block_number {
            if block_number < pending_block_number {
                let block = self
                    .blockchain
                    .block_by_number(block_number)?
                    .expect("Block must exist as i is at most the last block number");

                let header = block.header();
                result
                    .base_fee_per_gas
                    .push(header.base_fee_per_gas.unwrap_or(0));

                if block_number < last_block_number {
                    result
                        .gas_used_ratio
                        .push(gas_used_ratio(header.gas_used, header.gas_limit));

                    if let Some((reward, percentiles)) = reward_and_percentile.as_mut() {
                        reward.push(compute_rewards::<ChainSpecT>(block.as_ref(), percentiles)?);
                    }
                }
            } else if block_number == pending_block_number {
                let next_block_base_fee_per_gas = self
                    .next_block_base_fee_per_gas()?
                    .expect("We checked that EIP-1559 is active");
                result.base_fee_per_gas.push(next_block_base_fee_per_gas);

                if block_number < last_block_number {
                    let block = pending_block.as_ref().expect("We mined the pending block");
                    let header = block.header();
                    result
                        .gas_used_ratio
                        .push(gas_used_ratio(header.gas_used, header.gas_limit));

                    if let Some((reward, percentiles)) = reward_and_percentile.as_mut() {
                        // We don't compute this for the pending block, as there's no
                        // effective miner fee yet.
                        reward.push(percentiles.iter().map(|_| U256::ZERO).collect());
                    }
                }
            } else if block_number == pending_block_number + 1 {
                let block = pending_block.as_ref().expect("We mined the pending block");
                result
                    .base_fee_per_gas
                    .push(calculate_next_base_fee_per_gas::<ChainSpecT>(
                        self.blockchain.hardfork(),
                        block.header(),
                    ));
            }
        }

        if let Some((reward, _)) = reward_and_percentile {
            result.reward = Some(reward);
        }

        Ok(result)
    }

    pub fn get_code(
        &mut self,
        address: Address,
        block_spec: Option<&BlockSpec>,
    ) -> Result<Bytes, ProviderErrorForChainSpec<ChainSpecT>> {
        self.execute_in_block_context(block_spec, move |_blockchain, _block, state| {
            let code = state
                .basic(address)?
                .map_or(Ok(Bytes::new()), |account_info| {
                    state.code_by_hash(account_info.code_hash).map(|bytecode| {
                        // The `Bytecode` REVM struct pad the bytecode with 33 bytes of 0s for the
                        // `Checked` and `Analysed` variants. `Bytecode::original_bytes` returns
                        // unpadded version.
                        bytecode.original_bytes()
                    })
                })?;

            Ok(code)
        })?
    }

    pub fn get_storage_at(
        &mut self,
        address: Address,
        index: U256,
        block_spec: Option<&BlockSpec>,
    ) -> Result<U256, ProviderErrorForChainSpec<ChainSpecT>> {
        self.execute_in_block_context::<Result<U256, ProviderErrorForChainSpec<ChainSpecT>>>(
            block_spec,
            move |_blockchain, _block, state| Ok(state.storage(address, index)?),
        )?
    }

    pub fn get_transaction_count(
        &mut self,
        address: Address,
        block_spec: Option<&BlockSpec>,
    ) -> Result<u64, ProviderErrorForChainSpec<ChainSpecT>> {
        self.execute_in_block_context::<Result<u64, ProviderErrorForChainSpec<ChainSpecT>>>(
            block_spec,
            move |_blockchain, _block, state| {
                let nonce = state
                    .basic(address)?
                    .map_or(0, |account_info| account_info.nonce);

                Ok(nonce)
            },
        )?
    }

    #[cfg_attr(feature = "tracing", tracing::instrument(skip_all))]
    pub fn interval_mine(&mut self) -> Result<bool, ProviderErrorForChainSpec<ChainSpecT>> {
        let result = self.mine_and_commit_block(BlockOptions::default())?;

        self.logger
            .log_interval_mined(self.hardfork(), &result)
            .map_err(ProviderError::Logger)?;

        Ok(true)
    }

    /// Mines a block with the provided options, using transactions in the
    /// mempool, and commits it to the blockchain.
    pub fn mine_and_commit_block(
        &mut self,
        options: BlockOptions,
    ) -> Result<DebugMineBlockResultForChainSpec<ChainSpecT>, ProviderErrorForChainSpec<ChainSpecT>>
    {
        self.mine_and_commit_block_impl(Self::mine_block_with_mem_pool, options)
    }

    /// Mines `number_of_blocks` blocks with the provided `interval` between
    /// them.
    pub fn mine_and_commit_blocks(
        &mut self,
        number_of_blocks: u64,
        interval: u64,
    ) -> Result<
        Vec<DebugMineBlockResultForChainSpec<ChainSpecT>>,
        ProviderErrorForChainSpec<ChainSpecT>,
    > {
        // There should be at least 2 blocks left for the reservation to work,
        // because we always mine a block after it. But here we use a bigger
        // number to err on the side of safety.
        const MINIMUM_RESERVABLE_BLOCKS: u64 = 6;

        if number_of_blocks == 0 {
            return Ok(Vec::new());
        }

        let mine_block_with_interval =
            |data: &mut ProviderData<ChainSpecT, TimerT>,
             mined_blocks: &mut Vec<DebugMineBlockResultForChainSpec<ChainSpecT>>|
             -> Result<(), ProviderErrorForChainSpec<ChainSpecT>> {
                let previous_timestamp = mined_blocks
                    .last()
                    .expect("at least one block was mined")
                    .block
                    .header()
                    .timestamp;

                let options = BlockOptions {
                    timestamp: Some(previous_timestamp + interval),
                    ..BlockOptions::default()
                };

                let mined_block = data.mine_and_commit_block(options)?;
                mined_blocks.push(mined_block);

                Ok(())
            };

        // Limit the pre-allocated capacity based on the minimum reservable number of
        // blocks to avoid too large allocations.
        let mut mined_blocks = Vec::with_capacity(
            usize::try_from(number_of_blocks.min(2 * MINIMUM_RESERVABLE_BLOCKS))
                .expect("number of blocks exceeds {u64::MAX}"),
        );

        // we always mine the first block, and we don't apply the interval for it
        mined_blocks.push(self.mine_and_commit_block(BlockOptions::default())?);

        while u64::try_from(mined_blocks.len()).expect("usize cannot be larger than u128")
            < number_of_blocks
            && self.mem_pool.has_pending_transactions()
        {
            mine_block_with_interval(self, &mut mined_blocks)?;
        }

        // If there is at least one remaining block, we mine one. This way, we
        // guarantee that there's an empty block immediately before and after the
        // reservation. This makes the logging easier to get right.
        if u64::try_from(mined_blocks.len()).expect("usize cannot be larger than u128")
            < number_of_blocks
        {
            mine_block_with_interval(self, &mut mined_blocks)?;
        }

        let remaining_blocks = number_of_blocks
            - u64::try_from(mined_blocks.len()).expect("usize cannot be larger than u128");

        if remaining_blocks < MINIMUM_RESERVABLE_BLOCKS {
            for _ in 0..remaining_blocks {
                mine_block_with_interval(self, &mut mined_blocks)?;
            }
        } else {
            let current_state = (*self.current_state()?).clone();

            self.blockchain
                .reserve_blocks(remaining_blocks - 1, interval)?;

            // Ensure there is a cache entry for the last reserved block, to avoid
            // recomputation
            self.add_state_to_cache(current_state, self.last_block_number());

            let previous_timestamp = self.blockchain.last_block()?.header().timestamp;
            let options = BlockOptions {
                timestamp: Some(previous_timestamp + interval),
                ..BlockOptions::default()
            };

            let mined_block = self.mine_and_commit_block(options)?;
            mined_blocks.push(mined_block);
        }

        mined_blocks.shrink_to_fit();

        Ok(mined_blocks)
    }

    /// Mines a pending block, without modifying any values.
    pub fn mine_pending_block(
        &mut self,
    ) -> Result<
        DebugMineBlockResultAndState<ChainSpecT::HaltReason, ChainSpecT::LocalBlock, StateError>,
        ProviderErrorForChainSpec<ChainSpecT>,
    > {
        let (block_timestamp, _new_offset) = self.next_block_timestamp(None)?;

        // Mining a pending block shouldn't affect the mix hash.
        self.mine_block(
            Self::mine_block_with_mem_pool,
            BlockOptions {
                timestamp: Some(block_timestamp),
                ..BlockOptions::default()
            },
        )
    }

    pub fn nonce(
        &mut self,
        address: &Address,
        block_spec: Option<&BlockSpec>,
        state_overrides: &StateOverrides,
    ) -> Result<u64, ProviderErrorForChainSpec<ChainSpecT>> {
        state_overrides
            .account_override(address)
            .and_then(|account_override| account_override.nonce)
            .map_or_else(
                || {
                    if matches!(block_spec, Some(BlockSpec::Tag(BlockTag::Pending))) {
                        self.account_next_nonce(address)
                    } else {
                        self.execute_in_block_context(
                            block_spec,
                            move |_blockchain, _block, state| {
                                let nonce =
                                    state.basic(*address)?.map_or(0, |account| account.nonce);

                                Ok(nonce)
                            },
                        )?
                    }
                },
                Ok,
            )
    }

    pub fn run_call(
        &mut self,
        transaction: ChainSpecT::SignedTransaction,
        block_spec: &BlockSpec,
        state_overrides: &StateOverrides,
    ) -> Result<CallResult<ChainSpecT::HaltReason>, ProviderErrorForChainSpec<ChainSpecT>> {
        let cfg_env = self.create_evm_config_at_block_spec(block_spec)?;

        let custom_precompiles = self.initial_config.precompile_overrides.clone();
        let mut runtime_observer = RuntimeObserver::new(self.observability.clone());

        self.execute_in_block_context(Some(block_spec), |blockchain, block, state| {
            let state_overrider = StateRefOverrider::new(state_overrides, state.as_ref());

            let execution_result = call::run_call::<_, ChainSpecT, _, _>(
                blockchain,
                block.header(),
                state_overrider,
                cfg_env,
                transaction,
                &custom_precompiles,
                &mut runtime_observer,
            )?;

            let RuntimeObserver {
                code_coverage,
                console_logger,
                mocker: _mocker,
                trace_collector,
            } = runtime_observer;

            if let Some(code_coverage) = code_coverage {
                code_coverage.report();
            }

            let mut traces = trace_collector.into_traces();
            // Should only have a single raw trace
            assert_eq!(traces.len(), 1);

            Ok(CallResult {
                console_log_inputs: console_logger.into_encoded_messages(),
                execution_result,
                trace: traces.pop().expect("Must have a trace"),
            })
        })?
    }

    fn execute_in_block_context<T>(
        &mut self,
        block_spec: Option<&BlockSpec>,
        function: impl FnOnce(
            &dyn SyncBlockchain<ChainSpecT, BlockchainErrorForChainSpec<ChainSpecT>, StateError>,
            &Arc<ChainSpecT::Block>,
            &Box<dyn SyncState<StateError>>,
        ) -> T,
    ) -> Result<T, ProviderErrorForChainSpec<ChainSpecT>> {
        let block = if let Some(block_spec) = block_spec {
            self.block_by_block_spec(block_spec)?
        } else {
            Some(self.blockchain.last_block()?)
        };

        if let Some(block) = block {
            let block_header = block.header();
            let block_number = block_header.number;

            let contextual_state = self.get_or_compute_state(block_number)?;

            Ok(function(&*self.blockchain, &block, &contextual_state))
        } else {
            // Block spec is pending
            let result = self.mine_pending_block()?;

            let blockchain =
                BlockchainWithPending::new(&*self.blockchain, result.block, result.state_diff);

            let block = blockchain
                .last_block()
                .expect("The pending block is the last block");

            Ok(function(&blockchain, &block, &result.state))
        }
    }

    fn mine_block_with_mem_pool(
        &mut self,
        config: &CfgEnv<ChainSpecT::Hardfork>,
        options: BlockOptions,
        runtime_observer: &mut RuntimeObserver<ChainSpecT::HaltReason>,
    ) -> Result<
        MineBlockResultAndState<ChainSpecT::HaltReason, ChainSpecT::LocalBlock, StateError>,
        ProviderErrorForChainSpec<ChainSpecT>,
    > {
        let reward = miner_reward(config.spec.into()).unwrap_or(0);
        let state_to_be_modified = (*self.current_state()?).clone();

        let result = mine_block(
            self.blockchain.as_ref(),
            state_to_be_modified,
            &self.mem_pool,
            config,
            options,
            self.min_gas_price,
            self.initial_config.mining.mem_pool.order,
            reward,
            Some(runtime_observer),
        )?;

        Ok(result)
    }

    /// Mines a block with the provided transaction.
    fn mine_block_with_single_transaction(
        &mut self,
        config: &CfgEnv<ChainSpecT::Hardfork>,
        options: BlockOptions,
        transaction: ChainSpecT::SignedTransaction,
        runtime_observer: &mut RuntimeObserver<ChainSpecT::HaltReason>,
    ) -> Result<
        MineBlockResultAndState<ChainSpecT::HaltReason, ChainSpecT::LocalBlock, StateError>,
        ProviderErrorForChainSpec<ChainSpecT>,
    > {
        let reward = miner_reward(config.spec.into()).unwrap_or(0);
        let state_to_be_modified = (*self.current_state()?).clone();

        let result = mine_block_with_single_transaction(
            self.blockchain.as_ref(),
            state_to_be_modified,
            transaction,
            config,
            options,
            self.min_gas_price,
            reward,
            Some(runtime_observer),
        )?;

        Ok(result)
    }
}

impl<ChainSpecT, TimerT> ProviderData<ChainSpecT, TimerT>
where
    ChainSpecT: SyncProviderSpec<
        TimerT,
        BlockEnv: Default,
        SignedTransaction: Default
                               + TransactionType<Type: IsEip4844>
                               + TransactionValidation<
            ValidationError: From<l1::InvalidTransaction> + PartialEq,
        >,
    >,
    TimerT: Clone + TimeSinceEpoch,
{
    pub fn send_transaction(
        &mut self,
        transaction: ChainSpecT::SignedTransaction,
    ) -> Result<SendTransactionResultForChainSpec<ChainSpecT>, ProviderErrorForChainSpec<ChainSpecT>>
    {
        if transaction.transaction_type().is_eip4844() {
            if !self.is_auto_mining || mempool::has_transactions(&self.mem_pool) {
                return Err(ProviderError::BlobMemPoolUnsupported);
            }

            let transaction_hash = *transaction.transaction_hash();

            // Despite not adding the transaction to the mempool, we still notify
            // subscribers
            self.notify_subscribers_about_pending_transaction(&transaction_hash);

            let result = self.mine_and_commit_block_impl(
                move |provider, config, options, runtime_observer| {
                    provider.mine_block_with_single_transaction(
                        config,
                        options,
                        transaction,
                        runtime_observer,
                    )
                },
                BlockOptions::default(),
            )?;

            return Ok(SendTransactionResult {
                transaction_hash,
                mining_results: vec![result],
            });
        }

        let snapshot_id = if self.is_auto_mining {
            self.validate_auto_mine_transaction(&transaction)?;

            Some(self.make_snapshot())
        } else {
            None
        };

        let transaction_hash = self
            .add_pending_transaction(transaction)
            .inspect_err(|_error| {
                if let Some(snapshot_id) = snapshot_id {
                    self.revert_to_snapshot(snapshot_id);
                }
            })?;

        let mut mining_results = Vec::new();
        snapshot_id
            .map(
                |snapshot_id| -> Result<(), ProviderErrorForChainSpec<ChainSpecT>> {
                    loop {
                        let result = self
                            .mine_and_commit_block(BlockOptions::default())
                            .inspect_err(|_error| {
                                self.revert_to_snapshot(snapshot_id);
                            })?;

                        let mined_transaction = result.has_transaction(&transaction_hash);

                        mining_results.push(result);

                        if mined_transaction {
                            break;
                        }
                    }

                    while self.mem_pool.has_pending_transactions() {
                        let result = self
                            .mine_and_commit_block(BlockOptions::default())
                            .inspect_err(|_error| {
                                self.revert_to_snapshot(snapshot_id);
                            })?;

                        mining_results.push(result);
                    }

                    self.snapshots.remove(&snapshot_id);

                    Ok(())
                },
            )
            .transpose()?;

        Ok(SendTransactionResult {
            transaction_hash,
            mining_results,
        })
    }
}

impl<ChainSpecT, TimerT> ProviderData<ChainSpecT, TimerT>
where
    ChainSpecT: SyncProviderSpec<
        TimerT,
        BlockEnv: Clone + Default,
        SignedTransaction: Default
                               + TransactionValidation<
            ValidationError: From<l1::InvalidTransaction> + PartialEq,
        >,
    >,
    TimerT: Clone + TimeSinceEpoch,
{
    #[cfg_attr(feature = "tracing", tracing::instrument(level = "trace", skip(self)))]
    pub fn debug_trace_transaction(
        &mut self,
        transaction_hash: &B256,
        trace_config: DebugTraceConfig,
    ) -> Result<
        DebugTraceResultWithTraces<ChainSpecT::HaltReason>,
        ProviderErrorForChainSpec<ChainSpecT>,
    > {
        let block = self
            .blockchain
            .block_by_transaction_hash(transaction_hash)?
            .ok_or_else(|| ProviderError::InvalidTransactionHash(*transaction_hash))?;

        let header = block.header();

        let cfg_env = self.create_evm_config_at_block_spec(&BlockSpec::Number(header.number))?;

        let transactions =
            self.filter_unsupported_transaction_types(block.transactions(), transaction_hash)?;

        let prev_block_number = block.header().number - 1;
        let prev_block_spec = Some(BlockSpec::Number(prev_block_number));
        let observability = observability::Config {
            call_override: None,
            ..self.observability.clone()
        };

        self.execute_in_block_context(
            prev_block_spec.as_ref(),
            |blockchain, _prev_block, state| {
                let block_env = ChainSpecT::BlockEnv::new_block_env(header, cfg_env.spec.into());

                debug_trace_transaction(
                    blockchain,
                    state.clone(),
                    cfg_env,
                    trace_config,
                    block_env,
                    transactions,
                    transaction_hash,
                    observability,
                )
                .map_err(ProviderError::DebugTrace)
            },
        )?
    }

    /// Filters out transactions with unsupported types and returns the
    /// remaining transactions, if skipping is allowed. Otherwise returns
    /// an error.
    fn filter_unsupported_transaction_types(
        &self,
        transactions: &[ChainSpecT::SignedTransaction],
        transaction_hash: &B256,
    ) -> Result<Vec<ChainSpecT::SignedTransaction>, ProviderErrorForChainSpec<ChainSpecT>> {
        transactions
            .iter()
            .filter_map(|transaction| {
                if transaction.is_supported_transaction() {
                    Some(Ok(transaction.clone()))
                } else if *transaction.transaction_hash() == *transaction_hash {
                    Some(Err(
                        ProviderError::UnsupportedTransactionTypeForDebugTrace {
                            transaction_hash: *transaction_hash,
                            unsupported_transaction_type: transaction.transaction_type().into(),
                        },
                    ))
                } else if self.skip_unsupported_transaction_types {
                    None
                } else {
                    Some(Err(ProviderError::UnsupportedTransactionTypeInDebugTrace {
                        requested_transaction_hash: *transaction_hash,
                        unsupported_transaction_hash: *transaction.transaction_hash(),
                        unsupported_transaction_type: transaction.transaction_type().into(),
                    }))
                }
            })
            .collect::<Result<Vec<_>, _>>()
    }
}

impl<ChainSpecT, TimerT> ProviderData<ChainSpecT, TimerT>
where
    ChainSpecT: SyncProviderSpec<
        TimerT,
        BlockEnv: Default,
        SignedTransaction: Default
                               + TransactionMut
                               + TransactionValidation<
            ValidationError: From<l1::InvalidTransaction> + PartialEq,
        >,
    >,
    TimerT: Clone + TimeSinceEpoch,
{
    /// Estimate the gas cost of a transaction. Matches Hardhat behavior.
    pub fn estimate_gas(
        &mut self,
        transaction: ChainSpecT::SignedTransaction,
        block_spec: &BlockSpec,
    ) -> Result<EstimateGasResult<ChainSpecT::HaltReason>, ProviderErrorForChainSpec<ChainSpecT>>
    {
        let cfg_env = self.create_evm_config_at_block_spec(block_spec)?;
        // Minimum gas cost that is required for transaction to be included in
        // a block
        let minimum_cost =
            transaction::calculate_initial_tx_gas_for_tx(&transaction, self.evm_spec_id())
                .initial_gas;

        let custom_precompiles = self.initial_config.precompile_overrides.clone();
        let mut runtime_observer = RuntimeObserver::new(self.observability.clone());

        self.execute_in_block_context(Some(block_spec), |blockchain, block, state| {
            let header = block.header();

            // Measure the gas used by the transaction with optional limit from call request
            // defaulting to block limit. Report errors from initial call as if from
            // `eth_call`.
            let result = call::run_call::<_, ChainSpecT, _, _>(
                blockchain,
                header,
                state,
                cfg_env.clone(),
                transaction.clone(),
                &custom_precompiles,
                &mut runtime_observer,
            )?;

            let RuntimeObserver {
                code_coverage,
                console_logger,
                mocker: _mocker,
                mut trace_collector,
            } = runtime_observer;

            if let Some(code_coverage) = code_coverage {
                code_coverage.report();
            }

            let mut initial_estimation = match result {
                ExecutionResult::Success { gas_used, .. } => Ok(gas_used),
                ExecutionResult::Revert { output, .. } => Err(TransactionFailure::revert(
                    output,
                    None,
                    trace_collector
                        .traces()
                        .first()
                        .expect("Must have a trace")
                        .clone(),
                )),
                ExecutionResult::Halt { reason, .. } => Err(TransactionFailure::halt(
                    ChainSpecT::cast_halt_reason(reason),
                    None,
                    trace_collector
                        .traces()
                        .first()
                        .expect("Must have a trace")
                        .clone(),
                )),
            }
            .map_err(|failure| {
                Box::new(EstimateGasFailure {
                    console_log_inputs: console_logger.into_encoded_messages(),
                    transaction_failure: TransactionFailureWithTraces {
                        traces: vec![failure.solidity_trace.clone()],
                        failure,
                    },
                })
            })?;

            // Ensure that the initial estimation is at least the minimum cost + 1.
            if initial_estimation <= minimum_cost {
                initial_estimation = minimum_cost + 1;
            }

            // Test if the transaction would be successful with the initial estimation
            let success = gas::check_gas_limit(CheckGasLimitArgs {
                blockchain,
                header,
                state,
                cfg_env: cfg_env.clone(),
                transaction: transaction.clone(),
                gas_limit: initial_estimation,
                custom_precompiles: &custom_precompiles,
                trace_collector: &mut trace_collector,
            })?;

            // Return the initial estimation if it was successful
            if success {
                return Ok(EstimateGasResult {
                    estimation: initial_estimation,
                    traces: trace_collector.into_traces(),
                });
            }

            // Correct the initial estimation if the transaction failed with the actually
            // used gas limit. This can happen if the execution logic is based
            // on the available gas.
            let estimation = gas::binary_search_estimation(BinarySearchEstimationArgs {
                blockchain,
                header,
                state,
                cfg_env: cfg_env.clone(),
                transaction,
                lower_bound: initial_estimation,
                upper_bound: header.gas_limit,
                custom_precompiles: &custom_precompiles,
                trace_collector: &mut trace_collector,
            })?;

            let traces = trace_collector.into_traces();
            Ok(EstimateGasResult { estimation, traces })
        })?
    }
}

#[derive(Clone, Copy, Debug, Default, Eq, Hash, PartialEq)]
#[repr(transparent)]
pub(crate) struct StateId(u64);

impl StateId {
    /// Increment the current state id and return the incremented id.
    fn increment(&mut self) -> Self {
        self.0 += 1;
        *self
    }
}

fn block_time_offset_seconds<ChainSpecT: RuntimeSpec>(
    config: &ProviderConfig<ChainSpecT::Hardfork>,
    timer: &impl TimeSinceEpoch,
) -> Result<i64, CreationErrorForChainSpec<ChainSpecT>> {
    config.initial_date.map_or(Ok(0), |initial_date| {
        let initial_timestamp = i64::try_from(
            initial_date
                .duration_since(UNIX_EPOCH)
                .map_err(|_e| CreationError::InvalidInitialDate(initial_date))?
                .as_secs(),
        )
        .expect("initial date must be representable as i64");

        let current_timestamp = i64::try_from(timer.since_epoch())
            .expect("Current timestamp must be representable as i64");

        Ok(initial_timestamp - current_timestamp)
    })
}

struct BlockchainAndState<ChainSpecT: SyncRuntimeSpec> {
    blockchain:
        Box<dyn SyncBlockchain<ChainSpecT, BlockchainErrorForChainSpec<ChainSpecT>, StateError>>,
    fork_metadata: Option<ForkMetadata>,
    rpc_client: Option<Arc<EthRpcClient<ChainSpecT>>>,
    state: Box<dyn SyncState<StateError>>,
    irregular_state: IrregularState,
    prev_randao_generator: RandomHashGenerator,
    block_time_offset_seconds: i64,
    next_block_base_fee_per_gas: Option<u128>,
}

fn create_blockchain_and_state<
    ChainSpecT: SyncProviderSpec<TimerT>,
    TimerT: Clone + TimeSinceEpoch,
>(
    runtime: runtime::Handle,
    config: &ProviderConfig<ChainSpecT::Hardfork>,
    timer: &impl TimeSinceEpoch,
) -> Result<BlockchainAndState<ChainSpecT>, CreationErrorForChainSpec<ChainSpecT>> {
    let mut prev_randao_generator = RandomHashGenerator::with_seed(edr_defaults::MIX_HASH_SEED);

    if let Some(fork_config) = &config.fork {
        let state_root_generator = Arc::new(parking_lot::Mutex::new(
            RandomHashGenerator::with_seed(edr_defaults::STATE_ROOT_HASH_SEED),
        ));

        let http_headers = fork_config
            .http_headers
            .as_ref()
            .map(|headers| HeaderMap::try_from(headers).map_err(CreationError::InvalidHttpHeaders))
            .transpose()?;

        let rpc_client = Arc::new(EthRpcClient::<ChainSpecT>::new(
            &fork_config.url,
            fork_config.cache_dir.clone(),
            http_headers.clone(),
        )?);

        let (blockchain, mut irregular_state) = tokio::task::block_in_place(
            || -> Result<_, ForkedCreationError<ChainSpecT::Hardfork>> {
                let mut irregular_state = IrregularState::default();
                let blockchain = runtime.block_on(ForkedBlockchain::<ChainSpecT>::new(
                    runtime.clone(),
                    Some(config.chain_id),
                    config.hardfork,
                    rpc_client.clone(),
                    fork_config.block_number,
                    &mut irregular_state,
                    state_root_generator.clone(),
                    &fork_config.chain_overrides,
                ))?;

                Ok((blockchain, irregular_state))
            },
        )?;

        let fork_block_number = blockchain.last_block_number();

        if !config.genesis_state.is_empty() {
            let genesis_addresses = config.genesis_state.keys().cloned().collect::<Vec<_>>();
            let genesis_account_infos = tokio::task::block_in_place(|| {
                runtime.block_on(rpc_client.get_account_infos(
                    &genesis_addresses,
                    Some(BlockSpec::Number(fork_block_number)),
                ))
            })?;

            let genesis_state: HashMap<Address, Account> = config
                .genesis_state
                .iter()
                .zip(genesis_account_infos)
                .map(|((address, account_override), remote_account)| {
                    let (code, code_hash) = account_override.code.as_ref().map_or(
                        (remote_account.code, remote_account.code_hash),
                        |code| {
                            let code_hash = code.hash_slow();
                            (Some(code.clone()), code_hash)
                        },
                    );

                    let info = AccountInfo {
                        balance: account_override.balance.unwrap_or(remote_account.balance),
                        nonce: account_override.nonce.unwrap_or(remote_account.nonce),
                        code_hash,
                        code,
                    };

                    // TODO: Add support for overriding the storage
                    // TODO: https://github.com/NomicFoundation/edr/issues/911
                    if account_override.storage.is_some() {
                        return Err(ForkedCreationError::StorageOverridesUnsupported);
                    }

                    let account = Account {
                        info,
                        // TODO: Add support for overriding the storage
                        // TODO: https://github.com/NomicFoundation/edr/issues/911
                        storage: HashMap::new(),
                        status: AccountStatus::Created | AccountStatus::Touched,
                    };

                    Ok((*address, account))
                })
                .collect::<Result<_, _>>()?;

            irregular_state
                .state_override_at_block_number(fork_block_number)
                .and_modify(|state_override| {
                    // No need to update the state_root, as it could only have been created by the
                    // `ForkedBlockchain` constructor.
                    state_override.diff.apply_diff(genesis_state.clone());
                })
                .or_insert_with(|| {
                    let state_root = state_root_generator.lock().next_value();

                    StateOverride {
                        diff: StateDiff::from(genesis_state),
                        state_root,
                    }
                });
        }

        let state = blockchain
            .state_at_block_number(fork_block_number, irregular_state.state_overrides())
            .expect("Fork state must exist");

        let block_time_offset_seconds = {
            let fork_block_timestamp = UNIX_EPOCH
                + Duration::from_secs(
                    blockchain
                        .last_block()
                        .map_err(CreationError::Blockchain)?
                        .header()
                        .timestamp,
                );

            let elapsed = match timer.since(fork_block_timestamp) {
                Ok(elapsed) => -i128::from(elapsed),
                Err(forward_drift) => i128::from(forward_drift.duration().as_secs()),
            };

            elapsed
                .try_into()
                .expect("Elapsed time since fork block must be representable as i64")
        };

        let next_block_base_fee_per_gas = if config.hardfork.into() >= l1::SpecId::LONDON {
            if let Some(base_fee) = config.initial_base_fee_per_gas {
                Some(base_fee)
            } else {
                let previous_base_fee = blockchain
                    .last_block()
                    .map_err(CreationError::Blockchain)?
                    .header()
                    .base_fee_per_gas;

                if previous_base_fee.is_none() {
                    Some(DEFAULT_INITIAL_BASE_FEE_PER_GAS)
                } else {
                    None
                }
            }
        } else {
            None
        };

        Ok(BlockchainAndState {
            fork_metadata: Some(ForkMetadata {
                chain_id: blockchain.remote_chain_id(),
                fork_block_number,
                fork_block_hash: *blockchain
                    .block_by_number(fork_block_number)
                    .map_err(CreationError::Blockchain)?
                    .expect("Fork block must exist")
                    .block_hash(),
            }),
            rpc_client: Some(rpc_client),
            blockchain: Box::new(blockchain),
            state: Box::new(state),
            irregular_state,
            prev_randao_generator,
            block_time_offset_seconds,
            next_block_base_fee_per_gas,
        })
    } else {
        let mix_hash = if config.hardfork.into() >= l1::SpecId::MERGE {
            Some(prev_randao_generator.generate_next())
        } else {
            None
        };

        let genesis_state: HashMap<Address, Account> = config
            .genesis_state
            .iter()
            .map(|(address, account_override)| {
                let code_hash = account_override
                    .code
                    .as_ref()
                    .map_or(KECCAK_EMPTY, Bytecode::hash_slow);

                let info = AccountInfo {
                    balance: account_override.balance.unwrap_or(U256::ZERO),
                    nonce: account_override.nonce.unwrap_or(0),
                    code_hash,
                    code: account_override.code.clone(),
                };

                let account = Account {
                    info,
                    storage: account_override.storage.clone().unwrap_or(HashMap::new()),
                    status: AccountStatus::Created | AccountStatus::Touched,
                };

                (*address, account)
            })
            .collect();

        let blockchain = LocalBlockchain::new(
            StateDiff::from(genesis_state),
            config.chain_id,
            config.hardfork,
            GenesisBlockOptions {
                gas_limit: Some(config.block_gas_limit.get()),
                timestamp: config.initial_date.map(|d| {
                    d.duration_since(UNIX_EPOCH)
                        .expect("initial date must be after UNIX epoch")
                        .as_secs()
                }),
                mix_hash,
                base_fee: config.initial_base_fee_per_gas,
                blob_gas: config.initial_blob_gas.clone(),
            },
        )?;

        let irregular_state = IrregularState::default();
        let state = blockchain
            .state_at_block_number(0, irregular_state.state_overrides())
            .expect("Genesis state must exist");

        let block_time_offset_seconds = block_time_offset_seconds::<ChainSpecT>(config, timer)?;

        Ok(BlockchainAndState {
            fork_metadata: None,
            rpc_client: None,
            blockchain: Box::new(blockchain),
            state,
            irregular_state,
            block_time_offset_seconds,
            prev_randao_generator,
            // For local blockchain the initial base fee per gas config option is incorporated as
            // part of the genesis block.
            next_block_base_fee_per_gas: None,
        })
    }
}

fn get_skip_unsupported_transaction_types_from_env() -> bool {
    std::env::var(EDR_UNSAFE_SKIP_UNSUPPORTED_TRANSACTION_TYPES)
        .map_or(DEFAULT_SKIP_UNSUPPORTED_TRANSACTION_TYPES, |s| s == "true")
}

fn get_max_cached_states_from_env<ChainSpecT: RuntimeSpec>(
) -> Result<NonZeroUsize, CreationErrorForChainSpec<ChainSpecT>> {
    std::env::var(EDR_MAX_CACHED_STATES_ENV_VAR).map_or_else(
        |err| match err {
            std::env::VarError::NotPresent => {
                Ok(NonZeroUsize::new(DEFAULT_MAX_CACHED_STATES).expect("constant is non-zero"))
            }
            std::env::VarError::NotUnicode(s) => Err(CreationError::InvalidMaxCachedStates(s)),
        },
        |s| {
            s.parse()
                .map_err(|_err| CreationError::InvalidMaxCachedStates(s.into()))
        },
    )
}

#[cfg(test)]
mod tests {
    use anyhow::Context;
    use edr_eth::{hex, l1::L1ChainSpec, transaction::ExecutableTransaction as _};
    use edr_evm::MineOrdering;
    use serde_json::json;

    use super::*;
    use crate::{
        console_log::tests::{deploy_console_log_contract, ConsoleLogTransaction},
        test_utils::{create_test_config, one_ether, ProviderTestFixture},
        MemPoolConfig, MiningConfig, ProviderConfig,
    };

    #[test]
    fn test_local_account_balance() -> anyhow::Result<()> {
        let mut fixture = ProviderTestFixture::<L1ChainSpec>::new_local()?;

        let account = *fixture
            .provider_data
            .local_accounts
            .keys()
            .next()
            .expect("there are local accounts");

        let last_block_number = fixture.provider_data.last_block_number();
        let block_spec = BlockSpec::Number(last_block_number);

        let balance = fixture.provider_data.balance(account, Some(&block_spec))?;

        assert_eq!(balance, one_ether());

        Ok(())
    }

    #[cfg(feature = "test-remote")]
    #[test]
    fn test_local_account_balance_forked() -> anyhow::Result<()> {
        let mut fixture = ProviderTestFixture::<L1ChainSpec>::new_forked(None)?;

        let account = *fixture
            .provider_data
            .local_accounts
            .keys()
            .next()
            .expect("there are local accounts");

        let last_block_number = fixture.provider_data.last_block_number();
        let block_spec = BlockSpec::Number(last_block_number);

        let balance = fixture.provider_data.balance(account, Some(&block_spec))?;

        assert_eq!(balance, one_ether());

        Ok(())
    }

    #[test]
    fn test_sign_transaction_request() -> anyhow::Result<()> {
        let fixture = ProviderTestFixture::<L1ChainSpec>::new_local()?;

        let transaction = fixture.signed_dummy_transaction(0, None)?;
        let recovered_address = transaction.caller();

        assert!(fixture
            .provider_data
            .local_accounts
            .contains_key(recovered_address));

        Ok(())
    }

    #[test]
    fn test_sign_transaction_request_impersonated_account() -> anyhow::Result<()> {
        let fixture = ProviderTestFixture::<L1ChainSpec>::new_local()?;

        let transaction = fixture.impersonated_dummy_transaction()?;

        assert_eq!(transaction.caller(), &fixture.impersonated_account);

        Ok(())
    }

    fn test_add_pending_transaction(
        fixture: &mut ProviderTestFixture<L1ChainSpec>,
        transaction: transaction::Signed,
    ) -> anyhow::Result<()> {
        let filter_id = fixture
            .provider_data
            .add_pending_transaction_filter::<false>();

        let transaction_hash = fixture.provider_data.add_pending_transaction(transaction)?;

        assert!(fixture
            .provider_data
            .mem_pool
            .transaction_by_hash(&transaction_hash)
            .is_some());

        match fixture
            .provider_data
            .get_filter_changes(&filter_id)
            .unwrap()
        {
            FilteredEvents::NewPendingTransactions(hashes) => {
                assert!(hashes.contains(&transaction_hash));
            }
            _ => panic!("expected pending transaction"),
        };

        assert!(fixture.provider_data.mem_pool.has_pending_transactions());

        Ok(())
    }

    #[test]
    fn add_pending_transaction() -> anyhow::Result<()> {
        let mut fixture = ProviderTestFixture::<L1ChainSpec>::new_local()?;
        let transaction = fixture.signed_dummy_transaction(0, None)?;

        test_add_pending_transaction(&mut fixture, transaction)
    }

    #[test]
    fn add_pending_transaction_from_impersonated_account() -> anyhow::Result<()> {
        let mut fixture = ProviderTestFixture::<L1ChainSpec>::new_local()?;
        let transaction = fixture.impersonated_dummy_transaction()?;

        test_add_pending_transaction(&mut fixture, transaction)
    }

    #[test]
    fn block_by_block_spec_earliest() -> anyhow::Result<()> {
        let fixture = ProviderTestFixture::<L1ChainSpec>::new_local()?;

        let block_spec = BlockSpec::Tag(BlockTag::Earliest);

        let block = fixture
            .provider_data
            .block_by_block_spec(&block_spec)?
            .context("block should exist")?;

        assert_eq!(block.header().number, 0);

        Ok(())
    }

    #[test]
    fn block_by_block_spec_finalized_safe_latest() -> anyhow::Result<()> {
        let mut fixture = ProviderTestFixture::<L1ChainSpec>::new_local()?;

        // Mine a block to make sure we're not getting the genesis block
        fixture
            .provider_data
            .mine_and_commit_block(BlockOptions::default())?;
        let last_block_number = fixture.provider_data.last_block_number();
        // Sanity check
        assert!(last_block_number > 0);

        let block_tags = vec![BlockTag::Finalized, BlockTag::Safe, BlockTag::Latest];
        for tag in block_tags {
            let block_spec = BlockSpec::Tag(tag);

            let block = fixture
                .provider_data
                .block_by_block_spec(&block_spec)?
                .context("block should exist")?;

            assert_eq!(block.header().number, last_block_number);
        }

        Ok(())
    }

    #[test]
    fn block_by_block_spec_pending() -> anyhow::Result<()> {
        let fixture = ProviderTestFixture::<L1ChainSpec>::new_local()?;

        let block_spec = BlockSpec::Tag(BlockTag::Pending);

        let block = fixture.provider_data.block_by_block_spec(&block_spec)?;

        assert!(block.is_none());

        Ok(())
    }

    // Make sure executing a transaction in a pending block context doesn't panic.
    #[test]
    fn execute_in_block_context_pending() -> anyhow::Result<()> {
        let mut fixture = ProviderTestFixture::<L1ChainSpec>::new_local()?;

        let block_spec = Some(BlockSpec::Tag(BlockTag::Pending));

        let mut value = 0;
        let _ =
            fixture
                .provider_data
                .execute_in_block_context(block_spec.as_ref(), |_, _, _| {
                    value += 1;
                    Ok::<(), ProviderErrorForChainSpec<L1ChainSpec>>(())
                })?;

        assert_eq!(value, 1);

        Ok(())
    }

    #[test]
    fn chain_id() -> anyhow::Result<()> {
        let fixture = ProviderTestFixture::<L1ChainSpec>::new_local()?;

        let chain_id = fixture.provider_data.chain_id();
        assert_eq!(chain_id, fixture.config.chain_id);

        Ok(())
    }

    #[cfg(feature = "test-remote")]
    #[test]
    fn chain_id_fork_mode() -> anyhow::Result<()> {
        let fixture = ProviderTestFixture::<L1ChainSpec>::new_forked(None)?;

        let chain_id = fixture.provider_data.chain_id();
        assert_eq!(chain_id, fixture.config.chain_id);

        let chain_id_at_block = fixture
            .provider_data
            .chain_id_at_block_spec(&BlockSpec::Number(1))?;
        assert_eq!(chain_id_at_block, 1);

        Ok(())
    }

    #[cfg(feature = "test-remote")]
    #[test]
    fn fork_metadata_fork_mode() -> anyhow::Result<()> {
        let fixture = ProviderTestFixture::<L1ChainSpec>::new_forked(None)?;

        let fork_metadata = fixture
            .provider_data
            .fork_metadata()
            .expect("fork metadata should exist");
        assert_eq!(fork_metadata.chain_id, 1);

        Ok(())
    }

    #[test]
    fn console_log_mine_block() -> anyhow::Result<()> {
        let mut fixture = ProviderTestFixture::<L1ChainSpec>::new_local()?;
        let ConsoleLogTransaction {
            transaction,
            expected_call_data,
        } = deploy_console_log_contract(&mut fixture.provider_data)?;

        let signed_transaction = fixture
            .provider_data
            .sign_transaction_request(transaction)?;

        fixture.provider_data.set_auto_mining(false);
        fixture.provider_data.send_transaction(signed_transaction)?;
        let (block_timestamp, _) = fixture.provider_data.next_block_timestamp(None)?;
        let prevrandao = fixture.provider_data.prev_randao_generator.next_value();
        let result = fixture.provider_data.mine_block(
            ProviderData::mine_block_with_mem_pool,
            BlockOptions {
                timestamp: Some(block_timestamp),
                mix_hash: Some(prevrandao),
                ..BlockOptions::default()
            },
        )?;

        let console_log_inputs = result.console_log_inputs;
        assert_eq!(console_log_inputs.len(), 1);
        assert_eq!(console_log_inputs[0], expected_call_data);

        Ok(())
    }

    #[test]
    fn console_log_run_call() -> anyhow::Result<()> {
        let mut fixture = ProviderTestFixture::<L1ChainSpec>::new_local()?;
        let ConsoleLogTransaction {
            transaction,
            expected_call_data,
        } = deploy_console_log_contract(&mut fixture.provider_data)?;

        let pending_transaction = fixture
            .provider_data
            .sign_transaction_request(transaction)?;

        let result = fixture.provider_data.run_call(
            pending_transaction,
            &BlockSpec::latest(),
            &StateOverrides::default(),
        )?;

        let console_log_inputs = result.console_log_inputs;
        assert_eq!(console_log_inputs.len(), 1);
        assert_eq!(console_log_inputs[0], expected_call_data);

        Ok(())
    }

    #[test]
    fn mine_and_commit_block_empty() -> anyhow::Result<()> {
        let mut fixture = ProviderTestFixture::<L1ChainSpec>::new_local()?;

        let previous_block_number = fixture.provider_data.last_block_number();

        let result = fixture
            .provider_data
            .mine_and_commit_block(BlockOptions::default())?;
        assert!(result.block.transactions().is_empty());

        let current_block_number = fixture.provider_data.last_block_number();
        assert_eq!(current_block_number, previous_block_number + 1);

        let cached_state = fixture
            .provider_data
            .get_or_compute_state(result.block.header().number)?;

        let calculated_state = fixture.provider_data.blockchain.state_at_block_number(
            fixture.provider_data.last_block_number(),
            fixture.provider_data.irregular_state.state_overrides(),
        )?;

        assert_eq!(cached_state.state_root()?, calculated_state.state_root()?);

        Ok(())
    }

    #[test]
    fn mine_and_commit_blocks_empty() -> anyhow::Result<()> {
        let mut fixture = ProviderTestFixture::<L1ChainSpec>::new_local()?;

        fixture
            .provider_data
            .mine_and_commit_blocks(1_000_000_000, 1)?;

        let cached_state = fixture
            .provider_data
            .get_or_compute_state(fixture.provider_data.last_block_number())?;

        let calculated_state = fixture.provider_data.blockchain.state_at_block_number(
            fixture.provider_data.last_block_number(),
            fixture.provider_data.irregular_state.state_overrides(),
        )?;

        assert_eq!(cached_state.state_root()?, calculated_state.state_root()?);

        Ok(())
    }

    #[test]
    fn mine_and_commit_block_single_transaction() -> anyhow::Result<()> {
        let mut fixture = ProviderTestFixture::<L1ChainSpec>::new_local()?;

        let transaction = fixture.signed_dummy_transaction(0, None)?;
        let expected = *transaction.value();
        let receiver = transaction
            .kind()
            .to()
            .copied()
            .expect("Dummy transaction should have a receiver");

        fixture.provider_data.add_pending_transaction(transaction)?;

        let result = fixture
            .provider_data
            .mine_and_commit_block(BlockOptions::default())?;

        assert_eq!(result.block.transactions().len(), 1);

        let balance = fixture
            .provider_data
            .balance(receiver, Some(&BlockSpec::latest()))?;

        assert_eq!(balance, expected);

        Ok(())
    }

    #[test]
    fn mine_and_commit_block_two_transactions_different_senders() -> anyhow::Result<()> {
        let mut fixture = ProviderTestFixture::<L1ChainSpec>::new_local()?;

        let transaction1 = fixture.signed_dummy_transaction(0, None)?;
        let transaction2 = fixture.signed_dummy_transaction(1, None)?;

        let receiver = transaction1
            .kind()
            .to()
            .copied()
            .expect("Dummy transaction should have a receiver");

        let expected = transaction1.value() + transaction2.value();

        fixture
            .provider_data
            .add_pending_transaction(transaction1)?;
        fixture
            .provider_data
            .add_pending_transaction(transaction2)?;

        let result = fixture
            .provider_data
            .mine_and_commit_block(BlockOptions::default())?;

        assert_eq!(result.block.transactions().len(), 2);

        let balance = fixture
            .provider_data
            .balance(receiver, Some(&BlockSpec::latest()))?;

        assert_eq!(balance, expected);

        Ok(())
    }

    #[test]
    fn mine_and_commit_block_two_transactions_same_sender() -> anyhow::Result<()> {
        let mut fixture = ProviderTestFixture::<L1ChainSpec>::new_local()?;

        let transaction1 = fixture.signed_dummy_transaction(0, Some(0))?;
        let transaction2 = fixture.signed_dummy_transaction(0, Some(1))?;

        let receiver = transaction1
            .kind()
            .to()
            .copied()
            .expect("Dummy transaction should have a receiver");

        let expected = transaction1.value() + transaction2.value();

        fixture
            .provider_data
            .add_pending_transaction(transaction1)?;
        fixture
            .provider_data
            .add_pending_transaction(transaction2)?;

        let result = fixture
            .provider_data
            .mine_and_commit_block(BlockOptions::default())?;

        assert_eq!(result.block.transactions().len(), 2);

        let balance = fixture
            .provider_data
            .balance(receiver, Some(&BlockSpec::latest()))?;

        assert_eq!(balance, expected);

        Ok(())
    }

    #[test]
    fn mine_and_commit_block_removes_mined_transactions() -> anyhow::Result<()> {
        let mut fixture = ProviderTestFixture::<L1ChainSpec>::new_local()?;

        let transaction = fixture.signed_dummy_transaction(0, None)?;

        fixture
            .provider_data
            .add_pending_transaction(transaction.clone())?;

        let num_pending_transactions = fixture.provider_data.pending_transactions().count();
        assert_eq!(num_pending_transactions, 1);

        let result = fixture
            .provider_data
            .mine_and_commit_block(BlockOptions::default())?;

        assert_eq!(result.block.transactions().len(), 1);

        let num_pending_transactions = fixture.provider_data.pending_transactions().count();
        assert_eq!(num_pending_transactions, 0);

        Ok(())
    }

    #[test]
    fn mine_and_commit_block_leaves_unmined_transactions() -> anyhow::Result<()> {
        let mut fixture = ProviderTestFixture::<L1ChainSpec>::new_local()?;

        // SAFETY: literal is non-zero
        fixture
            .provider_data
            .set_block_gas_limit(unsafe { NonZeroU64::new_unchecked(55_000) })?;

        // Actual gas usage is 21_000
        let transaction1 = fixture.signed_dummy_transaction(0, Some(0))?;
        let transaction3 = fixture.signed_dummy_transaction(0, Some(1))?;

        // Too expensive to mine
        let transaction2 = {
            let request = fixture.dummy_transaction_request(1, 40_000, None)?;
            fixture.provider_data.sign_transaction_request(request)?
        };

        fixture
            .provider_data
            .add_pending_transaction(transaction1.clone())?;
        fixture
            .provider_data
            .add_pending_transaction(transaction2.clone())?;
        fixture
            .provider_data
            .add_pending_transaction(transaction3.clone())?;

        let pending_transactions = fixture
            .provider_data
            .pending_transactions()
            .cloned()
            .collect::<Vec<_>>();

        assert!(pending_transactions.contains(&transaction1));
        assert!(pending_transactions.contains(&transaction2));
        assert!(pending_transactions.contains(&transaction3));

        let result = fixture
            .provider_data
            .mine_and_commit_block(BlockOptions::default())?;

        // Check that only the first and third transactions were mined
        assert_eq!(result.block.transactions().len(), 2);
        assert!(fixture
            .provider_data
            .transaction_receipt(transaction1.transaction_hash())?
            .is_some());
        assert!(fixture
            .provider_data
            .transaction_receipt(transaction3.transaction_hash())?
            .is_some());

        // Check that the second transaction is still pending
        let pending_transactions = fixture
            .provider_data
            .pending_transactions()
            .cloned()
            .collect::<Vec<_>>();

        assert_eq!(pending_transactions, vec![transaction2]);

        Ok(())
    }

    #[test]
    fn mine_and_commit_block_fifo_ordering() -> anyhow::Result<()> {
        let default_config = create_test_config();
        let config = ProviderConfig {
            mining: MiningConfig {
                mem_pool: MemPoolConfig {
                    order: MineOrdering::Fifo,
                },
                ..default_config.mining
            },
            ..default_config
        };

        let runtime = runtime::Builder::new_multi_thread()
            .worker_threads(1)
            .enable_all()
            .thread_name("provider-data-test")
            .build()?;

        let mut fixture = ProviderTestFixture::<L1ChainSpec>::new(runtime, config)?;

        let transaction1 = fixture.signed_dummy_transaction(0, None)?;
        let transaction2 = fixture.signed_dummy_transaction(1, None)?;

        fixture
            .provider_data
            .add_pending_transaction(transaction1.clone())?;
        fixture
            .provider_data
            .add_pending_transaction(transaction2.clone())?;

        let result = fixture
            .provider_data
            .mine_and_commit_block(BlockOptions::default())?;

        assert_eq!(result.block.transactions().len(), 2);

        let receipt1 = fixture
            .provider_data
            .transaction_receipt(transaction1.transaction_hash())?
            .expect("receipt should exist");

        assert_eq!(receipt1.transaction_index, 0);

        let receipt2 = fixture
            .provider_data
            .transaction_receipt(transaction2.transaction_hash())?
            .expect("receipt should exist");

        assert_eq!(receipt2.transaction_index, 1);

        Ok(())
    }

    #[test]
    fn mine_and_commit_block_correct_gas_used() -> anyhow::Result<()> {
        let mut fixture = ProviderTestFixture::<L1ChainSpec>::new_local()?;

        let transaction1 = fixture.signed_dummy_transaction(0, None)?;
        let transaction2 = fixture.signed_dummy_transaction(1, None)?;

        fixture
            .provider_data
            .add_pending_transaction(transaction1.clone())?;
        fixture
            .provider_data
            .add_pending_transaction(transaction2.clone())?;

        let result = fixture
            .provider_data
            .mine_and_commit_block(BlockOptions::default())?;

        let receipt1 = fixture
            .provider_data
            .transaction_receipt(transaction1.transaction_hash())?
            .expect("receipt should exist");
        let receipt2 = fixture
            .provider_data
            .transaction_receipt(transaction2.transaction_hash())?
            .expect("receipt should exist");

        assert_eq!(receipt1.gas_used, 21_000);
        assert_eq!(receipt2.gas_used, 21_000);
        assert_eq!(
            result.block.header().gas_used,
            receipt1.gas_used + receipt2.gas_used
        );

        Ok(())
    }

    #[test]
    fn mine_and_commit_block_rewards_miner() -> anyhow::Result<()> {
        let default_config = create_test_config();
        let config = ProviderConfig {
            hardfork: l1::SpecId::BERLIN,
            ..default_config
        };

        let runtime = runtime::Builder::new_multi_thread()
            .worker_threads(1)
            .enable_all()
            .thread_name("provider-data-test")
            .build()?;

        let mut fixture = ProviderTestFixture::<L1ChainSpec>::new(runtime, config)?;

        let miner = fixture.provider_data.beneficiary;
        let previous_miner_balance = fixture
            .provider_data
            .balance(miner, Some(&BlockSpec::latest()))?;

        let transaction = fixture.signed_dummy_transaction(0, None)?;
        fixture
            .provider_data
            .add_pending_transaction(transaction.clone())?;

        fixture
            .provider_data
            .mine_and_commit_block(BlockOptions::default())?;

        let miner_balance = fixture
            .provider_data
            .balance(miner, Some(&BlockSpec::latest()))?;

        assert!(miner_balance > previous_miner_balance);

        Ok(())
    }

    #[test]
    fn mine_and_commit_blocks_increases_block_number() -> anyhow::Result<()> {
        const NUM_MINED_BLOCKS: u64 = 10;

        let mut fixture = ProviderTestFixture::<L1ChainSpec>::new_local()?;

        let previous_block_number = fixture.provider_data.last_block_number();

        fixture
            .provider_data
            .mine_and_commit_blocks(NUM_MINED_BLOCKS, 1)?;

        assert_eq!(
            fixture.provider_data.last_block_number(),
            previous_block_number + NUM_MINED_BLOCKS
        );
        assert_eq!(
            fixture.provider_data.last_block()?.header().number,
            previous_block_number + NUM_MINED_BLOCKS
        );

        Ok(())
    }

    #[test]
    fn mine_and_commit_blocks_works_with_snapshots() -> anyhow::Result<()> {
        const NUM_MINED_BLOCKS: u64 = 10;

        let mut fixture = ProviderTestFixture::<L1ChainSpec>::new_local()?;

        let transaction1 = fixture.signed_dummy_transaction(0, None)?;
        let transaction2 = fixture.signed_dummy_transaction(1, None)?;

        let original_block_number = fixture.provider_data.last_block_number();

        fixture
            .provider_data
            .add_pending_transaction(transaction1.clone())?;

        let snapshot_id = fixture.provider_data.make_snapshot();
        assert_eq!(
            fixture.provider_data.last_block_number(),
            original_block_number
        );

        // Mine block after snapshot
        fixture
            .provider_data
            .mine_and_commit_blocks(NUM_MINED_BLOCKS, 1)?;

        assert_eq!(
            fixture.provider_data.last_block_number(),
            original_block_number + NUM_MINED_BLOCKS
        );

        let reverted = fixture.provider_data.revert_to_snapshot(snapshot_id);
        assert!(reverted);

        assert_eq!(
            fixture.provider_data.last_block_number(),
            original_block_number
        );

        fixture
            .provider_data
            .mine_and_commit_blocks(NUM_MINED_BLOCKS, 1)?;

        let block_number_before_snapshot = fixture.provider_data.last_block_number();

        // Mine block before snapshot
        let snapshot_id = fixture.provider_data.make_snapshot();

        fixture
            .provider_data
            .add_pending_transaction(transaction2.clone())?;

        fixture.provider_data.mine_and_commit_blocks(1, 1)?;

        let reverted = fixture.provider_data.revert_to_snapshot(snapshot_id);
        assert!(reverted);

        assert_eq!(
            fixture.provider_data.last_block_number(),
            block_number_before_snapshot
        );

        Ok(())
    }

    #[test]
    fn next_filter_id() -> anyhow::Result<()> {
        let mut fixture = ProviderTestFixture::<L1ChainSpec>::new_local()?;

        let mut prev_filter_id = fixture.provider_data.last_filter_id;
        for _ in 0..10 {
            let filter_id = fixture.provider_data.next_filter_id();
            assert!(prev_filter_id < filter_id);
            prev_filter_id = filter_id;
        }

        Ok(())
    }

    #[test]
    fn pending_transactions_returns_pending_and_queued() -> anyhow::Result<()> {
        let mut fixture = ProviderTestFixture::<L1ChainSpec>::new_local().unwrap();

        let transaction1 = fixture.signed_dummy_transaction(0, Some(0))?;
        fixture
            .provider_data
            .add_pending_transaction(transaction1.clone())?;

        let transaction2 = fixture.signed_dummy_transaction(0, Some(2))?;
        fixture
            .provider_data
            .add_pending_transaction(transaction2.clone())?;

        let transaction3 = fixture.signed_dummy_transaction(0, Some(3))?;
        fixture
            .provider_data
            .add_pending_transaction(transaction3.clone())?;

        let pending_transactions = fixture
            .provider_data
            .pending_transactions()
            .cloned()
            .collect::<Vec<_>>();

        assert_eq!(
            pending_transactions,
            vec![transaction1, transaction2, transaction3]
        );

        Ok(())
    }

    #[test]
    fn set_balance_updates_mem_pool() -> anyhow::Result<()> {
        let mut fixture = ProviderTestFixture::<L1ChainSpec>::new_local()?;

        let transaction = fixture.impersonated_dummy_transaction()?;
        let transaction_hash = fixture.provider_data.add_pending_transaction(transaction)?;

        assert!(fixture
            .provider_data
            .mem_pool
            .transaction_by_hash(&transaction_hash)
            .is_some());

        fixture
            .provider_data
            .set_balance(fixture.impersonated_account, U256::from(100))?;

        assert!(fixture
            .provider_data
            .mem_pool
            .transaction_by_hash(&transaction_hash)
            .is_none());

        Ok(())
    }

    #[test]
    fn transaction_by_invalid_hash() -> anyhow::Result<()> {
        let fixture = ProviderTestFixture::<L1ChainSpec>::new_local()?;

        let non_existing_tx = fixture.provider_data.transaction_by_hash(&B256::ZERO)?;

        assert!(non_existing_tx.is_none());

        Ok(())
    }

    #[test]
    fn pending_transaction_by_hash() -> anyhow::Result<()> {
        let mut fixture = ProviderTestFixture::<L1ChainSpec>::new_local()?;

        let transaction_request = fixture.signed_dummy_transaction(0, None)?;
        let transaction_hash = fixture
            .provider_data
            .add_pending_transaction(transaction_request)?;

        let transaction_result = fixture
            .provider_data
            .transaction_by_hash(&transaction_hash)?
            .context("transaction not found")?;

        assert_eq!(
            transaction_result.transaction.transaction_hash(),
            &transaction_hash
        );

        Ok(())
    }

    #[test]
    fn transaction_by_hash() -> anyhow::Result<()> {
        let mut fixture = ProviderTestFixture::<L1ChainSpec>::new_local()?;

        let transaction_request = fixture.signed_dummy_transaction(0, None)?;
        let transaction_hash = fixture
            .provider_data
            .add_pending_transaction(transaction_request)?;

        let results = fixture
            .provider_data
            .mine_and_commit_block(BlockOptions::default())?;

        // Make sure transaction was mined successfully.
        assert!(results
            .transaction_results
            .first()
            .context("failed to mine transaction")?
            .is_success());
        // Sanity check that the mempool is empty.
        assert_eq!(fixture.provider_data.mem_pool.transactions().count(), 0);

        let transaction_result = fixture
            .provider_data
            .transaction_by_hash(&transaction_hash)?
            .context("transaction not found")?;

        assert_eq!(
            transaction_result.transaction.transaction_hash(),
            &transaction_hash
        );

        Ok(())
    }

    #[test]
    fn sign_typed_data_v4() -> anyhow::Result<()> {
        let fixture = ProviderTestFixture::<L1ChainSpec>::new_local()?;

        // This test was taken from the `eth_signTypedData` example from the
        // EIP-712 specification via Hardhat.
        // <https://eips.ethereum.org/EIPS/eip-712#eth_signtypeddata>

        let address: Address = "0xCD2a3d9F938E13CD947Ec05AbC7FE734Df8DD826".parse()?;
        let message = json!({
          "types": {
            "EIP712Domain": [
              { "name": "name", "type": "string" },
              { "name": "version", "type": "string" },
              { "name": "chainId", "type": "uint256" },
              { "name": "verifyingContract", "type": "address" },
            ],
            "Person": [
              { "name": "name", "type": "string" },
              { "name": "wallet", "type": "address" },
            ],
            "Mail": [
              { "name": "from", "type": "Person" },
              { "name": "to", "type": "Person" },
              { "name": "contents", "type": "string" },
            ],
          },
          "primaryType": "Mail",
          "domain": {
            "name": "Ether Mail",
            "version": "1",
            "chainId": 1,
            "verifyingContract": "0xCcCCccccCCCCcCCCCCCcCcCccCcCCCcCcccccccC",
          },
          "message": {
            "from": {
              "name": "Cow",
              "wallet": "0xCD2a3d9F938E13CD947Ec05AbC7FE734Df8DD826",
            },
            "to": {
              "name": "Bob",
              "wallet": "0xbBbBBBBbbBBBbbbBbbBbbbbBBbBbbbbBbBbbBBbB",
            },
            "contents": "Hello, Bob!",
          },
        });
        let message: TypedData = serde_json::from_value(message)?;

        let signature = fixture
            .provider_data
            .sign_typed_data_v4(&address, &message)?;

        let expected_signature = "0x4355c47d63924e8a72e509b65029052eb6c299d53a04e167c5775fd466751c9d07299936d304c153f6443dfa05f40ff007d72911b6f72307f996231605b915621c";

        assert_eq!(hex::decode(expected_signature)?, signature.to_vec(),);

        Ok(())
    }

    #[cfg(feature = "test-remote")]
    mod alchemy {
        use edr_eth::l1;
        use edr_evm::impl_full_block_tests;
        use edr_test_utils::env::get_alchemy_url;

        use super::*;
        use crate::{test_utils::FORK_BLOCK_NUMBER, ForkConfig};

        #[test]
        fn reset_local_to_forking() -> anyhow::Result<()> {
            let mut fixture = ProviderTestFixture::<L1ChainSpec>::new_local()?;

            let fork_config = Some(ResetForkConfig {
                json_rpc_url: get_alchemy_url(),
                // Random recent block for better cache consistency
                block_number: Some(FORK_BLOCK_NUMBER),
                http_headers: None,
            });

            let block_spec = BlockSpec::Number(FORK_BLOCK_NUMBER);

            assert_eq!(fixture.provider_data.last_block_number(), 0);

            fixture.provider_data.reset(fork_config)?;

            // We're fetching a specific block instead of the last block number for the
            // forked blockchain, because the last block number query cannot be
            // cached.
            assert!(fixture
                .provider_data
                .block_by_block_spec(&block_spec)?
                .is_some());

            Ok(())
        }

        #[test]
        fn reset_forking_to_local() -> anyhow::Result<()> {
            let mut fixture = ProviderTestFixture::<L1ChainSpec>::new_forked(None)?;

            // We're fetching a specific block instead of the last block number for the
            // forked blockchain, because the last block number query cannot be
            // cached.
            assert!(fixture
                .provider_data
                .block_by_block_spec(&BlockSpec::Number(FORK_BLOCK_NUMBER))?
                .is_some());

            fixture.provider_data.reset(None)?;

            assert_eq!(fixture.provider_data.last_block_number(), 0);

            Ok(())
        }

        #[test]
        fn run_call_in_hardfork_context() -> anyhow::Result<()> {
            use alloy_sol_types::{sol, SolCall};
            use edr_evm::transaction::TransactionError;
            use edr_rpc_eth::CallRequest;

            use crate::{
                requests::eth::resolve_call_request, test_utils::create_test_config_with_fork,
            };

            sol! { function Hello() public pure returns (string); }

            fn assert_decoded_output(
                result: ExecutionResult<l1::HaltReason>,
            ) -> anyhow::Result<()> {
                let output = result.into_output().expect("Call must have output");
                let decoded = HelloCall::abi_decode_returns(output.as_ref(), false)?;

                assert_eq!(decoded._0, "Hello World");
                Ok(())
            }

            /// Executes a call to method `Hello` on contract `HelloWorld`,
            /// deployed to mainnet.
            ///
            /// Should return a string `"Hello World"`.
            fn call_hello_world_contract(
                data: &mut ProviderData<L1ChainSpec>,
                block_spec: BlockSpec,
                request: CallRequest,
            ) -> Result<CallResult<l1::HaltReason>, ProviderErrorForChainSpec<L1ChainSpec>>
            {
                let state_overrides = StateOverrides::default();

                let transaction =
                    resolve_call_request(data, request, &block_spec, &state_overrides)?;

                data.run_call(transaction, &block_spec, &state_overrides)
            }

            const EIP_1559_ACTIVATION_BLOCK: u64 = 12_965_000;
            const HELLO_WORLD_CONTRACT_ADDRESS: &str = "0xe36613A299bA695aBA8D0c0011FCe95e681f6dD3";

            let hello_world_contract_address: Address = HELLO_WORLD_CONTRACT_ADDRESS.parse()?;
            let hello_world_contract_call = HelloCall::new(());

            let runtime = runtime::Builder::new_multi_thread()
                .worker_threads(1)
                .enable_all()
                .thread_name("provider-data-test")
                .build()?;

            let default_config = create_test_config_with_fork(Some(ForkConfig {
                block_number: Some(EIP_1559_ACTIVATION_BLOCK),
                cache_dir: edr_defaults::CACHE_DIR.into(),
                chain_overrides: HashMap::new(),
                http_headers: None,
                url: get_alchemy_url(),
            }));

            let config = ProviderConfig {
                // SAFETY: literal is non-zero
                block_gas_limit: unsafe { NonZeroU64::new_unchecked(1_000_000) },
                chain_id: 1,
                coinbase: Address::ZERO,
                hardfork: l1::SpecId::LONDON,
                network_id: 1,
                ..default_config
            };

            let mut fixture = ProviderTestFixture::<L1ChainSpec>::new(runtime, config)?;

            let default_call = CallRequest {
                from: Some(fixture.nth_local_account(0)?),
                to: Some(hello_world_contract_address),
                gas: Some(1_000_000),
                value: Some(U256::ZERO),
                data: Some(hello_world_contract_call.abi_encode().into()),
                ..CallRequest::default()
            };

            // Should accept post-EIP-1559 gas semantics when running in the context of a
            // post-EIP-1559 block
            let result = call_hello_world_contract(
                &mut fixture.provider_data,
                BlockSpec::Number(EIP_1559_ACTIVATION_BLOCK),
                CallRequest {
                    max_fee_per_gas: Some(0),
                    ..default_call.clone()
                },
            )?;

            assert_decoded_output(result.execution_result)?;

            // Should accept pre-EIP-1559 gas semantics when running in the context of a
            // pre-EIP-1559 block
            let result = call_hello_world_contract(
                &mut fixture.provider_data,
                BlockSpec::Number(EIP_1559_ACTIVATION_BLOCK - 1),
                CallRequest {
                    gas_price: Some(0),
                    ..default_call.clone()
                },
            )?;

            assert_decoded_output(result.execution_result)?;

            // Should throw when given post-EIP-1559 gas semantics and when running in the
            // context of a pre-EIP-1559 block
            let result = call_hello_world_contract(
                &mut fixture.provider_data,
                BlockSpec::Number(EIP_1559_ACTIVATION_BLOCK - 1),
                CallRequest {
                    max_fee_per_gas: Some(0),
                    ..default_call.clone()
                },
            );

            assert!(matches!(
                result,
                Err(ProviderError::RunTransaction(
                    TransactionError::InvalidTransaction(
                        l1::InvalidTransaction::Eip1559NotSupported
                    )
                ))
            ));

            // Should accept pre-EIP-1559 gas semantics when running in the context of a
            // post-EIP-1559 block
            let result = call_hello_world_contract(
                &mut fixture.provider_data,
                BlockSpec::Number(EIP_1559_ACTIVATION_BLOCK),
                CallRequest {
                    gas_price: Some(0),
                    ..default_call.clone()
                },
            )?;

            assert_decoded_output(result.execution_result)?;

            // Should support a historical call in the context of a block added via
            // `mine_and_commit_blocks`
            let previous_block_number = fixture.provider_data.last_block_number();

            fixture.provider_data.mine_and_commit_blocks(100, 1)?;

            let result = call_hello_world_contract(
                &mut fixture.provider_data,
                BlockSpec::Number(previous_block_number + 50),
                CallRequest {
                    max_fee_per_gas: Some(0),
                    ..default_call
                },
            )?;

            assert_decoded_output(result.execution_result)?;

            Ok(())
        }

        impl_full_block_tests! {
            mainnet_byzantium => L1ChainSpec {
                block_number: 4_370_001,
                url: get_alchemy_url(),
            },
            mainnet_constantinople => L1ChainSpec {
                block_number: 7_280_001,
                url: get_alchemy_url(),
            },
            mainnet_istanbul => L1ChainSpec {
                block_number: 9_069_001,
                url: get_alchemy_url(),
            },
            mainnet_muir_glacier => L1ChainSpec {
                block_number: 9_300_077,
                url: get_alchemy_url(),
            },
            mainnet_shanghai => L1ChainSpec {
                block_number: 17_050_001,
                url: get_alchemy_url(),
            },
            // This block contains a sequence of transaction that first raise
            // an empty account's balance and then decrease it
            mainnet_19318016 => L1ChainSpec {
                block_number: 19_318_016,
                url: get_alchemy_url(),
            },
            // This block has both EIP-2930 and EIP-1559 transactions
            sepolia_eip_1559_2930 => L1ChainSpec {
                block_number: 5_632_795,
                url: get_alchemy_url().replace("mainnet", "sepolia"),
            },
            sepolia_shanghai => L1ChainSpec {
                block_number: 3_095_000,
                url: get_alchemy_url().replace("mainnet", "sepolia"),
            },
            // This block has an EIP-4844 transaction
            mainnet_cancun => L1ChainSpec {
                block_number: 19_529_021,
                url: get_alchemy_url(),
            },
            // This block contains a transaction that uses the KZG point evaluation
            // precompile, introduced in Cancun
            mainnet_cancun2 => L1ChainSpec {
                block_number: 19_562_047,
                url: get_alchemy_url(),
            },
        }
    }
}<|MERGE_RESOLUTION|>--- conflicted
+++ resolved
@@ -12,11 +12,7 @@
 
 use alloy_dyn_abi::eip712::TypedData;
 use edr_eth::{
-<<<<<<< HEAD
-    account::{Account, AccountInfo},
-=======
     account::{Account, AccountInfo, AccountStatus},
->>>>>>> 83e9d934
     block::{
         calculate_next_base_fee_per_blob_gas, calculate_next_base_fee_per_gas, miner_reward,
         BlockOptions,
@@ -48,13 +44,6 @@
         ForkedCreationError, GenesisBlockOptions, LocalBlockchain, SyncBlockchain,
     },
     config::CfgEnv,
-<<<<<<< HEAD
-    debug_trace::{
-        debug_trace_transaction, execution_result_to_debug_result, DebugTraceConfig,
-        DebugTraceResultWithTraces, TracerEip3155,
-    },
-=======
->>>>>>> 83e9d934
     inspector::DualInspector,
     mempool, mine_block, mine_block_with_single_transaction,
     spec::{BlockEnvConstructor as _, RuntimeSpec, SyncRuntimeSpec},
@@ -62,11 +51,7 @@
         AccountModifierFn, EvmStorageSlot, IrregularState, StateDiff, StateError, StateOverride,
         StateOverrides, StateRefOverrider, SyncState,
     },
-<<<<<<< HEAD
-    trace::{Trace, TraceCollector},
-=======
     trace::Trace,
->>>>>>> 83e9d934
     transaction, Block, BlockAndTotalDifficulty, BlockReceipts as _, MemPool,
     MineBlockResultAndState, OrderedTransaction, RandomHashGenerator,
 };
@@ -76,17 +61,9 @@
 use indexmap::IndexMap;
 use itertools::izip;
 use lru::LruCache;
-<<<<<<< HEAD
-use revm_precompile::{secp256r1, PrecompileFn};
 use rpds::HashTrieMapSync;
 use tokio::runtime;
 
-use self::account::{create_accounts, InitialAccounts};
-=======
-use rpds::HashTrieMapSync;
-use tokio::runtime;
-
->>>>>>> 83e9d934
 use crate::{
     data::gas::{compute_rewards, BinarySearchEstimationArgs, CheckGasLimitArgs},
     debug_mine::{
