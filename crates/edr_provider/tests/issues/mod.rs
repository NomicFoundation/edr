--- conflicted
+++ resolved
@@ -9,10 +9,5 @@
 mod issue_384;
 mod issue_407;
 mod issue_503;
-<<<<<<< HEAD
 mod issue_533;
-=======
-mod issue_533;
-mod issue_570;
-mod issue_588;
->>>>>>> c8fbf3b2
+mod issue_588;