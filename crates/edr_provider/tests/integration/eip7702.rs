--- conflicted
+++ resolved
@@ -19,14 +19,9 @@
     Address, Bytes, B256, U256,
 };
 use edr_provider::{
-<<<<<<< HEAD
-    config::OwnedAccount,
-    test_utils::{create_test_config, one_ether, sign_authorization},
-=======
     test_utils::{
         create_test_config, one_ether, set_genesis_state_with_owned_accounts, sign_authorization,
     },
->>>>>>> 83e9d934
     time::CurrentTime,
     MethodInvocation, NoopLogger, Provider, ProviderConfig, ProviderRequest,
 };
