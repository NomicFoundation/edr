use std::sync::Arc;

use edr_eth::{
<<<<<<< HEAD
    account::AccountInfo,
    filter::LogFilterOptions,
    l1::{self, L1ChainSpec},
    Address, BlockSpec, KECCAK_EMPTY,
=======
    filter::LogFilterOptions,
    l1::{self, L1ChainSpec},
    Address, BlockSpec,
>>>>>>> 83e9d934
};
use edr_provider::{
    test_utils::{create_test_config_with_fork, one_ether},
    time::CurrentTime,
<<<<<<< HEAD
    MethodInvocation, NoopLogger, Provider, ProviderRequest,
=======
    AccountOverride, MethodInvocation, NoopLogger, Provider, ProviderRequest,
>>>>>>> 83e9d934
};
use edr_rpc_eth::TransactionRequest;
use edr_solidity::contract_decoder::ContractDecoder;
use tokio::runtime;

#[tokio::test(flavor = "multi_thread")]
async fn issue_361() -> anyhow::Result<()> {
    let logger = Box::new(NoopLogger::<L1ChainSpec>::default());
    let subscriber = Box::new(|_event| {});

    let mut config = create_test_config_with_fork(None);
    config.hardfork = l1::SpecId::MUIR_GLACIER;

    let impersonated_account = Address::random();
    config.genesis_state.insert(
        impersonated_account,
        AccountOverride {
            balance: Some(one_ether()),
            ..AccountOverride::default()
        },
    );

    let provider = Provider::new(
        runtime::Handle::current(),
        logger,
        subscriber,
        config,
        Arc::<ContractDecoder>::default(),
        CurrentTime,
    )?;

    provider.handle_request(ProviderRequest::with_single(
        MethodInvocation::ImpersonateAccount(impersonated_account.into()),
    ))?;

    provider.handle_request(ProviderRequest::with_single(
        MethodInvocation::SendTransaction(TransactionRequest {
            from: impersonated_account,
            to: Some(Address::random()),
            ..TransactionRequest::default()
        }),
    ))?;

    provider.handle_request(ProviderRequest::with_single(MethodInvocation::GetLogs(
        LogFilterOptions {
            from_block: Some(BlockSpec::Number(0)),
            to_block: Some(BlockSpec::latest()),
            ..LogFilterOptions::default()
        },
    )))?;

    Ok(())
}<|MERGE_RESOLUTION|>--- conflicted
+++ resolved
@@ -1,25 +1,14 @@
 use std::sync::Arc;
 
 use edr_eth::{
-<<<<<<< HEAD
-    account::AccountInfo,
-    filter::LogFilterOptions,
-    l1::{self, L1ChainSpec},
-    Address, BlockSpec, KECCAK_EMPTY,
-=======
     filter::LogFilterOptions,
     l1::{self, L1ChainSpec},
     Address, BlockSpec,
->>>>>>> 83e9d934
 };
 use edr_provider::{
     test_utils::{create_test_config_with_fork, one_ether},
     time::CurrentTime,
-<<<<<<< HEAD
-    MethodInvocation, NoopLogger, Provider, ProviderRequest,
-=======
     AccountOverride, MethodInvocation, NoopLogger, Provider, ProviderRequest,
->>>>>>> 83e9d934
 };
 use edr_rpc_eth::TransactionRequest;
 use edr_solidity::contract_decoder::ContractDecoder;
