use std::sync::Arc;

use edr_eth::{
<<<<<<< HEAD
    account::AccountInfo,
    l1::{self, L1ChainSpec},
    Address, PreEip1898BlockSpec, B256, KECCAK_EMPTY,
=======
    l1::{self, L1ChainSpec},
    Address, PreEip1898BlockSpec, B256,
>>>>>>> 83e9d934
};
use edr_provider::{
    test_utils::{create_test_config_with_fork, one_ether},
    time::CurrentTime,
<<<<<<< HEAD
    MethodInvocation, MiningConfig, NoopLogger, Provider, ProviderRequest,
=======
    AccountOverride, MethodInvocation, MiningConfig, NoopLogger, Provider, ProviderRequest,
>>>>>>> 83e9d934
};
use edr_rpc_eth::TransactionRequest;
use edr_solidity::contract_decoder::ContractDecoder;
use tokio::runtime;

#[tokio::test(flavor = "multi_thread")]
async fn issue_325() -> anyhow::Result<()> {
    let logger = Box::new(NoopLogger::<L1ChainSpec>::default());
    let subscriber = Box::new(|_event| {});

    let mut config = create_test_config_with_fork(None);
    config.hardfork = l1::SpecId::CANCUN;
    config.mining = MiningConfig {
        auto_mine: false,
        ..MiningConfig::default()
    };

    let impersonated_account = Address::random();
    config.genesis_state.insert(
        impersonated_account,
        AccountOverride {
            balance: Some(one_ether()),
            ..AccountOverride::default()
        },
    );

    let provider = Provider::new(
        runtime::Handle::current(),
        logger,
        subscriber,
        config,
        Arc::<ContractDecoder>::default(),
        CurrentTime,
    )?;

    provider.handle_request(ProviderRequest::with_single(
        MethodInvocation::ImpersonateAccount(impersonated_account.into()),
    ))?;

    let result = provider.handle_request(ProviderRequest::with_single(
        MethodInvocation::SendTransaction(TransactionRequest {
            from: impersonated_account,
            to: Some(Address::random()),
            ..TransactionRequest::default()
        }),
    ))?;

    let transaction_hash: B256 = serde_json::from_value(result.result)?;

    let result = provider.handle_request(ProviderRequest::with_single(
        MethodInvocation::DropTransaction(transaction_hash),
    ))?;

    let dropped: bool = serde_json::from_value(result.result)?;

    assert!(dropped);

    provider.handle_request(ProviderRequest::with_single(
        MethodInvocation::GetBlockByNumber(PreEip1898BlockSpec::pending(), false),
    ))?;

    Ok(())
}<|MERGE_RESOLUTION|>--- conflicted
+++ resolved
@@ -1,23 +1,13 @@
 use std::sync::Arc;
 
 use edr_eth::{
-<<<<<<< HEAD
-    account::AccountInfo,
-    l1::{self, L1ChainSpec},
-    Address, PreEip1898BlockSpec, B256, KECCAK_EMPTY,
-=======
     l1::{self, L1ChainSpec},
     Address, PreEip1898BlockSpec, B256,
->>>>>>> 83e9d934
 };
 use edr_provider::{
     test_utils::{create_test_config_with_fork, one_ether},
     time::CurrentTime,
-<<<<<<< HEAD
-    MethodInvocation, MiningConfig, NoopLogger, Provider, ProviderRequest,
-=======
     AccountOverride, MethodInvocation, MiningConfig, NoopLogger, Provider, ProviderRequest,
->>>>>>> 83e9d934
 };
 use edr_rpc_eth::TransactionRequest;
 use edr_solidity::contract_decoder::ContractDecoder;
