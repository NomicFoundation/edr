use edr_eth::{
    address, bytes,
    eips::eip7702,
    l1::{self, L1ChainSpec},
    signature::public_key_to_address,
    Bytes, U256,
};
<<<<<<< HEAD
use edr_provider::{
    config::OwnedAccount,
    test_utils::{create_test_config, one_ether},
    MethodInvocation, Provider, ProviderRequest,
};
=======
use edr_provider::{test_utils::create_test_config, MethodInvocation, Provider, ProviderRequest};
>>>>>>> 83e9d934
use edr_rpc_eth::{CallRequest, TransactionRequest};
use edr_test_utils::secret_key::{secret_key_from_str, SecretKey};

use super::{assert_code_at, sign_authorization, CHAIN_ID};

static EXPECTED_CODE: Bytes = bytes!("ef01001234567890123456789012345678901234567890");

fn new_provider(sender_secret_key: SecretKey) -> anyhow::Result<Provider<L1ChainSpec>> {
    let mut config = create_test_config();
    config.chain_id = CHAIN_ID;
    config.hardfork = l1::SpecId::PRAGUE;

    super::new_provider(config, vec![sender_secret_key])
}

fn signed_authorization(secret_key: &SecretKey) -> anyhow::Result<eip7702::SignedAuthorization> {
    sign_authorization(
        eip7702::Authorization {
            chain_id: U256::from(CHAIN_ID),
            address: address!("0x1234567890123456789012345678901234567890"),
            nonce: 0x0,
        },
        secret_key,
    )
}

#[tokio::test(flavor = "multi_thread")]
async fn call() -> anyhow::Result<()> {
    let secret_key1 = secret_key_from_str(edr_defaults::SECRET_KEYS[0])?;

    let secret_key2 = secret_key_from_str(edr_defaults::SECRET_KEYS[1])?;
    let sender = public_key_to_address(secret_key2.public_key());

    let call_request = CallRequest {
        from: Some(sender),
        to: Some(sender),
        authorization_list: Some(vec![signed_authorization(&secret_key1)?]),
        ..CallRequest::default()
    };

    let provider = new_provider(secret_key2)?;

    let _response = provider
        .handle_request(ProviderRequest::with_single(MethodInvocation::Call(
            call_request,
            None,
            None,
        )))
        .expect("eth_call should succeed");

    Ok(())
}

#[tokio::test(flavor = "multi_thread")]
async fn send_raw_transaction() -> anyhow::Result<()> {
    static RAW_TRANSACTION: Bytes = bytes!(
        "0x04f8cc827a6980843b9aca00848321560082f61894f39fd6e51aad88f6f4ce6ab8827279cfffb922668080c0f85ef85c827a699412345678901234567890123456789012345678908080a0b776080626e62615e2a51a6bde9b4b4612af2627e386734f9af466ecfce19b8da00d5c886f5874383826ac237ea99bfbbf601fad0fd344458296677930d51ff44480a0a5f83207382081e8de07113af9ba61e4b41c9ae306edc55a2787996611d1ade9a0082f979b985ea64b4755344b57bcd66ade2b840e8be2036101d9cf23a8548412"
    );

    let secret_key1 = secret_key_from_str(edr_defaults::SECRET_KEYS[0])?;
    let authorized_address = public_key_to_address(secret_key1.public_key());

    let secret_key2 = secret_key_from_str(edr_defaults::SECRET_KEYS[1])?;
    let provider = new_provider(secret_key2)?;

    let _response = provider
        .handle_request(ProviderRequest::with_single(
            MethodInvocation::SendRawTransaction(RAW_TRANSACTION.clone()),
        ))
        .expect("eth_sendRawTransaction should succeed");

    assert_code_at(&provider, authorized_address, &EXPECTED_CODE);

    Ok(())
}

#[tokio::test(flavor = "multi_thread")]
async fn send_transaction() -> anyhow::Result<()> {
    let secret_key1 = secret_key_from_str(edr_defaults::SECRET_KEYS[0])?;
    let authorized_address = public_key_to_address(secret_key1.public_key());

    let secret_key2 = secret_key_from_str(edr_defaults::SECRET_KEYS[1])?;
    let sender = public_key_to_address(secret_key2.public_key());

    let transaction_request = TransactionRequest {
        chain_id: Some(CHAIN_ID),
        nonce: Some(0),
        from: sender,
        to: Some(sender),
        authorization_list: Some(vec![signed_authorization(&secret_key1)?]),
        ..TransactionRequest::default()
    };

    let provider = new_provider(secret_key2)?;

    let _response = provider
        .handle_request(ProviderRequest::with_single(
            MethodInvocation::SendTransaction(transaction_request),
        ))
        .expect("eth_sendTransaction should succeed");

    assert_code_at(&provider, authorized_address, &EXPECTED_CODE);

    Ok(())
}

#[tokio::test(flavor = "multi_thread")]
async fn trace_call() -> anyhow::Result<()> {
    let secret_key1 = secret_key_from_str(edr_defaults::SECRET_KEYS[0])?;

    let secret_key2 = secret_key_from_str(edr_defaults::SECRET_KEYS[1])?;
    let sender = public_key_to_address(secret_key2.public_key());

    let call_request = CallRequest {
        from: Some(sender),
        to: Some(sender),
        authorization_list: Some(vec![signed_authorization(&secret_key1)?]),
        ..CallRequest::default()
    };

    let provider = new_provider(secret_key2)?;

    let _response = provider
        .handle_request(ProviderRequest::with_single(
            MethodInvocation::DebugTraceCall(call_request, None, None),
        ))
        .expect("debug_traceCall should succeed");

    Ok(())
}<|MERGE_RESOLUTION|>--- conflicted
+++ resolved
@@ -5,15 +5,7 @@
     signature::public_key_to_address,
     Bytes, U256,
 };
-<<<<<<< HEAD
-use edr_provider::{
-    config::OwnedAccount,
-    test_utils::{create_test_config, one_ether},
-    MethodInvocation, Provider, ProviderRequest,
-};
-=======
 use edr_provider::{test_utils::create_test_config, MethodInvocation, Provider, ProviderRequest};
->>>>>>> 83e9d934
 use edr_rpc_eth::{CallRequest, TransactionRequest};
 use edr_test_utils::secret_key::{secret_key_from_str, SecretKey};
 
