--- conflicted
+++ resolved
@@ -10,12 +10,7 @@
     B256, U64,
 };
 use edr_provider::{
-<<<<<<< HEAD
-    config::OwnedAccount,
-    test_utils::{create_test_config, one_ether},
-=======
     test_utils::{create_test_config, one_ether, set_genesis_state_with_owned_accounts},
->>>>>>> 83e9d934
     time::CurrentTime,
     MethodInvocation, NoopLogger, Provider, ProviderRequest,
 };
