use edr_eth::{l1::L1ChainSpec, Address, Bytes, B256, U128, U160, U256};
use edr_provider::{
<<<<<<< HEAD
    hardhat_rpc_types::{ForkConfig, ResetProviderConfig},
=======
    hardhat_rpc_types::{ResetForkConfig, ResetProviderConfig},
>>>>>>> 83e9d934
    MethodInvocation,
};
use edr_solidity::artifacts::{CompilerInput, CompilerOutput};

use crate::common::help_test_method_invocation_serde;

#[test]
fn serde_hardhat_compiler() {
    // these were taken from a run of TypeScript function compileLiteral
    let compiler_input_json = include_str!("../fixtures/compiler_input.json");
    let compiler_output_json = include_str!("../fixtures/compiler_output.json");

    let call = MethodInvocation::<L1ChainSpec>::AddCompilationResult(
        String::from("0.8.0"),
        Box::new(serde_json::from_str::<CompilerInput>(compiler_input_json).unwrap()),
        serde_json::from_str::<CompilerOutput>(compiler_output_json).unwrap(),
    );

    help_test_method_invocation_serde(call.clone());

    match call {
        MethodInvocation::AddCompilationResult(_, ref input, ref output) => {
            assert_eq!(
                serde_json::to_value(input).unwrap(),
                serde_json::to_value(
                    serde_json::from_str::<CompilerInput>(compiler_input_json).unwrap()
                )
                .unwrap(),
            );
            assert_eq!(
                serde_json::to_value(output).unwrap(),
                serde_json::to_value(
                    serde_json::from_str::<CompilerOutput>(compiler_output_json).unwrap()
                )
                .unwrap(),
            );
        }
        _ => panic!("method invocation should have been AddCompilationResult"),
    }
}

#[test]
fn serde_hardhat_drop_transaction() {
    help_test_method_invocation_serde(MethodInvocation::<L1ChainSpec>::DropTransaction(
        B256::from(U256::from(1)),
    ));
}

#[test]
fn serde_hardhat_get_automine() {
    help_test_method_invocation_serde(MethodInvocation::<L1ChainSpec>::GetAutomine(()));
}

#[test]
fn serde_hardhat_impersonate_account() {
    help_test_method_invocation_serde(MethodInvocation::<L1ChainSpec>::ImpersonateAccount(
        Address::from(U160::from(1)).into(),
    ));
}

#[test]
fn serde_hardhat_interval_mine() {
    help_test_method_invocation_serde(MethodInvocation::<L1ChainSpec>::IntervalMine(()));
}

#[test]
fn serde_hardhat_metadata() {
    help_test_method_invocation_serde(MethodInvocation::<L1ChainSpec>::Metadata(()));
}

#[test]
fn serde_hardhat_mine() {
    help_test_method_invocation_serde(MethodInvocation::<L1ChainSpec>::Mine(Some(1), Some(1)));
    help_test_method_invocation_serde(MethodInvocation::<L1ChainSpec>::Mine(Some(1), None));
    help_test_method_invocation_serde(MethodInvocation::<L1ChainSpec>::Mine(None, Some(1)));
    help_test_method_invocation_serde(MethodInvocation::<L1ChainSpec>::Mine(None, None));

    let json = r#"{"jsonrpc":"2.0","method":"hardhat_mine","params":[],"id":2}"#;
    let deserialized: MethodInvocation<L1ChainSpec> = serde_json::from_str(json)
        .unwrap_or_else(|_| panic!("should have successfully deserialized json {json}"));
    assert_eq!(MethodInvocation::Mine(None, None), deserialized);
}

#[test]
fn serde_hardhat_reset() {
    help_test_method_invocation_serde(MethodInvocation::<L1ChainSpec>::Reset(Some(
        ResetProviderConfig {
            forking: Some(ResetForkConfig {
                json_rpc_url: String::from("http://whatever.com/whatever"),
                block_number: Some(123456),
                http_headers: None,
            }),
        },
    )));
}

#[test]
fn serde_hardhat_set_balance() {
    help_test_method_invocation_serde(MethodInvocation::<L1ChainSpec>::SetBalance(
        Address::from(U160::from(1)),
        U256::ZERO,
    ));
}

#[test]
fn serde_hardhat_set_code() {
    help_test_method_invocation_serde(MethodInvocation::<L1ChainSpec>::SetCode(
        Address::from(U160::from(1)),
        Bytes::from(&b"whatever"[..]),
    ));
}

#[test]
fn serde_hardhat_set_coinbase() {
    help_test_method_invocation_serde(MethodInvocation::<L1ChainSpec>::SetCoinbase(
        Address::random(),
    ));
}

#[test]
fn serde_hardhat_set_logging_enabled() {
    help_test_method_invocation_serde(MethodInvocation::<L1ChainSpec>::SetLoggingEnabled(true));
}

#[test]
fn serde_hardhat_set_min_gas_price() {
    help_test_method_invocation_serde(MethodInvocation::<L1ChainSpec>::SetMinGasPrice(U128::from(
        1,
    )));
}

#[test]
fn serde_hardhat_set_next_block_base_fee_per_gas() {
    help_test_method_invocation_serde(MethodInvocation::<L1ChainSpec>::SetNextBlockBaseFeePerGas(
        U128::from(1),
    ));
}

#[test]
fn serde_hardhat_set_nonce() {
    help_test_method_invocation_serde(MethodInvocation::<L1ChainSpec>::SetNonce(
        Address::random(),
        1u64,
    ));
}

#[test]
fn serde_hardhat_set_prev_randao() {
    help_test_method_invocation_serde(MethodInvocation::<L1ChainSpec>::SetPrevRandao(
        B256::random(),
    ));
}

#[test]
fn serde_hardhat_set_storage_at() {
    help_test_method_invocation_serde(MethodInvocation::<L1ChainSpec>::SetStorageAt(
        Address::random(),
        U256::ZERO,
        U256::MAX,
    ));
}

#[test]
fn serde_hardhat_stop_impersonating_account() {
    help_test_method_invocation_serde(MethodInvocation::<L1ChainSpec>::StopImpersonatingAccount(
        Address::random().into(),
    ));
}<|MERGE_RESOLUTION|>--- conflicted
+++ resolved
@@ -1,10 +1,6 @@
 use edr_eth::{l1::L1ChainSpec, Address, Bytes, B256, U128, U160, U256};
 use edr_provider::{
-<<<<<<< HEAD
-    hardhat_rpc_types::{ForkConfig, ResetProviderConfig},
-=======
     hardhat_rpc_types::{ResetForkConfig, ResetProviderConfig},
->>>>>>> 83e9d934
     MethodInvocation,
 };
 use edr_solidity::artifacts::{CompilerInput, CompilerOutput};
