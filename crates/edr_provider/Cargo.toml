[package]
name = "edr_provider"
version = "0.3.5"
edition = "2021"

[dependencies]
alloy-dyn-abi = { version = "0.8.3", features = ["eip712"] }
alloy-sol-types = { version = "0.8.3", default-features = false, features = ["std"] }
anyhow = { version = "1.0.89", optional = true }
auto_impl = { version = "1.2", default-features = false }
derive-where = { version = "1.2.7", default-features = false }
dyn-clone = { version = "1.0.13", default-features = false }
edr_defaults = { version = "0.3.5", path = "../edr_defaults" }
edr_eth = { version = "0.3.5", path = "../edr_eth" }
edr_evm = { version = "0.3.5", path = "../edr_evm", features = ["tracing"] }
edr_rpc_eth = { version = "0.3.5", path = "../edr_rpc_eth" }
<<<<<<< HEAD
edr_test_utils = { version = "0.3.5", path = "../edr_test_utils", optional = true }
edr_utils = { version = "0.3.5", path = "../edr_utils" }
=======
edr_solidity = { version = "0.3.5", path = "../edr_solidity" }
>>>>>>> 1bf91759
indexmap = { version = "2.0.0", default-features = false, features = ["std"] }
itertools = { version = "0.12.0", default-features = false, features = ["use_alloc"] }
k256 = { version = "0.13.1", default-features = false, features = ["arithmetic", "ecdsa", "pem", "pkcs8", "precomputed-tables", "std"] }
lazy_static = { version = "1.4.0", default-features = false }
log = { version = "0.4.20", default-features = false }
lru = "0.12.2"
parking_lot = { version = "0.12.1", default-features = false }
rand = { version = "0.8.5", default-features = false }
revm-precompile = { git = "https://github.com/nomicfoundation/revm", rev = "4722477", version = "11.0", default-features = false, features = ["c-kzg", "secp256r1", "std"] }
rpds = { version = "1.1.0", default-features = false, features = ["std"] }
serde = { version = "1.0.209", default-features = false, features = ["derive"] }
serde_json = { version = "1.0.127" }
sha3 = { version = "0.10.6", default-features = false }
thiserror = { version = "1.0.37", default-features = false }
tokio = { version = "1.21.2", default-features = false, features = ["macros"] }
tracing = { version = "0.1.37", features = ["attributes", "std"], optional = true }

[dev-dependencies]
anyhow = "1.0.89"
edr_evm = { path = "../edr_evm", features = ["test-utils"] }
edr_test_utils = { version = "0.3.5", path = "../edr_test_utils" }
paste = { version = "1.0.14", default-features = false }
serial_test = "2.0.0"
tempfile = "3.7.1"

[build-dependencies]
cargo_toml = { version = "0.15.3", default-features = false }
toml = { version = "0.5.9", default-features = false }

[features]
test-utils = ["dep:anyhow", "dep:edr_test_utils"]
tracing = ["dep:tracing", "edr_eth/tracing", "edr_evm/tracing"]
test-remote = []

[lints]
workspace = true<|MERGE_RESOLUTION|>--- conflicted
+++ resolved
@@ -14,12 +14,9 @@
 edr_eth = { version = "0.3.5", path = "../edr_eth" }
 edr_evm = { version = "0.3.5", path = "../edr_evm", features = ["tracing"] }
 edr_rpc_eth = { version = "0.3.5", path = "../edr_rpc_eth" }
-<<<<<<< HEAD
+edr_solidity = { version = "0.3.5", path = "../edr_solidity" }
 edr_test_utils = { version = "0.3.5", path = "../edr_test_utils", optional = true }
 edr_utils = { version = "0.3.5", path = "../edr_utils" }
-=======
-edr_solidity = { version = "0.3.5", path = "../edr_solidity" }
->>>>>>> 1bf91759
 indexmap = { version = "2.0.0", default-features = false, features = ["std"] }
 itertools = { version = "0.12.0", default-features = false, features = ["use_alloc"] }
 k256 = { version = "0.13.1", default-features = false, features = ["arithmetic", "ecdsa", "pem", "pkcs8", "precomputed-tables", "std"] }
