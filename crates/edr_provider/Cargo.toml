[package]
name = "edr_provider"
version.workspace = true
edition.workspace = true

[dependencies]
<<<<<<< HEAD
alloy-dyn-abi.workspace = true
alloy-sol-types.workspace = true
alloy-serde.workspace = true
anyhow = { version = "1.0.89", optional = true }
=======
alloy-dyn-abi = { version = "0.8.22", features = ["eip712"] }
alloy-sol-types = { version = "0.8.22", default-features = false, features = ["std"] }
alloy-serde = { workspace = true, features = ["std"] }
anyhow = { workspace = true, optional = true }
>>>>>>> 83e9d934
auto_impl = { version = "1.2", default-features = false }
derive-where = { version = "1.2.7", default-features = false }
dyn-clone = { version = "1.0.13", default-features = false }
edr_coverage = { path = "../edr_coverage" }
edr_defaults = { version = "0.3.5", path = "../edr_defaults" }
edr_eth = { version = "0.3.5", path = "../edr_eth" }
edr_evm = { version = "0.3.5", path = "../edr_evm", features = ["tracing"] }
edr_rpc_eth = { version = "0.3.5", path = "../edr_rpc_eth" }
edr_solidity = { version = "0.3.5", path = "../edr_solidity" }
edr_test_utils = { version = "0.3.5", path = "../edr_test_utils", optional = true }
edr_utils = { version = "0.3.5", path = "../edr_utils" }
indexmap = { version = "2.0.0", default-features = false, features = ["std"] }
itertools = { version = "0.12.0", default-features = false, features = ["use_alloc"] }
k256 = { version = "0.13.1", default-features = false, features = ["arithmetic", "ecdsa", "pem", "pkcs8", "precomputed-tables", "std"] }
lazy_static = { version = "1.4.0", default-features = false }
log = { version = "0.4.20", default-features = false }
lru = "0.12.2"
parking_lot = { version = "0.12.1", default-features = false }
rand = { version = "0.8.5", default-features = false }
<<<<<<< HEAD
revm-precompile.workspace = true
rpds = { version = "1.1.0", default-features = false, features = ["std"] }
serde.workspace = true
serde_json.workspace = true
sha3 = { version = "0.10.6", default-features = false }
thiserror = { version = "1.0.37", default-features = false }
=======
rpds = { version = "1.1.0", default-features = false, features = ["std"] }
serde = { workspace = true, features = ["derive"] }
serde_json.workspace = true
sha3.workspace = true
thiserror.workspace = true
>>>>>>> 83e9d934
tokio = { version = "1.21.2", default-features = false, features = ["macros"] }
tracing = { version = "0.1.37", features = ["attributes", "std"], optional = true }

[dev-dependencies]
anyhow = "1.0.89"
edr_evm = { path = "../edr_evm", features = ["test-utils"] }
edr_test_utils = { version = "0.3.5", path = "../edr_test_utils" }
paste = { version = "1.0.14", default-features = false }
serial_test = "2.0.0"
tempfile = "3.7.1"

[build-dependencies]
cargo_toml = { version = "0.15.3", default-features = false }
toml = { version = "0.5.9", default-features = false }

[features]
test-utils = ["dep:anyhow", "dep:edr_test_utils"]
tracing = ["dep:tracing", "edr_eth/tracing", "edr_evm/tracing"]
test-remote = ["dep:edr_test_utils"]

[lints]
workspace = true<|MERGE_RESOLUTION|>--- conflicted
+++ resolved
@@ -4,17 +4,10 @@
 edition.workspace = true
 
 [dependencies]
-<<<<<<< HEAD
 alloy-dyn-abi.workspace = true
 alloy-sol-types.workspace = true
 alloy-serde.workspace = true
-anyhow = { version = "1.0.89", optional = true }
-=======
-alloy-dyn-abi = { version = "0.8.22", features = ["eip712"] }
-alloy-sol-types = { version = "0.8.22", default-features = false, features = ["std"] }
-alloy-serde = { workspace = true, features = ["std"] }
 anyhow = { workspace = true, optional = true }
->>>>>>> 83e9d934
 auto_impl = { version = "1.2", default-features = false }
 derive-where = { version = "1.2.7", default-features = false }
 dyn-clone = { version = "1.0.13", default-features = false }
@@ -34,20 +27,12 @@
 lru = "0.12.2"
 parking_lot = { version = "0.12.1", default-features = false }
 rand = { version = "0.8.5", default-features = false }
-<<<<<<< HEAD
 revm-precompile.workspace = true
 rpds = { version = "1.1.0", default-features = false, features = ["std"] }
 serde.workspace = true
 serde_json.workspace = true
-sha3 = { version = "0.10.6", default-features = false }
-thiserror = { version = "1.0.37", default-features = false }
-=======
-rpds = { version = "1.1.0", default-features = false, features = ["std"] }
-serde = { workspace = true, features = ["derive"] }
-serde_json.workspace = true
 sha3.workspace = true
 thiserror.workspace = true
->>>>>>> 83e9d934
 tokio = { version = "1.21.2", default-features = false, features = ["macros"] }
 tracing = { version = "0.1.37", features = ["attributes", "std"], optional = true }
 
