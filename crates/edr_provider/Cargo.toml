--- conflicted
+++ resolved
@@ -34,11 +34,8 @@
 edr_runtime = { workspace = true, features = ["tracing"] }
 edr_evm.workspace = true
 edr_evm_spec.workspace = true
-<<<<<<< HEAD
+edr_gas_report.workspace = true
 edr_precompile.workspace = true
-=======
-edr_gas_report.workspace = true
->>>>>>> d4557717
 edr_primitives.workspace = true
 edr_receipt.workspace = true
 edr_receipt_spec.workspace = true
