[package]
name = "edr_provider"
version = "0.3.5"
edition = "2021"

[dependencies]
alloy-dyn-abi = { version = "0.7.4", features = ["eip712"] }
alloy-sol-types = { version = "0.5.1", default-features = false, features = ["std"] }
anyhow = { version = "1.0.75", optional = true }
auto_impl = { version = "1.2", default-features = false }
dyn-clone = { version = "1.0.13", default-features = false }
edr_defaults = { version = "0.3.5", path = "../edr_defaults" }
edr_eth = { version = "0.3.5", path = "../edr_eth", features = ["rand"] }
edr_evm = { version = "0.3.5", path = "../edr_evm", features = ["tracing"] }
edr_rpc_eth = { version = "0.3.5", path = "../edr_rpc_eth" }
indexmap = { version = "2.0.0", default-features = false, features = ["std"] }
itertools = { version = "0.12.0", default-features = false, features = ["use_alloc"] }
k256 = { version = "0.13.1", default-features = false, features = ["arithmetic", "ecdsa", "pem", "pkcs8", "precomputed-tables", "std"] }
lazy_static = { version = "1.4.0", default-features = false }
log = { version = "0.4.20", default-features = false }
parking_lot = { version = "0.12.1", default-features = false }
rand = { version = "0.8.5", default-features = false }
rpds = { version = "1.1.0", default-features = false, features = ["std"] }
serde = { version = "1.0.147", default-features = false, features = ["derive"] }
serde_json = { version = "1.0.89" }
sha3 = { version = "0.10.6", default-features = false }
thiserror = { version = "1.0.37", default-features = false }
tokio = { version = "1.21.2", default-features = false, features = ["macros"] }
tracing = { version = "0.1.37", features = ["attributes", "std"], optional = true }
lru = "0.12.2"

[dev-dependencies]
anyhow = "1.0.75"
edr_test_utils = { version = "0.3.5", path = "../edr_test_utils" }
paste = { version = "1.0.14", default-features = false }
serial_test = "2.0.0"
tempfile = "3.7.1"

[build-dependencies]
cargo_toml = { version = "0.15.3", default-features = false }
toml = { version = "0.5.9", default-features = false }

[features]
test-utils = ["anyhow"]
tracing = ["dep:tracing", "edr_eth/tracing", "edr_evm/tracing"]
<<<<<<< HEAD
test-remote = []
=======

[lints]
workspace = true
>>>>>>> eb00b153
<|MERGE_RESOLUTION|>--- conflicted
+++ resolved
@@ -43,10 +43,7 @@
 [features]
 test-utils = ["anyhow"]
 tracing = ["dep:tracing", "edr_eth/tracing", "edr_evm/tracing"]
-<<<<<<< HEAD
 test-remote = []
-=======
 
 [lints]
-workspace = true
->>>>>>> eb00b153
+workspace = true