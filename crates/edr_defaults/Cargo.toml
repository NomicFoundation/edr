--- conflicted
+++ resolved
@@ -4,11 +4,8 @@
 edition.workspace = true
 
 [dependencies]
-<<<<<<< HEAD
 alloy-primitives.workspace = true
-=======
 ruint = "1.12.3"
->>>>>>> 498d007a
 
 [lints]
 workspace = true