#![warn(missing_docs)]

//! Ethereum types
//!
//! Ethereum types as needed by EDR. In particular, they are based on the same
//! primitive types as `revm`.

/// Ethereum account types
pub mod account;
/// Ethereum block types
pub mod block;
/// Ethereum block spec
mod block_spec;
/// Types and constants for Ethereum improvements proposals (EIPs)
pub mod eips;
/// Ethereum fee history types
pub mod fee_history;
/// Ethereum types for filter-based RPC methods
pub mod filter;
/// L1 chain specification.
pub mod l1;
/// Ethereum log types
pub mod log;
/// Ethereum receipt types
pub mod receipt;
/// Ethereum result types
pub mod result;
/// Ethereum gas related types
pub mod reward_percentile;
/// RLP traits and functions
pub mod rlp;
#[cfg(feature = "serde")]
pub mod serde;
/// Ethereum signature types
pub mod signature;
/// Ethereum L1 chain spec
pub mod spec;
/// Ethereum state types and functions
pub mod state;
/// Ethereum transaction types
pub mod transaction;
/// Ethereum trie functions
pub mod trie;
/// Ethereum utility functions
pub mod utils;
pub mod withdrawal;

<<<<<<< HEAD
pub use c_kzg::{Blob, Bytes48, BYTES_PER_BLOB, BYTES_PER_COMMITMENT, BYTES_PER_PROOF};
pub use revm_bytecode::{self as bytecode, Bytecode};
pub use revm_primitives::{
    address,
    alloy_primitives::{Bloom, BloomInput, ChainId, B512, B64, U128, U160, U64, U8},
    b256, bytes,
    constants::MAX_INITCODE_SIZE,
    hash_map, hash_set, hex, hex_literal, keccak256, Address, Bytes, HashMap, HashSet, B256,
    KECCAK_EMPTY, U256,
=======
pub use c_kzg::{Blob, Bytes48};
pub use revm_primitives::{
    address,
    alloy_primitives::{Bloom, BloomInput, B512, B64, U64},
    b256, bytes, hex_literal, AccessList, AccessListItem, AccountInfo, Address, Bytecode, Bytes,
    HashMap, HashSet, SpecId, B256, U256,
>>>>>>> 66c70521
};

pub use self::block_spec::{BlockSpec, BlockTag, Eip1898BlockSpec, PreEip1898BlockSpec};

/// A secret key
pub type Secret = B256;
/// A public key
pub type Public = B512;<|MERGE_RESOLUTION|>--- conflicted
+++ resolved
@@ -45,24 +45,13 @@
 pub mod utils;
 pub mod withdrawal;
 
-<<<<<<< HEAD
-pub use c_kzg::{Blob, Bytes48, BYTES_PER_BLOB, BYTES_PER_COMMITMENT, BYTES_PER_PROOF};
+pub use c_kzg::{Blob, Bytes48};
 pub use revm_bytecode::{self as bytecode, Bytecode};
 pub use revm_primitives::{
     address,
     alloy_primitives::{Bloom, BloomInput, ChainId, B512, B64, U128, U160, U64, U8},
-    b256, bytes,
-    constants::MAX_INITCODE_SIZE,
-    hash_map, hash_set, hex, hex_literal, keccak256, Address, Bytes, HashMap, HashSet, B256,
-    KECCAK_EMPTY, U256,
-=======
-pub use c_kzg::{Blob, Bytes48};
-pub use revm_primitives::{
-    address,
-    alloy_primitives::{Bloom, BloomInput, B512, B64, U64},
-    b256, bytes, hex_literal, AccessList, AccessListItem, AccountInfo, Address, Bytecode, Bytes,
-    HashMap, HashSet, SpecId, B256, U256,
->>>>>>> 66c70521
+    b256, bytes, hash_map, hash_set, hex, hex_literal, keccak256, Address, Bytes, HashMap, HashSet,
+    B256, KECCAK_EMPTY, MAX_INITCODE_SIZE, U256,
 };
 
 pub use self::block_spec::{BlockSpec, BlockTag, Eip1898BlockSpec, PreEip1898BlockSpec};
