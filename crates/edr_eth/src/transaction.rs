// Part of this code was inspired by foundry. For the original context see:
// https://github.com/foundry-rs/foundry/blob/01b16238ff87dc7ca8ee3f5f13e389888c2a2ee4/anvil/core/src/eth/transaction/mod.rs
#![allow(missing_docs)]

//! transaction related data

mod fake_signature;
<<<<<<< HEAD
mod kind;
/// Types for transaction gossip (aka pooled transactions)
pub mod pooled;
=======
>>>>>>> 2147d6b9
mod request;
mod signed;
mod r#type;

pub use revm_primitives::alloy_primitives::TxKind;
use revm_primitives::B256;

<<<<<<< HEAD
pub use self::{kind::TransactionKind, r#type::TransactionType, request::*, signed::*};
=======
pub use self::{request::*, signed::*};
>>>>>>> 2147d6b9
use crate::{access_list::AccessListItem, Address, Bytes, U256};

pub trait Transaction {
    /// The effective gas price of the transaction, calculated using the
    /// provided block base fee.
    fn effective_gas_price(&self, block_base_fee: U256) -> U256;

    /// The maximum amount of gas the transaction can use.
    fn gas_limit(&self) -> u64;

    /// The gas price the sender is willing to pay.
    fn gas_price(&self) -> U256;

    /// The maximum fee per gas the sender is willing to pay. Only applicable
    /// for post-EIP-1559 transactions.
    fn max_fee_per_gas(&self) -> Option<U256>;

    /// The maximum fee per blob gas the sender is willing to pay. Only
    /// applicable for EIP-4844 transactions.
    fn max_fee_per_blob_gas(&self) -> Option<U256>;

    /// The maximum priority fee per gas the sender is willing to pay. Only
    /// applicable for post-EIP-1559 transactions.
    fn max_priority_fee_per_gas(&self) -> Option<U256>;

    /// The transaction's nonce.
    fn nonce(&self) -> u64;

    /// The address that receives the call, if any.
    fn to(&self) -> Option<Address>;

    /// The total amount of blob gas used by the transaction. Only applicable
    /// for EIP-4844 transactions.
    fn total_blob_gas(&self) -> Option<u64>;

    /// The hash of the transaction.
    fn transaction_hash(&self) -> &B256;

    /// The type of the transaction.
    fn transaction_type(&self) -> TransactionType;

    /// The value of the transaction.
    fn value(&self) -> U256;
}

pub fn max_cost(transaction: &impl Transaction) -> U256 {
    U256::from(transaction.gas_limit()).saturating_mul(transaction.gas_price())
}

pub fn upfront_cost(transaction: &impl Transaction) -> U256 {
    max_cost(transaction).saturating_add(transaction.value())
}

/// Represents _all_ transaction requests received from RPC
#[derive(Clone, Debug, PartialEq, Eq, Default)]
#[cfg_attr(feature = "serde", derive(serde::Serialize, serde::Deserialize))]
#[cfg_attr(feature = "serde", serde(rename_all = "camelCase"))]
pub struct EthTransactionRequest {
    /// from address
    pub from: Address,
    /// to address
    #[cfg_attr(feature = "serde", serde(default))]
    pub to: Option<Address>,
    /// legacy, gas Price
    #[cfg_attr(feature = "serde", serde(default))]
    pub gas_price: Option<U256>,
    /// max base fee per gas sender is willing to pay
    #[cfg_attr(feature = "serde", serde(default))]
    pub max_fee_per_gas: Option<U256>,
    /// miner tip
    #[cfg_attr(feature = "serde", serde(default))]
    pub max_priority_fee_per_gas: Option<U256>,
    /// gas
    #[cfg_attr(feature = "serde", serde(default, with = "crate::serde::optional_u64"))]
    pub gas: Option<u64>,
    /// value of th tx in wei
    pub value: Option<U256>,
    /// Any additional data sent
    pub data: Option<Bytes>,
    /// Transaction nonce
    #[cfg_attr(feature = "serde", serde(default, with = "crate::serde::optional_u64"))]
    pub nonce: Option<u64>,
    /// Chain ID
    #[cfg_attr(feature = "serde", serde(default, with = "crate::serde::optional_u64"))]
    pub chain_id: Option<u64>,
    /// warm storage access pre-payment
    #[cfg_attr(feature = "serde", serde(default))]
    pub access_list: Option<Vec<AccessListItem>>,
    /// EIP-2718 type
    #[cfg_attr(
        feature = "serde",
        serde(default, rename = "type", with = "crate::serde::optional_u64")
    )]
    pub transaction_type: Option<u64>,
    /// Blobs (EIP-4844)
    pub blobs: Option<Vec<Bytes>>,
    /// Blob versioned hashes (EIP-4844)
    pub blob_hashes: Option<Vec<B256>>,
}<|MERGE_RESOLUTION|>--- conflicted
+++ resolved
@@ -5,12 +5,8 @@
 //! transaction related data
 
 mod fake_signature;
-<<<<<<< HEAD
-mod kind;
 /// Types for transaction gossip (aka pooled transactions)
 pub mod pooled;
-=======
->>>>>>> 2147d6b9
 mod request;
 mod signed;
 mod r#type;
@@ -18,11 +14,7 @@
 pub use revm_primitives::alloy_primitives::TxKind;
 use revm_primitives::B256;
 
-<<<<<<< HEAD
-pub use self::{kind::TransactionKind, r#type::TransactionType, request::*, signed::*};
-=======
-pub use self::{request::*, signed::*};
->>>>>>> 2147d6b9
+pub use self::{r#type::TransactionType, request::*, signed::*};
 use crate::{access_list::AccessListItem, Address, Bytes, U256};
 
 pub trait Transaction {
