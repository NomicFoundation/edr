<<<<<<< HEAD
/// Types related to EIP-1559.
pub mod eip1559;
/// Types related to EIP-2718.
pub mod eip2718;
/// Types related to EIP-2930.
pub mod eip2930;
/// Types related to EIP-4844.
pub mod eip4844;
/// Types related to EIP-7702.
pub mod eip7702;
=======
/// Types and functions for EIP-7702.
pub mod eip7702;

pub use alloy_eips::{eip4844, eip7691};
>>>>>>> 66c70521
<|MERGE_RESOLUTION|>--- conflicted
+++ resolved
@@ -1,4 +1,3 @@
-<<<<<<< HEAD
 /// Types related to EIP-1559.
 pub mod eip1559;
 /// Types related to EIP-2718.
@@ -9,9 +8,5 @@
 pub mod eip4844;
 /// Types related to EIP-7702.
 pub mod eip7702;
-=======
-/// Types and functions for EIP-7702.
-pub mod eip7702;
 
-pub use alloy_eips::{eip4844, eip7691};
->>>>>>> 66c70521
+pub use alloy_eips::eip7691;