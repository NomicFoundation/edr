// Part of this code was adapted from foundry and is distributed under their
// licenss:
// - https://github.com/foundry-rs/foundry/blob/01b16238ff87dc7ca8ee3f5f13e389888c2a2ee4/LICENSE-APACHE
// - https://github.com/foundry-rs/foundry/blob/01b16238ff87dc7ca8ee3f5f13e389888c2a2ee4/LICENSE-MIT
// For the original context see: https://github.com/foundry-rs/foundry/blob/01b16238ff87dc7ca8ee3f5f13e389888c2a2ee4/anvil/core/src/eth/block.rs

mod difficulty;
mod options;
mod reorg;
mod reward;

use alloy_rlp::{BufMut, Decodable, RlpDecodable, RlpEncodable};
<<<<<<< HEAD
pub use revm_context_interface::Block;
=======
use revm_primitives::{b256, calc_blob_gasprice, calc_excess_blob_gas, keccak256, GAS_PER_BLOB};
>>>>>>> 66c70521

use self::difficulty::calculate_ethash_canonical_difficulty;
pub use self::{
    options::BlockOptions,
    reorg::{
        block_time, is_safe_block_number, largest_safe_block_number, safe_block_depth,
        IsSafeBlockNumberArgs, LargestSafeBlockNumberArgs,
    },
    reward::miner_reward,
};
use crate::{
    eips::eip4844, keccak256, l1, spec::EthHeaderConstants, trie::KECCAK_NULL_RLP, Address, Bloom,
    Bytes, B256, B64, U256,
};

/// ethereum block header
#[derive(Clone, Debug, Default, PartialEq, Eq, RlpDecodable, RlpEncodable)]
#[cfg_attr(feature = "serde", derive(serde::Serialize, serde::Deserialize))]
#[cfg_attr(feature = "serde", serde(rename_all = "camelCase"))]
#[rlp(trailing)]
pub struct Header {
    /// The parent block's hash
    pub parent_hash: B256,
    /// The ommers' root hash
    pub ommers_hash: B256,
    /// The block's beneficiary address
    pub beneficiary: Address,
    /// The state's root hash
    pub state_root: B256,
    /// The transactions' root hash
    pub transactions_root: B256,
    /// The receipts' root hash
    pub receipts_root: B256,
    /// The logs' bloom
    pub logs_bloom: Bloom,
    /// The block's difficulty
    pub difficulty: U256,
    /// The block's number
    pub number: u64,
    /// The block's gas limit
    pub gas_limit: u64,
    /// The amount of gas used by the block
    pub gas_used: u64,
    /// The block's timestamp
    pub timestamp: u64,
    /// The block's extra data
    pub extra_data: Bytes,
    /// The block's mix hash
    pub mix_hash: B256,
    /// The block's nonce
    pub nonce: B64,
    /// `BaseFee` was added by EIP-1559 and is ignored in legacy headers.
    #[cfg_attr(feature = "serde", serde(with = "alloy_serde::quantity::opt"))]
    pub base_fee_per_gas: Option<u128>,
    /// `WithdrawalsHash` was added by EIP-4895 and is ignored in legacy
    /// headers.
    pub withdrawals_root: Option<B256>,
    /// Blob gas was added by EIP-4844 and is ignored in older headers.
    #[cfg_attr(feature = "serde", serde(flatten))]
    pub blob_gas: Option<BlobGas>,
    /// The hash tree root of the parent beacon block for the given execution
    /// block (EIP-4788).
    pub parent_beacon_block_root: Option<B256>,
    /// The commitment hash calculated for a list of [EIP-7685] data requests.
    ///
    /// [EIP-7685]: https://eips.ethereum.org/EIPS/eip-7685
    pub requests_hash: Option<B256>,
}

/// Information about the blob gas used in a block.
#[derive(Clone, Debug, Default, PartialEq, Eq)]
#[cfg_attr(feature = "serde", derive(serde::Serialize, serde::Deserialize))]
#[cfg_attr(feature = "serde", serde(rename_all = "camelCase"))]
pub struct BlobGas {
    /// The total amount of blob gas consumed by the transactions within the
    /// block.
    pub gas_used: u64,
    /// The running total of blob gas consumed in excess of the target, prior to
    /// the block. Blocks with above-target blob gas consumption increase this
    /// value, blocks with below-target blob gas consumption decrease it
    /// (bounded at 0).
    pub excess_gas: u64,
}

// We need a custom implementation to avoid the struct being treated as an RLP
// list.
impl Decodable for BlobGas {
    fn decode(buf: &mut &[u8]) -> alloy_rlp::Result<Self> {
        let blob_gas = Self {
            gas_used: u64::decode(buf)?,
            excess_gas: u64::decode(buf)?,
        };

        Ok(blob_gas)
    }
}

// We need a custom implementation to avoid the struct being treated as an RLP
// list.
impl alloy_rlp::Encodable for BlobGas {
    fn encode(&self, out: &mut dyn BufMut) {
        self.gas_used.encode(out);
        self.excess_gas.encode(out);
    }

    fn length(&self) -> usize {
        self.gas_used.length() + self.excess_gas.length()
    }
}

impl Header {
    /// Constructs a header from the provided [`PartialHeader`], ommers' root
    /// hash, transactions' root hash, and withdrawals' root hash.
    pub fn new(
        partial_header: PartialHeader,
        ommers_hash: B256,
        transactions_root: B256,
        withdrawals_root: Option<B256>,
    ) -> Self {
        Self {
            parent_hash: partial_header.parent_hash,
            ommers_hash,
            beneficiary: partial_header.beneficiary,
            state_root: partial_header.state_root,
            transactions_root,
            receipts_root: partial_header.receipts_root,
            logs_bloom: partial_header.logs_bloom,
            difficulty: partial_header.difficulty,
            number: partial_header.number,
            gas_limit: partial_header.gas_limit,
            gas_used: partial_header.gas_used,
            timestamp: partial_header.timestamp,
            extra_data: partial_header.extra_data,
            mix_hash: partial_header.mix_hash,
            nonce: partial_header.nonce,
            base_fee_per_gas: partial_header.base_fee,
            withdrawals_root,
            blob_gas: partial_header.blob_gas,
            parent_beacon_block_root: partial_header.parent_beacon_block_root,
            requests_hash: partial_header.requests_hash,
        }
    }

    /// Calculates the block's hash.
    pub fn hash(&self) -> B256 {
        let encoded = alloy_rlp::encode(self);
        keccak256(encoded)
    }
}

/// Partial header definition without ommers hash and transactions root
#[derive(Clone, Debug, PartialEq, Eq)]
pub struct PartialHeader {
    /// The parent block's hash
    pub parent_hash: B256,
    /// The block's beneficiary address
    pub beneficiary: Address,
    /// The state's root hash
    pub state_root: B256,
    /// The receipts' root hash
    pub receipts_root: B256,
    /// The logs' bloom
    pub logs_bloom: Bloom,
    /// The block's difficulty
    pub difficulty: U256,
    /// The block's number
    pub number: u64,
    /// The block's gas limit
    pub gas_limit: u64,
    /// The amount of gas used by the block
    pub gas_used: u64,
    /// The block's timestamp
    pub timestamp: u64,
    /// The block's extra data
    pub extra_data: Bytes,
    /// The block's mix hash
    pub mix_hash: B256,
    /// The block's nonce
    pub nonce: B64,
    /// `BaseFee` was added by EIP-1559 and is ignored in legacy headers.
    pub base_fee: Option<u128>,
    /// Blob gas was added by EIP-4844 and is ignored in older headers.
    pub blob_gas: Option<BlobGas>,
    /// The hash tree root of the parent beacon block for the given execution
    /// block (EIP-4788).
    pub parent_beacon_block_root: Option<B256>,
    /// The commitment hash calculated for a list of [EIP-7685] data requests.
    ///
    /// [EIP-7685]: https://eips.ethereum.org/EIPS/eip-7685
    pub requests_hash: Option<B256>,
}

impl PartialHeader {
    /// Constructs a new instance based on the provided [`BlockOptions`] and
    /// parent [`Header`] for the given [`l1::SpecId`].
    pub fn new<ChainSpecT: EthHeaderConstants>(
        hardfork: ChainSpecT::Hardfork,
        options: BlockOptions,
        parent: Option<&Header>,
    ) -> Self {
        let timestamp = options.timestamp.unwrap_or_default();
        let number = options.number.unwrap_or({
            if let Some(parent) = &parent {
                parent.number + 1
            } else {
                0
            }
        });

        let parent_hash = options.parent_hash.unwrap_or_else(|| {
            if let Some(parent) = parent {
                parent.hash()
            } else {
                B256::ZERO
            }
        });

        Self {
            parent_hash,
            beneficiary: options.beneficiary.unwrap_or_default(),
            state_root: options.state_root.unwrap_or(KECCAK_NULL_RLP),
            receipts_root: KECCAK_NULL_RLP,
            logs_bloom: Bloom::default(),
            difficulty: options.difficulty.unwrap_or_else(|| {
                if hardfork.into() >= l1::SpecId::MERGE {
                    U256::ZERO
                } else if let Some(parent) = parent {
                    calculate_ethash_canonical_difficulty::<ChainSpecT>(
                        hardfork.into(),
                        parent,
                        number,
                        timestamp,
                    )
                } else {
                    U256::from(1)
                }
            }),
            number,
            gas_limit: options.gas_limit.unwrap_or(1_000_000),
            gas_used: 0,
            timestamp,
            extra_data: options.extra_data.unwrap_or_default(),
            mix_hash: options.mix_hash.unwrap_or_default(),
            nonce: options.nonce.unwrap_or_else(|| {
                if hardfork.into() >= l1::SpecId::MERGE {
                    B64::ZERO
                } else {
                    B64::from(66u64)
                }
            }),
            base_fee: options.base_fee.or_else(|| {
                if hardfork.into() >= l1::SpecId::LONDON {
                    Some(if let Some(parent) = &parent {
                        calculate_next_base_fee_per_gas::<ChainSpecT>(hardfork, parent)
                    } else {
                        u128::from(alloy_eips::eip1559::INITIAL_BASE_FEE)
                    })
                } else {
                    None
                }
            }),
            blob_gas: options.blob_gas.or_else(|| {
                if hardfork.into() >= l1::SpecId::CANCUN {
                    let excess_gas = parent.and_then(|parent| parent.blob_gas.as_ref()).map_or(
                        // For the first (post-fork) block, both parent.blob_gas_used and
                        // parent.excess_blob_gas are evaluated as 0.
                        0,
                        |BlobGas {
                             gas_used,
                             excess_gas,
                         }| {
                            eip4844::calc_excess_blob_gas(
                                *excess_gas,
                                *gas_used,
                                eip4844::TARGET_BLOB_GAS_PER_BLOCK_CANCUN,
                            )
                        },
                    );

                    Some(BlobGas {
                        gas_used: 0,
                        excess_gas,
                    })
                } else {
                    None
                }
            }),
            parent_beacon_block_root: options.parent_beacon_block_root.or_else(|| {
                if hardfork.into() >= l1::SpecId::CANCUN {
                    // Initial value from https://eips.ethereum.org/EIPS/eip-4788
                    Some(B256::ZERO)
                } else {
                    None
                }
            }),
            requests_hash: options.requests_hash.or_else(|| {
                if spec_id >= SpecId::PRAGUE {
                    // sha("") for an empty list of requests
                    Some(b256!(
                        "0xe3b0c44298fc1c149afbf4c8996fb92427ae41e4649b934ca495991b7852b855"
                    ))
                } else {
                    None
                }
            }),
        }
    }
}

impl Default for PartialHeader {
    fn default() -> Self {
        const DEFAULT_GAS: u64 = 0xffffffffffffff;

        Self {
            parent_hash: B256::default(),
            beneficiary: Address::default(),
            state_root: B256::default(),
            receipts_root: KECCAK_NULL_RLP,
            logs_bloom: Bloom::default(),
            difficulty: U256::default(),
            number: u64::default(),
            gas_limit: DEFAULT_GAS,
            gas_used: u64::default(),
            timestamp: u64::default(),
            extra_data: Bytes::default(),
            mix_hash: B256::default(),
            nonce: B64::default(),
            base_fee: None,
            blob_gas: None,
            parent_beacon_block_root: None,
            requests_hash: None,
        }
    }
}

impl From<Header> for PartialHeader {
    fn from(header: Header) -> PartialHeader {
        Self {
            parent_hash: header.parent_hash,
            beneficiary: header.beneficiary,
            state_root: header.state_root,
            receipts_root: header.receipts_root,
            logs_bloom: header.logs_bloom,
            difficulty: header.difficulty,
            number: header.number,
            gas_limit: header.gas_limit,
            gas_used: header.gas_used,
            timestamp: header.timestamp,
            extra_data: header.extra_data,
            mix_hash: header.mix_hash,
            nonce: header.nonce,
            base_fee: header.base_fee_per_gas,
            blob_gas: header.blob_gas,
            parent_beacon_block_root: header.parent_beacon_block_root,
            requests_hash: header.requests_hash,
        }
    }
}

/// Calculates the next base fee for a post-London block, given the parent's
/// header.
///
/// # Panics
///
/// Panics if the parent header does not contain a base fee.
pub fn calculate_next_base_fee_per_gas<ChainSpecT: EthHeaderConstants>(
    hardfork: ChainSpecT::Hardfork,
    parent: &Header,
) -> u128 {
    let base_fee_params = ChainSpecT::BASE_FEE_PARAMS
        .at_hardfork(hardfork)
        .expect("Chain spec must have base fee params for post-London hardforks");

    // Adapted from https://github.com/alloy-rs/alloy/blob/main/crates/eips/src/eip1559/helpers.rs#L41
    // modifying it to support `u128`.
    // TODO: Remove once https://github.com/alloy-rs/alloy/issues/2181 has been addressed.
    let gas_used = u128::from(parent.gas_used);
    let gas_limit = u128::from(parent.gas_limit);
    let base_fee = parent
        .base_fee_per_gas
        .expect("Post-London headers must contain a baseFee");

    // Calculate the target gas by dividing the gas limit by the elasticity
    // multiplier.
    let gas_target = gas_limit / base_fee_params.elasticity_multiplier;

    match gas_used.cmp(&gas_target) {
        // If the gas used in the current block is equal to the gas target, the base fee remains the
        // same (no increase).
        core::cmp::Ordering::Equal => base_fee,
        // If the gas used in the current block is greater than the gas target, calculate a new
        // increased base fee.
        core::cmp::Ordering::Greater => {
            // Calculate the increase in base fee based on the formula defined by EIP-1559.
            base_fee
                + core::cmp::max(
                    // Ensure a minimum increase of 1.
                    1,
                    base_fee * (gas_used - gas_target)
                        / (gas_target * base_fee_params.max_change_denominator),
                )
        }
        // If the gas used in the current block is less than the gas target, calculate a new
        // decreased base fee.
        core::cmp::Ordering::Less => {
            // Calculate the decrease in base fee based on the formula defined by EIP-1559.
            base_fee.saturating_sub(
                base_fee * (gas_target - gas_used)
                    / (gas_target * base_fee_params.max_change_denominator),
            )
        }
    }
}

/// Calculates the next base fee per blob gas for a post-Cancun block, given the
/// parent's header.
pub fn calculate_next_base_fee_per_blob_gas<HardforkT: Into<l1::SpecId>>(
    parent: &Header,
    hardfork: HardforkT,
) -> u128 {
    parent
        .blob_gas
        .as_ref()
        .map_or(0u128, |BlobGas { excess_gas, .. }| {
            eip4844::calc_blob_gasprice(*excess_gas, hardfork.into() >= l1::SpecId::PRAGUE)
        })
}

#[cfg(test)]
mod tests {
    use std::str::FromStr;

    use super::*;
    use crate::trie::KECCAK_RLP_EMPTY_ARRAY;

    #[test]
    fn header_rlp_roundtrip() {
        let mut header = Header {
            parent_hash: B256::default(),
            ommers_hash: B256::default(),
            beneficiary: Address::default(),
            state_root: B256::default(),
            transactions_root: B256::default(),
            receipts_root: B256::default(),
            logs_bloom: Bloom::default(),
            difficulty: U256::default(),
            number: 124,
            gas_limit: u64::default(),
            gas_used: 1337,
            timestamp: 0,
            extra_data: Bytes::default(),
            mix_hash: B256::default(),
            nonce: B64::from(99u64),
            base_fee_per_gas: None,
            withdrawals_root: None,
            blob_gas: None,
            parent_beacon_block_root: None,
            requests_hash: Some(B256::random()),
        };

        let encoded = alloy_rlp::encode(&header);
        let decoded = Header::decode(&mut encoded.as_slice()).unwrap();
        assert_eq!(header, decoded);

        header.base_fee_per_gas = Some(12345);

        let encoded = alloy_rlp::encode(&header);
        let decoded = Header::decode(&mut encoded.as_slice()).unwrap();
        assert_eq!(header, decoded);
    }

    #[test]
    // Test vector from: https://eips.ethereum.org/EIPS/eip-2481
    fn test_encode_block_header() {
        let expected = hex::decode("f901f9a00000000000000000000000000000000000000000000000000000000000000000a00000000000000000000000000000000000000000000000000000000000000000940000000000000000000000000000000000000000a00000000000000000000000000000000000000000000000000000000000000000a00000000000000000000000000000000000000000000000000000000000000000a00000000000000000000000000000000000000000000000000000000000000000b90100000000000000000000000000000000000000000000000000000000000000000000000000000000000000000000000000000000000000000000000000000000000000000000000000000000000000000000000000000000000000000000000000000000000000000000000000000000000000000000000000000000000000000000000000000000000000000000000000000000000000000000000000000000000000000000000000000000000000000000000000000000000000000000000000000000000000000000000000000000000000000000000000000000000000000000000000000000000000000000000000000000000000000000000000000000008208ae820d0582115c8215b3821a0a827788a00000000000000000000000000000000000000000000000000000000000000000880000000000000000").unwrap();

        let header = Header {
            parent_hash: B256::ZERO,
            ommers_hash: B256::ZERO,
            beneficiary: Address::ZERO,
            state_root: B256::ZERO,
            transactions_root: B256::ZERO,
            receipts_root: B256::ZERO,
            logs_bloom: Bloom::ZERO,
            difficulty: U256::from(0x8aeu64),
            number: 0xd05u64,
            gas_limit: 0x115cu64,
            gas_used: 0x15b3u64,
            timestamp: 0x1a0au64,
            extra_data: hex::decode("7788").unwrap().into(),
            mix_hash: B256::ZERO,
            nonce: B64::ZERO,
            base_fee_per_gas: None,
            withdrawals_root: None,
            blob_gas: None,
            parent_beacon_block_root: None,
            requests_hash: None,
        };
        let encoded = alloy_rlp::encode(&header);
        assert_eq!(encoded, expected);
    }

    #[test]
    // Test vector from: https://github.com/ethereum/tests/blob/f47bbef4da376a49c8fc3166f09ab8a6d182f765/BlockchainTests/ValidBlocks/bcEIP1559/baseFee.json#L15-L36
    fn test_eip1559_block_header_hash() {
        let expected_hash =
            B256::from_str("0x6a251c7c3c5dca7b42407a3752ff48f3bbca1fab7f9868371d9918daf1988d1f")
                .unwrap();
        let header = Header {
            parent_hash: B256::from_str(
                "0xe0a94a7a3c9617401586b1a27025d2d9671332d22d540e0af72b069170380f2a",
            )
            .unwrap(),
            ommers_hash: B256::from_str(
                "0x1dcc4de8dec75d7aab85b567b6ccd41ad312451b948a7413f0a142fd40d49347",
            )
            .unwrap(),
            beneficiary: Address::from_str("0xba5e000000000000000000000000000000000000").unwrap(),
            state_root: B256::from_str(
                "0xec3c94b18b8a1cff7d60f8d258ec723312932928626b4c9355eb4ab3568ec7f7",
            )
            .unwrap(),
            transactions_root: B256::from_str(
                "0x50f738580ed699f0469702c7ccc63ed2e51bc034be9479b7bff4e68dee84accf",
            )
            .unwrap(),
            receipts_root: B256::from_str(
                "0x29b0562f7140574dd0d50dee8a271b22e1a0a7b78fca58f7c60370d8317ba2a9",
            )
            .unwrap(),
            logs_bloom: Bloom::ZERO,
            difficulty: U256::from(0x020000u64),
            number: 0x01,
            gas_limit: 0x016345785d8a0000,
            gas_used: 0x015534,
            timestamp: 0x079e,
            extra_data: hex::decode("42").unwrap().into(),
            mix_hash: B256::ZERO,
            nonce: B64::ZERO,
            base_fee_per_gas: Some(0x036b),
            withdrawals_root: None,
            blob_gas: None,
            parent_beacon_block_root: None,
            requests_hash: None,
        };
        assert_eq!(header.hash(), expected_hash);
    }

    #[test]
    // Test vector from: https://eips.ethereum.org/EIPS/eip-2481
    fn test_decode_block_header() {
        let data = hex::decode("f901f9a00000000000000000000000000000000000000000000000000000000000000000a00000000000000000000000000000000000000000000000000000000000000000940000000000000000000000000000000000000000a00000000000000000000000000000000000000000000000000000000000000000a00000000000000000000000000000000000000000000000000000000000000000a00000000000000000000000000000000000000000000000000000000000000000b90100000000000000000000000000000000000000000000000000000000000000000000000000000000000000000000000000000000000000000000000000000000000000000000000000000000000000000000000000000000000000000000000000000000000000000000000000000000000000000000000000000000000000000000000000000000000000000000000000000000000000000000000000000000000000000000000000000000000000000000000000000000000000000000000000000000000000000000000000000000000000000000000000000000000000000000000000000000000000000000000000000000000000000000000000000000008208ae820d0582115c8215b3821a0a827788a00000000000000000000000000000000000000000000000000000000000000000880000000000000000").unwrap();

        let expected = Header {
            parent_hash: B256::ZERO,
            ommers_hash: B256::ZERO,
            beneficiary: Address::ZERO,
            state_root: B256::ZERO,
            transactions_root: B256::ZERO,
            receipts_root: B256::ZERO,
            logs_bloom: Bloom::ZERO,
            difficulty: U256::from(0x8aeu64),
            number: 0xd05u64,
            gas_limit: 0x115cu64,
            gas_used: 0x15b3u64,
            timestamp: 0x1a0au64,
            extra_data: hex::decode("7788").unwrap().into(),
            mix_hash: B256::ZERO,
            nonce: B64::ZERO,
            base_fee_per_gas: None,
            withdrawals_root: None,
            blob_gas: None,
            parent_beacon_block_root: None,
            requests_hash: None,
        };
        let decoded = Header::decode(&mut data.as_slice()).unwrap();
        assert_eq!(decoded, expected);
    }

    // Test vector from https://github.com/ethereum/tests/blob/a33949df17a1c382ffee5666e66d26bde7a089f9/EIPTests/Pyspecs/cancun/eip4844_blobs/correct_increasing_blob_gas_costs.json#L16
    #[test]
    fn block_header_rlp_encoding_cancun() {
        let expected_encoding = hex::decode("f90242a0258811d02512e87e09253a948330eff05da06b7656143a211fa3687901217f57a01dcc4de8dec75d7aab85b567b6ccd41ad312451b948a7413f0a142fd40d49347942adc25665018aa1fe0e6bc666dac8fc2697ff9baa06a086c92bb1d4ee6dc4ca73e66529037591bd4d6590350f6c904bc78dc21b75ca0dc387fc6ef9e3eb53baa85df89a1f9b91a4a9ab472ee7e928b4b7fdc06dfa5d1a0eaa8c40899a61ae59615cf9985f5e2194f8fd2b57d273be63bde6733e89b12abb9010000000000000000000000000000000000000000000000000000000000000000000000000000000000000000000000000000000000000000000000000000000000000000000000000000000000000000000000000000000000000000000000000000000000000000000000000000000000000000000000000000000000000000000000000000000000000000000000000000000000000000000000000000000000000000000000000000000000000000000000000000000000000000000000000000000000000000000000000000000000000000000000000000000000000000000000000000000000000000000000000000000000000000000000000000000000800188016345785d8a00008252080c80a0000000000000000000000000000000000000000000000000000000000000000088000000000000000007a056e81f171bcc55a6ff8345e692c0f86e5b48e01b996cadc001622fb5e363b4218308000083220000a00000000000000000000000000000000000000000000000000000000000000000").unwrap();
        let expected_hash =
            B256::from_str("0xd2caf87ef0ecbbf1d8721e4f63d56b3a5b4bf8b5faa0409aa6b99a729affe346")
                .unwrap();

        let header = Header {
            base_fee_per_gas: Some(0x07),
            blob_gas: Some(BlobGas {
                gas_used: 0x080000u64,
                excess_gas: 0x220000u64,
            }),
            logs_bloom: Bloom::ZERO,
            beneficiary: Address::from_str("0x2adc25665018aa1fe0e6bc666dac8fc2697ff9ba").unwrap(),
            difficulty: U256::ZERO,
            extra_data: Bytes::default(),
            gas_limit: 0x016345785d8a0000u64,
            gas_used: 0x5208u64,
            mix_hash: B256::ZERO,
            nonce: B64::ZERO,
            number: 0x01u64,
            parent_beacon_block_root: Some(B256::ZERO),
            parent_hash: B256::from_str(
                "0x258811d02512e87e09253a948330eff05da06b7656143a211fa3687901217f57",
            )
            .unwrap(),
            receipts_root: B256::from_str(
                "0xeaa8c40899a61ae59615cf9985f5e2194f8fd2b57d273be63bde6733e89b12ab",
            )
            .unwrap(),
            state_root: B256::from_str(
                "0x6a086c92bb1d4ee6dc4ca73e66529037591bd4d6590350f6c904bc78dc21b75c",
            )
            .unwrap(),
            timestamp: 0x0cu64,
            transactions_root: B256::from_str(
                "0xdc387fc6ef9e3eb53baa85df89a1f9b91a4a9ab472ee7e928b4b7fdc06dfa5d1",
            )
            .unwrap(),
            ommers_hash: KECCAK_RLP_EMPTY_ARRAY,
            withdrawals_root: Some(KECCAK_NULL_RLP),
            requests_hash: None,
        };

        let encoded = alloy_rlp::encode(&header);
        assert_eq!(encoded, expected_encoding);
        assert_eq!(header.hash(), expected_hash);
    }
}<|MERGE_RESOLUTION|>--- conflicted
+++ resolved
@@ -10,11 +10,7 @@
 mod reward;
 
 use alloy_rlp::{BufMut, Decodable, RlpDecodable, RlpEncodable};
-<<<<<<< HEAD
 pub use revm_context_interface::Block;
-=======
-use revm_primitives::{b256, calc_blob_gasprice, calc_excess_blob_gas, keccak256, GAS_PER_BLOB};
->>>>>>> 66c70521
 
 use self::difficulty::calculate_ethash_canonical_difficulty;
 pub use self::{
@@ -26,8 +22,8 @@
     reward::miner_reward,
 };
 use crate::{
-    eips::eip4844, keccak256, l1, spec::EthHeaderConstants, trie::KECCAK_NULL_RLP, Address, Bloom,
-    Bytes, B256, B64, U256,
+    b256, eips::eip4844, keccak256, l1, spec::EthHeaderConstants, trie::KECCAK_NULL_RLP, Address,
+    Bloom, Bytes, B256, B64, U256,
 };
 
 /// ethereum block header
@@ -311,7 +307,7 @@
                 }
             }),
             requests_hash: options.requests_hash.or_else(|| {
-                if spec_id >= SpecId::PRAGUE {
+                if hardfork.into() >= l1::SpecId::PRAGUE {
                     // sha("") for an empty list of requests
                     Some(b256!(
                         "0xe3b0c44298fc1c149afbf4c8996fb92427ae41e4649b934ca495991b7852b855"
