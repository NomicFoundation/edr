mod eip155;
mod eip1559;
mod eip2930;
mod eip4844;
mod eip7702;
mod legacy;

use k256::SecretKey;

pub use self::{
    eip155::Eip155, eip1559::Eip1559, eip2930::Eip2930, eip4844::Eip4844, eip7702::Eip7702,
    legacy::Legacy,
};
use super::{
    signed::{FakeSign, Sign},
    Request, Signed,
};
use crate::{signature::SignatureError, Address};

impl Request {
    /// Retrieves the instance's chain ID.
    pub fn chain_id(&self) -> Option<u64> {
        match self {
            Request::Legacy(_) => None,
            Request::Eip155(transaction) => Some(transaction.chain_id),
            Request::Eip2930(transaction) => Some(transaction.chain_id),
            Request::Eip1559(transaction) => Some(transaction.chain_id),
            Request::Eip4844(transaction) => Some(transaction.chain_id),
            Request::Eip7702(transaction) => Some(transaction.chain_id),
        }
    }

    /// Retrieves the instance's gas price.
    pub fn gas_price(&self) -> &u128 {
        match self {
            Request::Legacy(transaction) => &transaction.gas_price,
            Request::Eip155(transaction) => &transaction.gas_price,
            Request::Eip2930(transaction) => &transaction.gas_price,
            Request::Eip1559(transaction) => &transaction.max_fee_per_gas,
            Request::Eip4844(transaction) => &transaction.max_fee_per_gas,
            Request::Eip7702(transaction) => &transaction.max_fee_per_gas,
        }
    }

    /// Retrieves the instance's max fee per gas, if it exists.
    pub fn max_fee_per_gas(&self) -> Option<&u128> {
        match self {
            Request::Legacy(_) | Request::Eip155(_) | Request::Eip2930(_) => None,
            Request::Eip1559(transaction) => Some(&transaction.max_fee_per_gas),
            Request::Eip4844(transaction) => Some(&transaction.max_fee_per_gas),
            Request::Eip7702(transaction) => Some(&transaction.max_fee_per_gas),
        }
    }

    /// Retrieves the instance's max priority fee per gas, if it exists.
    pub fn max_priority_fee_per_gas(&self) -> Option<&u128> {
        match self {
            Request::Legacy(_) | Request::Eip155(_) | Request::Eip2930(_) => None,
            Request::Eip1559(transaction) => Some(&transaction.max_priority_fee_per_gas),
            Request::Eip4844(transaction) => Some(&transaction.max_priority_fee_per_gas),
            Request::Eip7702(transaction) => Some(&transaction.max_priority_fee_per_gas),
        }
    }

    /// Retrieves the instance's nonce.
    pub fn nonce(&self) -> u64 {
        match self {
            Request::Legacy(transaction) => transaction.nonce,
            Request::Eip155(transaction) => transaction.nonce,
            Request::Eip2930(transaction) => transaction.nonce,
            Request::Eip1559(transaction) => transaction.nonce,
            Request::Eip4844(transaction) => transaction.nonce,
            Request::Eip7702(transaction) => transaction.nonce,
        }
    }

    pub fn sign(self, secret_key: &SecretKey) -> Result<Signed, SignatureError> {
        Ok(match self {
            Request::Legacy(transaction) => transaction.sign(secret_key)?.into(),
            Request::Eip155(transaction) => transaction.sign(secret_key)?.into(),
            Request::Eip2930(transaction) => transaction.sign(secret_key)?.into(),
            Request::Eip1559(transaction) => transaction.sign(secret_key)?.into(),
            Request::Eip4844(transaction) => transaction.sign(secret_key)?.into(),
            Request::Eip7702(transaction) => transaction.sign(secret_key)?.into(),
        })
    }
}

impl FakeSign for Request {
    type Signed = Signed;

    fn fake_sign(self, sender: Address) -> Signed {
        match self {
            Request::Legacy(transaction) => transaction.fake_sign(sender).into(),
            Request::Eip155(transaction) => transaction.fake_sign(sender).into(),
            Request::Eip2930(transaction) => transaction.fake_sign(sender).into(),
            Request::Eip1559(transaction) => transaction.fake_sign(sender).into(),
            Request::Eip4844(transaction) => transaction.fake_sign(sender).into(),
        }
    }
}

impl Sign for Request {
    type Signed = Signed;

    unsafe fn sign_for_sender_unchecked(
        self,
        secret_key: &SecretKey,
        caller: Address,
    ) -> Result<Signed, SignatureError> {
        Ok(match self {
            Request::Legacy(transaction) => transaction
                .sign_for_sender_unchecked(secret_key, caller)?
                .into(),
            Request::Eip155(transaction) => transaction
                .sign_for_sender_unchecked(secret_key, caller)?
                .into(),
            Request::Eip2930(transaction) => transaction
                .sign_for_sender_unchecked(secret_key, caller)?
                .into(),
            Request::Eip1559(transaction) => transaction
                .sign_for_sender_unchecked(secret_key, caller)?
                .into(),
            Request::Eip4844(transaction) => transaction
                .sign_for_sender_unchecked(secret_key, caller)?
                .into(),
            Request::Eip7702(transaction) => transaction
                .sign_for_sender_unchecked(secret_key, caller)?
                .into(),
        })
    }
<<<<<<< HEAD
=======

    pub fn fake_sign(self, sender: Address) -> Signed {
        match self {
            Request::Legacy(transaction) => transaction.fake_sign(sender).into(),
            Request::Eip155(transaction) => transaction.fake_sign(sender).into(),
            Request::Eip2930(transaction) => transaction.fake_sign(sender).into(),
            Request::Eip1559(transaction) => transaction.fake_sign(sender).into(),
            Request::Eip4844(transaction) => transaction.fake_sign(sender).into(),
            Request::Eip7702(transaction) => transaction.fake_sign(sender).into(),
        }
    }
>>>>>>> 66c70521
}

/// A transaction request and the sender's address.
#[derive(Clone, Debug)]
pub struct TransactionRequestAndSender<RequestT> {
    /// The transaction request.
    pub request: RequestT,
    /// The sender's address.
    pub sender: Address,
}<|MERGE_RESOLUTION|>--- conflicted
+++ resolved
@@ -15,9 +15,21 @@
     signed::{FakeSign, Sign},
     Request, Signed,
 };
-use crate::{signature::SignatureError, Address};
+use crate::{eips, signature::SignatureError, Address};
 
 impl Request {
+    /// Retrieves the instance's authorization list (EIP-7702).
+    pub fn authorization_list(&self) -> Option<&[eips::eip7702::SignedAuthorization]> {
+        match self {
+            Request::Eip7702(transaction) => Some(&transaction.authorization_list),
+            Request::Legacy(_)
+            | Request::Eip155(_)
+            | Request::Eip2930(_)
+            | Request::Eip1559(_)
+            | Request::Eip4844(_) => None,
+        }
+    }
+
     /// Retrieves the instance's chain ID.
     pub fn chain_id(&self) -> Option<u64> {
         match self {
@@ -96,6 +108,7 @@
             Request::Eip2930(transaction) => transaction.fake_sign(sender).into(),
             Request::Eip1559(transaction) => transaction.fake_sign(sender).into(),
             Request::Eip4844(transaction) => transaction.fake_sign(sender).into(),
+            Request::Eip7702(transaction) => transaction.fake_sign(sender).into(),
         }
     }
 }
@@ -129,20 +142,6 @@
                 .into(),
         })
     }
-<<<<<<< HEAD
-=======
-
-    pub fn fake_sign(self, sender: Address) -> Signed {
-        match self {
-            Request::Legacy(transaction) => transaction.fake_sign(sender).into(),
-            Request::Eip155(transaction) => transaction.fake_sign(sender).into(),
-            Request::Eip2930(transaction) => transaction.fake_sign(sender).into(),
-            Request::Eip1559(transaction) => transaction.fake_sign(sender).into(),
-            Request::Eip4844(transaction) => transaction.fake_sign(sender).into(),
-            Request::Eip7702(transaction) => transaction.fake_sign(sender).into(),
-        }
-    }
->>>>>>> 66c70521
 }
 
 /// A transaction request and the sender's address.
