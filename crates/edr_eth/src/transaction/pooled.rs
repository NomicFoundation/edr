--- conflicted
+++ resolved
@@ -11,18 +11,11 @@
     Address, Bytes, B256, U256,
 };
 
-<<<<<<< HEAD
 pub type Legacy = super::signed::Legacy;
 pub type Eip155 = super::signed::Eip155;
 pub type Eip2930 = super::signed::Eip2930;
 pub type Eip1559 = super::signed::Eip1559;
-=======
-pub type LegacyPooledTransaction = super::signed::Legacy;
-pub type Eip155PooledTransaction = super::signed::Eip155;
-pub type Eip2930PooledTransaction = super::signed::Eip2930;
-pub type Eip1559PooledTransaction = super::signed::Eip1559;
 pub type Eip7702 = super::signed::Eip7702;
->>>>>>> 66c70521
 
 #[derive(Clone, Debug, PartialEq, Eq)]
 pub enum PooledTransaction {
@@ -150,6 +143,7 @@
             PooledTransaction::Eip2930(tx) => tx.caller(),
             PooledTransaction::Eip1559(tx) => tx.caller(),
             PooledTransaction::Eip4844(tx) => tx.caller(),
+            PooledTransaction::Eip7702(tx) => tx.caller(),
         }
     }
 
@@ -160,6 +154,7 @@
             PooledTransaction::Eip2930(tx) => tx.gas_limit(),
             PooledTransaction::Eip1559(tx) => tx.gas_limit(),
             PooledTransaction::Eip4844(tx) => tx.gas_limit(),
+            PooledTransaction::Eip7702(tx) => tx.gas_limit(),
         }
     }
 
@@ -170,6 +165,7 @@
             PooledTransaction::Eip2930(tx) => tx.gas_price(),
             PooledTransaction::Eip1559(tx) => tx.gas_price(),
             PooledTransaction::Eip4844(tx) => tx.gas_price(),
+            PooledTransaction::Eip7702(tx) => tx.gas_price(),
         }
     }
 
@@ -180,6 +176,7 @@
             PooledTransaction::Eip2930(tx) => tx.kind(),
             PooledTransaction::Eip1559(tx) => tx.kind(),
             PooledTransaction::Eip4844(tx) => tx.kind(),
+            PooledTransaction::Eip7702(tx) => tx.kind(),
         }
     }
 
@@ -190,6 +187,7 @@
             PooledTransaction::Eip2930(tx) => tx.value(),
             PooledTransaction::Eip1559(tx) => tx.value(),
             PooledTransaction::Eip4844(tx) => tx.value(),
+            PooledTransaction::Eip7702(tx) => tx.value(),
         }
     }
 
@@ -200,6 +198,7 @@
             PooledTransaction::Eip2930(tx) => tx.data(),
             PooledTransaction::Eip1559(tx) => tx.data(),
             PooledTransaction::Eip4844(tx) => tx.data(),
+            PooledTransaction::Eip7702(tx) => tx.data(),
         }
     }
 
@@ -210,6 +209,7 @@
             PooledTransaction::Eip2930(tx) => tx.nonce(),
             PooledTransaction::Eip1559(tx) => tx.nonce(),
             PooledTransaction::Eip4844(tx) => tx.nonce(),
+            PooledTransaction::Eip7702(tx) => tx.nonce(),
         }
     }
 
@@ -220,6 +220,7 @@
             PooledTransaction::Eip2930(tx) => tx.chain_id(),
             PooledTransaction::Eip1559(tx) => tx.chain_id(),
             PooledTransaction::Eip4844(tx) => tx.chain_id(),
+            PooledTransaction::Eip7702(tx) => tx.chain_id(),
         }
     }
 
@@ -230,6 +231,7 @@
             PooledTransaction::Eip2930(tx) => tx.access_list(),
             PooledTransaction::Eip1559(tx) => tx.access_list(),
             PooledTransaction::Eip4844(tx) => tx.access_list(),
+            PooledTransaction::Eip7702(tx) => tx.access_list(),
         }
     }
 
@@ -240,6 +242,7 @@
             PooledTransaction::Eip2930(tx) => tx.effective_gas_price(block_base_fee),
             PooledTransaction::Eip1559(tx) => tx.effective_gas_price(block_base_fee),
             PooledTransaction::Eip4844(tx) => tx.effective_gas_price(block_base_fee),
+            PooledTransaction::Eip7702(tx) => tx.effective_gas_price(block_base_fee),
         }
     }
 
@@ -250,6 +253,7 @@
             PooledTransaction::Eip2930(tx) => tx.max_fee_per_gas(),
             PooledTransaction::Eip1559(tx) => tx.max_fee_per_gas(),
             PooledTransaction::Eip4844(tx) => tx.max_fee_per_gas(),
+            PooledTransaction::Eip7702(tx) => tx.max_fee_per_gas(),
         }
     }
 
@@ -260,6 +264,7 @@
             PooledTransaction::Eip2930(tx) => tx.max_priority_fee_per_gas(),
             PooledTransaction::Eip1559(tx) => tx.max_priority_fee_per_gas(),
             PooledTransaction::Eip4844(tx) => tx.max_priority_fee_per_gas(),
+            PooledTransaction::Eip7702(tx) => tx.max_priority_fee_per_gas(),
         }
     }
 
@@ -270,6 +275,7 @@
             PooledTransaction::Eip2930(tx) => tx.blob_hashes(),
             PooledTransaction::Eip1559(tx) => tx.blob_hashes(),
             PooledTransaction::Eip4844(tx) => tx.blob_hashes(),
+            PooledTransaction::Eip7702(tx) => tx.blob_hashes(),
         }
     }
 
@@ -280,6 +286,7 @@
             PooledTransaction::Eip2930(tx) => tx.max_fee_per_blob_gas(),
             PooledTransaction::Eip1559(tx) => tx.max_fee_per_blob_gas(),
             PooledTransaction::Eip4844(tx) => tx.max_fee_per_blob_gas(),
+            PooledTransaction::Eip7702(tx) => tx.max_fee_per_blob_gas(),
         }
     }
 
@@ -290,6 +297,7 @@
             PooledTransaction::Eip2930(tx) => tx.total_blob_gas(),
             PooledTransaction::Eip1559(tx) => tx.total_blob_gas(),
             PooledTransaction::Eip4844(tx) => tx.total_blob_gas(),
+            PooledTransaction::Eip7702(tx) => tx.total_blob_gas(),
         }
     }
 
@@ -300,6 +308,7 @@
             PooledTransaction::Eip2930(tx) => tx.authorization_list(),
             PooledTransaction::Eip1559(tx) => tx.authorization_list(),
             PooledTransaction::Eip4844(tx) => tx.authorization_list(),
+            PooledTransaction::Eip7702(tx) => tx.authorization_list(),
         }
     }
 
@@ -310,6 +319,7 @@
             PooledTransaction::Eip2930(tx) => tx.rlp_encoding(),
             PooledTransaction::Eip1559(tx) => tx.rlp_encoding(),
             PooledTransaction::Eip4844(tx) => tx.rlp_encoding(),
+            PooledTransaction::Eip7702(tx) => tx.rlp_encoding(),
         }
     }
 
@@ -320,6 +330,7 @@
             PooledTransaction::Eip2930(tx) => tx.transaction_hash(),
             PooledTransaction::Eip1559(tx) => tx.transaction_hash(),
             PooledTransaction::Eip4844(tx) => tx.transaction_hash(),
+            PooledTransaction::Eip7702(tx) => tx.transaction_hash(),
         }
     }
 }
@@ -561,8 +572,8 @@
         eip7702 => PooledTransaction::Eip7702(Eip7702 {
             chain_id: 31337,
             nonce: 0,
-            max_priority_fee_per_gas: U256::from(1_000_000_000u64),
-            max_fee_per_gas: U256::from(2_200_000_000u64),
+            max_priority_fee_per_gas: 1_000_000_000,
+            max_fee_per_gas: 2_200_000_000,
             gas_limit: 63_000,
             to: address!("0xf39fd6e51aad88f6f4ce6ab8827279cfffb92266"),
             value: U256::ZERO,
@@ -599,6 +610,7 @@
                 Address::from_str("f39Fd6e51aad88F6F4ce6aB8827279cffFb92266")?,
             )},
             hash: OnceLock::new(),
+            rlp_encoding: OnceLock::new(),
         }),
     }
 }