mod eip155;
mod eip1559;
mod eip2930;
mod eip4844;
mod eip7702;
mod legacy;

use std::sync::OnceLock;

use alloy_rlp::{Buf, BufMut};
<<<<<<< HEAD
use k256::SecretKey;
=======
use revm_primitives::{AccessListItem, TransactTo, TxEnv};
>>>>>>> 66c70521

pub use self::{
    eip155::Eip155,
    eip1559::Eip1559,
    eip2930::Eip2930,
    eip4844::Eip4844,
    eip7702::Eip7702,
    legacy::{Legacy, PreOrPostEip155},
};
use super::{
    ExecutableTransaction, IsEip155, IsEip4844, IsLegacy, IsSupported, Signed, SignedTransaction,
    TransactionMut, TransactionType, TransactionValidation, TxKind, INVALID_TX_TYPE_ERROR_MESSAGE,
};
use crate::{
    eips::{self, eip7702},
    impl_revm_transaction_trait, l1,
    signature::{Fakeable, Signature, SignatureError},
    Address, Bytes, B256, U256,
};
<<<<<<< HEAD
=======
use crate::{
    eips::eip7702::SignedAuthorization, signature::Signature, utils::enveloped, Address, Bytes,
    B256, U256,
};
>>>>>>> 66c70521

/// Trait for signing a transaction request with a fake signature.
pub trait FakeSign {
    /// The type of the signed transaction.
    type Signed;

    /// Signs the transaction with a fake signature.
    fn fake_sign(self, sender: Address) -> Self::Signed;
}

pub trait Sign {
    /// The type of the signed transaction.
    type Signed;

    /// Signs the transaction with the provided secret key, belonging to the
    /// provided sender's address.
    ///
    /// # Safety
    ///
    /// The `caller` and `secret_key` must correspond to the same account.
    unsafe fn sign_for_sender_unchecked(
        self,
        secret_key: &SecretKey,
        caller: Address,
    ) -> Result<Self::Signed, SignatureError>;
}

impl Signed {
    /// Whether this is a legacy (pre-EIP-155) transaction.
    pub fn is_pre_eip155(&self) -> bool {
        matches!(self, Signed::PreEip155Legacy(_))
    }

    /// Whether this is an EIP-1559 transaction.
    pub fn is_eip1559(&self) -> bool {
        matches!(self, Signed::Eip1559(_))
    }

    /// Whether this is an EIP-2930 transaction.
    pub fn is_eip2930(&self) -> bool {
        matches!(self, Signed::Eip2930(_))
    }

<<<<<<< HEAD
=======
    /// Whether this is an EIP-4844 transaction.
    pub fn is_eip4844(&self) -> bool {
        matches!(self, Signed::Eip4844(_))
    }

    /// Whether this is an EIP-7702 transaction.
    pub fn is_eip7702(&self) -> bool {
        matches!(self, Signed::Eip7702(_))
    }

    /// Retrieves the list of signed authorizations of the transaction for
    /// post-EIP-7702 transactions.
    pub fn authorization_list(&self) -> Option<&[SignedAuthorization]> {
        if let Signed::Eip7702(tx) = self {
            Some(tx.authorization_list.as_slice())
        } else {
            None
        }
    }

    /// Retrieves the blob hashes of the transaction, if any.
    pub fn blob_hashes(&self) -> Option<Vec<B256>> {
        match self {
            Signed::PreEip155Legacy(_)
            | Signed::PostEip155Legacy(_)
            | Signed::Eip2930(_)
            | Signed::Eip1559(_)
            | Signed::Eip7702(_) => None,
            Signed::Eip4844(tx) => Some(tx.blob_hashes.clone()),
        }
    }

    /// Returns the chain id of the transaction.
    pub fn chain_id(&self) -> Option<u64> {
        match self {
            Signed::PreEip155Legacy(_) => None,
            Signed::PostEip155Legacy(t) => Some(t.chain_id()),
            Signed::Eip2930(t) => Some(t.chain_id),
            Signed::Eip1559(t) => Some(t.chain_id),
            Signed::Eip4844(t) => Some(t.chain_id),
            Signed::Eip7702(t) => Some(t.chain_id),
        }
    }

>>>>>>> 66c70521
    pub fn as_legacy(&self) -> Option<&self::legacy::Legacy> {
        match self {
            Signed::PreEip155Legacy(tx) => Some(tx),
            _ => None,
        }
    }
<<<<<<< HEAD
=======

    /// Returns the [`Signature`] of the transaction
    pub fn signature(&self) -> &dyn Signature {
        match self {
            Signed::PreEip155Legacy(tx) => &tx.signature,
            Signed::PostEip155Legacy(tx) => &tx.signature,
            Signed::Eip2930(tx) => &tx.signature,
            Signed::Eip1559(tx) => &tx.signature,
            Signed::Eip4844(tx) => &tx.signature,
            Signed::Eip7702(tx) => &tx.signature,
        }
    }

    pub fn is_invalid_transaction_type_error(message: &str) -> bool {
        message == INVALID_TX_TYPE_ERROR_MESSAGE
    }
>>>>>>> 66c70521
}

impl alloy_rlp::Decodable for Signed {
    fn decode(buf: &mut &[u8]) -> alloy_rlp::Result<Self> {
        fn is_list(byte: u8) -> bool {
            byte >= alloy_rlp::EMPTY_LIST_CODE
        }

        let first = buf.first().ok_or(alloy_rlp::Error::InputTooShort)?;

        match *first {
            Eip2930::TYPE => {
                buf.advance(1);

                Ok(Signed::Eip2930(Eip2930::decode(buf)?))
            }
            Eip1559::TYPE => {
                buf.advance(1);

                Ok(Signed::Eip1559(Eip1559::decode(buf)?))
            }
            Eip4844::TYPE => {
                buf.advance(1);

                Ok(Signed::Eip4844(Eip4844::decode(buf)?))
            }
            Eip7702::TYPE => {
                buf.advance(1);

                Ok(Signed::Eip7702(self::eip7702::Eip7702::decode(buf)?))
            }
            byte if is_list(byte) => {
                let transaction = PreOrPostEip155::decode(buf)?;
                Ok(transaction.into())
            }
            _ => Err(alloy_rlp::Error::Custom(INVALID_TX_TYPE_ERROR_MESSAGE)),
        }
    }
}

impl alloy_rlp::Encodable for Signed {
    fn encode(&self, out: &mut dyn BufMut) {
<<<<<<< HEAD
        let encoded = self.rlp_encoding();
        out.put_slice(encoded);
=======
        match self {
            Signed::PreEip155Legacy(tx) => tx.encode(out),
            Signed::PostEip155Legacy(tx) => tx.encode(out),
            Signed::Eip2930(tx) => enveloped(1, tx, out),
            Signed::Eip1559(tx) => enveloped(2, tx, out),
            Signed::Eip4844(tx) => enveloped(3, tx, out),
            Signed::Eip7702(tx) => enveloped(Eip7702::TYPE, tx, out),
        }
>>>>>>> 66c70521
    }

    fn length(&self) -> usize {
        match self {
            Signed::PreEip155Legacy(tx) => tx.length(),
            Signed::PostEip155Legacy(tx) => tx.length(),
            Signed::Eip2930(tx) => tx.length() + 1,
            Signed::Eip1559(tx) => tx.length() + 1,
            Signed::Eip4844(tx) => tx.length() + 1,
            Signed::Eip7702(tx) => tx.length() + 1,
        }
    }
}

impl Default for Signed {
    fn default() -> Self {
        // This implementation is necessary to be able to use `revm`'s builder pattern.
        Self::PreEip155Legacy(Legacy {
            nonce: 0,
            gas_price: 0,
            gas_limit: u64::MAX,
            kind: TxKind::Call(Address::ZERO), // will do nothing
            value: U256::ZERO,
            input: Bytes::new(),
            signature: Fakeable::fake(Address::ZERO, Some(0)),
            hash: OnceLock::new(),
            rlp_encoding: OnceLock::new(),
        })
    }
}

impl From<self::legacy::Legacy> for Signed {
    fn from(transaction: self::legacy::Legacy) -> Self {
        Self::PreEip155Legacy(transaction)
    }
}

impl From<self::eip155::Eip155> for Signed {
    fn from(transaction: self::eip155::Eip155) -> Self {
        Self::PostEip155Legacy(transaction)
    }
}

impl From<self::eip2930::Eip2930> for Signed {
    fn from(transaction: self::eip2930::Eip2930) -> Self {
        Self::Eip2930(transaction)
    }
}

impl From<self::eip1559::Eip1559> for Signed {
    fn from(transaction: self::eip1559::Eip1559) -> Self {
        Self::Eip1559(transaction)
    }
}

impl From<self::eip4844::Eip4844> for Signed {
    fn from(transaction: self::eip4844::Eip4844) -> Self {
        Self::Eip4844(transaction)
    }
}

impl From<self::eip7702::Eip7702> for Signed {
    fn from(transaction: self::eip7702::Eip7702) -> Self {
        Self::Eip7702(transaction)
    }
}

impl From<PreOrPostEip155> for Signed {
    fn from(value: PreOrPostEip155) -> Self {
        match value {
            PreOrPostEip155::Pre(tx) => Self::PreEip155Legacy(tx),
            PreOrPostEip155::Post(tx) => Self::PostEip155Legacy(tx),
        }
    }
}

<<<<<<< HEAD
impl IsEip155 for Signed {
    fn is_eip155(&self) -> bool {
        matches!(self, Signed::PostEip155Legacy(_))
=======
impl From<Signed> for TxEnv {
    fn from(value: Signed) -> Self {
        match value {
            Signed::PreEip155Legacy(tx) => tx.into(),
            Signed::PostEip155Legacy(tx) => tx.into(),
            Signed::Eip2930(tx) => tx.into(),
            Signed::Eip1559(tx) => tx.into(),
            Signed::Eip4844(tx) => tx.into(),
            Signed::Eip7702(tx) => tx.into(),
        }
>>>>>>> 66c70521
    }
}

impl IsEip4844 for Signed {
    fn is_eip4844(&self) -> bool {
        matches!(self, Signed::Eip4844(_))
    }
}

impl IsSupported for Signed {
    fn is_supported_transaction(&self) -> bool {
        true
    }
}

impl IsLegacy for Signed {
    fn is_legacy(&self) -> bool {
        matches!(
            self,
            Signed::PreEip155Legacy(_) | Signed::PostEip155Legacy(_)
        )
    }
}

impl ExecutableTransaction for Signed {
    fn caller(&self) -> &Address {
        match self {
            Signed::PreEip155Legacy(tx) => tx.caller(),
            Signed::PostEip155Legacy(tx) => tx.caller(),
            Signed::Eip2930(tx) => tx.caller(),
            Signed::Eip1559(tx) => tx.caller(),
            Signed::Eip4844(tx) => tx.caller(),
            Signed::Eip7702(tx) => tx.caller(),
        }
    }

    fn gas_limit(&self) -> u64 {
        match self {
<<<<<<< HEAD
            Signed::PreEip155Legacy(tx) => tx.gas_limit(),
            Signed::PostEip155Legacy(tx) => tx.gas_limit(),
            Signed::Eip2930(tx) => tx.gas_limit(),
            Signed::Eip1559(tx) => tx.gas_limit(),
            Signed::Eip4844(tx) => tx.gas_limit(),
        }
    }

    fn gas_price(&self) -> &u128 {
        match self {
            Signed::PreEip155Legacy(tx) => tx.gas_price(),
            Signed::PostEip155Legacy(tx) => tx.gas_price(),
            Signed::Eip2930(tx) => tx.gas_price(),
            Signed::Eip1559(tx) => tx.gas_price(),
            Signed::Eip4844(tx) => tx.gas_price(),
        }
    }

    fn kind(&self) -> TxKind {
        match self {
            Signed::PreEip155Legacy(tx) => tx.kind(),
            Signed::PostEip155Legacy(tx) => tx.kind(),
            Signed::Eip2930(tx) => tx.kind(),
            Signed::Eip1559(tx) => tx.kind(),
            Signed::Eip4844(tx) => tx.kind(),
        }
    }

    fn value(&self) -> &U256 {
        match self {
            Signed::PreEip155Legacy(tx) => tx.value(),
            Signed::PostEip155Legacy(tx) => tx.value(),
            Signed::Eip2930(tx) => tx.value(),
            Signed::Eip1559(tx) => tx.value(),
            Signed::Eip4844(tx) => tx.value(),
=======
            Signed::PreEip155Legacy(_) | Signed::PostEip155Legacy(_) => &[],
            Signed::Eip2930(tx) => &tx.access_list,
            Signed::Eip1559(tx) => &tx.access_list,
            Signed::Eip4844(tx) => &tx.access_list,
            Signed::Eip7702(tx) => &tx.access_list,
>>>>>>> 66c70521
        }
    }

    fn data(&self) -> &Bytes {
        match self {
<<<<<<< HEAD
            Signed::PreEip155Legacy(tx) => tx.data(),
            Signed::PostEip155Legacy(tx) => tx.data(),
            Signed::Eip2930(tx) => tx.data(),
            Signed::Eip1559(tx) => tx.data(),
            Signed::Eip4844(tx) => tx.data(),
=======
            Signed::PreEip155Legacy(tx) => &tx.input,
            Signed::PostEip155Legacy(tx) => &tx.input,
            Signed::Eip2930(tx) => &tx.input,
            Signed::Eip1559(tx) => &tx.input,
            Signed::Eip4844(tx) => &tx.input,
            Signed::Eip7702(tx) => &tx.input,
>>>>>>> 66c70521
        }
    }

    fn nonce(&self) -> u64 {
        match self {
<<<<<<< HEAD
            Signed::PreEip155Legacy(tx) => tx.nonce(),
            Signed::PostEip155Legacy(tx) => tx.nonce(),
            Signed::Eip2930(tx) => tx.nonce(),
            Signed::Eip1559(tx) => tx.nonce(),
            Signed::Eip4844(tx) => tx.nonce(),
=======
            Signed::PreEip155Legacy(tx) => tx.gas_price,
            Signed::PostEip155Legacy(tx) => tx.gas_price,
            Signed::Eip2930(tx) => tx.gas_price,
            Signed::Eip1559(tx) => tx
                .max_fee_per_gas
                .min(block_base_fee + tx.max_priority_fee_per_gas),
            Signed::Eip4844(tx) => tx
                .max_fee_per_gas
                .min(block_base_fee + tx.max_priority_fee_per_gas),
            Signed::Eip7702(tx) => tx
                .max_fee_per_gas
                .min(block_base_fee + tx.max_priority_fee_per_gas),
>>>>>>> 66c70521
        }
    }

    fn chain_id(&self) -> Option<u64> {
        match self {
<<<<<<< HEAD
            Signed::PreEip155Legacy(tx) => tx.chain_id(),
            Signed::PostEip155Legacy(tx) => tx.chain_id(),
            Signed::Eip2930(tx) => tx.chain_id(),
            Signed::Eip1559(tx) => tx.chain_id(),
            Signed::Eip4844(tx) => tx.chain_id(),
=======
            Signed::PreEip155Legacy(tx) => tx.gas_limit,
            Signed::PostEip155Legacy(tx) => tx.gas_limit,
            Signed::Eip2930(tx) => tx.gas_limit,
            Signed::Eip1559(tx) => tx.gas_limit,
            Signed::Eip4844(tx) => tx.gas_limit,
            Signed::Eip7702(tx) => tx.gas_limit,
>>>>>>> 66c70521
        }
    }

    fn access_list(&self) -> Option<&[eips::eip2930::AccessListItem]> {
        match self {
<<<<<<< HEAD
            Signed::PreEip155Legacy(tx) => tx.access_list(),
            Signed::PostEip155Legacy(tx) => tx.access_list(),
            Signed::Eip2930(tx) => tx.access_list(),
            Signed::Eip1559(tx) => tx.access_list(),
            Signed::Eip4844(tx) => tx.access_list(),
=======
            Signed::PreEip155Legacy(tx) => tx.gas_price,
            Signed::PostEip155Legacy(tx) => tx.gas_price,
            Signed::Eip2930(tx) => tx.gas_price,
            Signed::Eip1559(tx) => tx.max_fee_per_gas,
            Signed::Eip4844(tx) => tx.max_fee_per_gas,
            Signed::Eip7702(tx) => tx.max_fee_per_gas,
>>>>>>> 66c70521
        }
    }

    fn effective_gas_price(&self, block_base_fee: u128) -> Option<u128> {
        match self {
<<<<<<< HEAD
            Signed::PreEip155Legacy(tx) => tx.effective_gas_price(block_base_fee),
            Signed::PostEip155Legacy(tx) => tx.effective_gas_price(block_base_fee),
            Signed::Eip2930(tx) => tx.effective_gas_price(block_base_fee),
            Signed::Eip1559(tx) => tx.effective_gas_price(block_base_fee),
            Signed::Eip4844(tx) => tx.effective_gas_price(block_base_fee),
=======
            Signed::PreEip155Legacy(tx) => tx.kind,
            Signed::PostEip155Legacy(tx) => tx.kind,
            Signed::Eip2930(tx) => tx.kind,
            Signed::Eip1559(tx) => tx.kind,
            Signed::Eip4844(tx) => TxKind::Call(tx.to),
            Signed::Eip7702(tx) => TxKind::Call(tx.to),
>>>>>>> 66c70521
        }
    }

    fn max_fee_per_gas(&self) -> Option<&u128> {
        match self {
<<<<<<< HEAD
            Signed::PreEip155Legacy(tx) => tx.max_fee_per_gas(),
            Signed::PostEip155Legacy(tx) => tx.max_fee_per_gas(),
            Signed::Eip2930(tx) => tx.max_fee_per_gas(),
            Signed::Eip1559(tx) => tx.max_fee_per_gas(),
            Signed::Eip4844(tx) => tx.max_fee_per_gas(),
=======
            Signed::PreEip155Legacy(_) | Signed::PostEip155Legacy(_) | Signed::Eip2930(_) => None,
            Signed::Eip1559(tx) => Some(tx.max_fee_per_gas),
            Signed::Eip4844(tx) => Some(tx.max_fee_per_gas),
            Signed::Eip7702(tx) => Some(tx.max_fee_per_gas),
>>>>>>> 66c70521
        }
    }

    fn max_priority_fee_per_gas(&self) -> Option<&u128> {
        match self {
<<<<<<< HEAD
            Signed::PreEip155Legacy(tx) => tx.max_priority_fee_per_gas(),
            Signed::PostEip155Legacy(tx) => tx.max_priority_fee_per_gas(),
            Signed::Eip2930(tx) => tx.max_priority_fee_per_gas(),
            Signed::Eip1559(tx) => tx.max_priority_fee_per_gas(),
            Signed::Eip4844(tx) => tx.max_priority_fee_per_gas(),
=======
            Signed::PreEip155Legacy(_)
            | Signed::PostEip155Legacy(_)
            | Signed::Eip2930(_)
            | Signed::Eip1559(_)
            | Signed::Eip7702(_) => None,
            Signed::Eip4844(tx) => Some(tx.max_fee_per_blob_gas),
>>>>>>> 66c70521
        }
    }

    fn blob_hashes(&self) -> &[B256] {
        match self {
<<<<<<< HEAD
            Signed::PreEip155Legacy(tx) => tx.blob_hashes(),
            Signed::PostEip155Legacy(tx) => tx.blob_hashes(),
            Signed::Eip2930(tx) => tx.blob_hashes(),
            Signed::Eip1559(tx) => tx.blob_hashes(),
            Signed::Eip4844(tx) => tx.blob_hashes(),
=======
            Signed::PreEip155Legacy(_) | Signed::PostEip155Legacy(_) | Signed::Eip2930(_) => None,
            Signed::Eip1559(tx) => Some(tx.max_priority_fee_per_gas),
            Signed::Eip4844(tx) => Some(tx.max_priority_fee_per_gas),
            Signed::Eip7702(tx) => Some(tx.max_priority_fee_per_gas),
>>>>>>> 66c70521
        }
    }

    fn max_fee_per_blob_gas(&self) -> Option<&u128> {
        match self {
<<<<<<< HEAD
            Signed::PreEip155Legacy(tx) => tx.max_fee_per_blob_gas(),
            Signed::PostEip155Legacy(tx) => tx.max_fee_per_blob_gas(),
            Signed::Eip2930(tx) => tx.max_fee_per_blob_gas(),
            Signed::Eip1559(tx) => tx.max_fee_per_blob_gas(),
            Signed::Eip4844(tx) => tx.max_fee_per_blob_gas(),
=======
            Signed::PreEip155Legacy(t) => t.nonce,
            Signed::PostEip155Legacy(t) => t.nonce,
            Signed::Eip2930(t) => t.nonce,
            Signed::Eip1559(t) => t.nonce,
            Signed::Eip4844(t) => t.nonce,
            Signed::Eip7702(t) => t.nonce,
>>>>>>> 66c70521
        }
    }

    fn total_blob_gas(&self) -> Option<u64> {
        match self {
            Signed::PreEip155Legacy(tx) => tx.total_blob_gas(),
            Signed::PostEip155Legacy(tx) => tx.total_blob_gas(),
            Signed::Eip2930(tx) => tx.total_blob_gas(),
            Signed::Eip1559(tx) => tx.total_blob_gas(),
            Signed::Eip4844(tx) => tx.total_blob_gas(),
        }
    }

    fn authorization_list(&self) -> Option<&[eip7702::SignedAuthorization]> {
        match self {
            Signed::PreEip155Legacy(tx) => tx.authorization_list(),
            Signed::PostEip155Legacy(tx) => tx.authorization_list(),
            Signed::Eip2930(tx) => tx.authorization_list(),
            Signed::Eip1559(tx) => tx.authorization_list(),
            Signed::Eip4844(tx) => tx.authorization_list(),
        }
    }

    fn rlp_encoding(&self) -> &Bytes {
        match self {
            Signed::PreEip155Legacy(tx) => tx.rlp_encoding(),
            Signed::PostEip155Legacy(tx) => tx.rlp_encoding(),
            Signed::Eip2930(tx) => tx.rlp_encoding(),
            Signed::Eip1559(tx) => tx.rlp_encoding(),
            Signed::Eip4844(tx) => tx.rlp_encoding(),
        }
    }

    fn transaction_hash(&self) -> &B256 {
        match self {
<<<<<<< HEAD
            Signed::PreEip155Legacy(t) => t.transaction_hash(),
            Signed::PostEip155Legacy(t) => t.transaction_hash(),
            Signed::Eip2930(t) => t.transaction_hash(),
            Signed::Eip1559(t) => t.transaction_hash(),
            Signed::Eip4844(t) => t.transaction_hash(),
=======
            Signed::PreEip155Legacy(t) => t.hash(),
            Signed::PostEip155Legacy(t) => t.hash(),
            Signed::Eip2930(t) => t.hash(),
            Signed::Eip1559(t) => t.hash(),
            Signed::Eip4844(t) => t.hash(),
            Signed::Eip7702(t) => t.transaction_hash(),
>>>>>>> 66c70521
        }
    }
}

impl SignedTransaction for Signed {
    fn signature(&self) -> &dyn Signature {
        match self {
<<<<<<< HEAD
            Signed::PreEip155Legacy(tx) => &tx.signature,
            Signed::PostEip155Legacy(tx) => &tx.signature,
            Signed::Eip2930(tx) => &tx.signature,
            Signed::Eip1559(tx) => &tx.signature,
            Signed::Eip4844(tx) => &tx.signature,
        }
    }
}

impl TransactionMut for Signed {
    fn set_gas_limit(&mut self, gas_limit: u64) {
        match self {
            Signed::PreEip155Legacy(tx) => tx.gas_limit = gas_limit,
            Signed::PostEip155Legacy(tx) => tx.gas_limit = gas_limit,
            Signed::Eip2930(tx) => tx.gas_limit = gas_limit,
            Signed::Eip1559(tx) => tx.gas_limit = gas_limit,
            Signed::Eip4844(tx) => tx.gas_limit = gas_limit,
=======
            Signed::PreEip155Legacy(_) | Signed::PostEip155Legacy(_) => TransactionType::Legacy,
            Signed::Eip2930(_) => TransactionType::Eip2930,
            Signed::Eip1559(_) => TransactionType::Eip1559,
            Signed::Eip4844(_) => TransactionType::Eip4844,
            Signed::Eip7702(_) => TransactionType::Eip7702,
>>>>>>> 66c70521
        }
    }
}

impl TransactionType for Signed {
    type Type = super::Type;

    fn transaction_type(&self) -> Self::Type {
        match self {
<<<<<<< HEAD
            Signed::PreEip155Legacy(_) | Signed::PostEip155Legacy(_) => super::Type::Legacy,
            Signed::Eip2930(_) => super::Type::Eip2930,
            Signed::Eip1559(_) => super::Type::Eip1559,
            Signed::Eip4844(_) => super::Type::Eip4844,
=======
            Signed::PreEip155Legacy(tx) => tx.value,
            Signed::PostEip155Legacy(tx) => tx.value,
            Signed::Eip2930(tx) => tx.value,
            Signed::Eip1559(tx) => tx.value,
            Signed::Eip4844(tx) => tx.value,
            Signed::Eip7702(tx) => tx.value,
>>>>>>> 66c70521
        }
    }
}

impl TransactionValidation for Signed {
    type ValidationError = l1::InvalidTransaction;
}

impl_revm_transaction_trait!(Signed);

#[cfg(test)]
mod tests {
    use std::sync::OnceLock;

    use alloy_rlp::Decodable as _;

    use super::*;
<<<<<<< HEAD
    use crate::{signature, transaction, Bytes};
=======
    use crate::{
        eips::eip7702,
        signature::{self, SignatureWithYParity, SignatureWithYParityArgs},
        transaction, AccessList, Bytes,
    };
>>>>>>> 66c70521

    #[test]
    fn can_recover_sender() {
        // Generated based on
        // "f85f800182520894095e7baea6a6c7c4c2dfeb977efac326af552d870a801ba048b55bfa915ac795c431978d8a6a992b628d557da5ff759b307d495a36649353a0efffd310ac743f371de3b9f7f9cb56c0b28ad43601b4ab949f53faa07bd2c804"
        // but with a normalized signature
        let bytes = hex::decode("f85f800182520894095e7baea6a6c7c4c2dfeb977efac326af552d870a801ca048b55bfa915ac795c431978d8a6a992b628d557da5ff759b307d495a36649353a010002cef538bc0c8e21c46080634a93e082408b0ad93f4a7207e63ec5463793d").unwrap();

        let tx = Signed::decode(&mut bytes.as_slice()).expect("decoding TypedTransaction failed");

        let tx = match tx {
            Signed::PreEip155Legacy(tx) => tx,
            _ => panic!("Invalid typed transaction"),
        };

        assert_eq!(tx.input, Bytes::new());
        assert_eq!(tx.gas_price, 0x01);
        assert_eq!(tx.gas_limit, 0x5208u64);
        assert_eq!(tx.nonce, 0x00u64);
        if let TxKind::Call(ref to) = tx.kind {
            assert_eq!(
                *to,
                "0x095e7baea6a6c7c4c2dfeb977efac326af552d87"
                    .parse::<Address>()
                    .unwrap()
            );
        } else {
            panic!();
        }
        assert_eq!(tx.value, U256::from(0x0au64));
        assert_eq!(
            *tx.caller(),
            "0x0f65fe9276bc9a24ae7083ae28e2660ef72df99e"
                .parse::<Address>()
                .unwrap()
        );
    }

    macro_rules! impl_test_signed_transaction_encoding_round_trip {
        ($(
            $name:ident => $request:expr,
        )+) => {
            $(
                paste::item! {
                    #[test]
                    fn [<signed_transaction_encoding_round_trip_ $name>]() -> anyhow::Result<()> {
                        use edr_test_utils::secret_key::secret_key_from_str;

                        let request = $request;

                        let secret_key = secret_key_from_str(edr_defaults::SECRET_KEYS[0]).expect("Failed to parse secret key");
                        let transaction = request.sign(&secret_key)?;

                        let transaction = Signed::from(transaction);

                        let encoded = alloy_rlp::encode(&transaction);
                        let decoded = Signed::decode(&mut encoded.as_slice()).unwrap();

                        assert_eq!(decoded, transaction);

                        Ok(())
                    }
                }
            )+
        };
    }

    impl_test_signed_transaction_encoding_round_trip! {
            pre_eip155 => transaction::request::Legacy {
                nonce: 0,
                gas_price: 1,
                gas_limit: 2,
                kind: TxKind::Call(Address::default()),
                value: U256::from(3),
                input: Bytes::from(vec![1, 2]),
            },
            post_eip155 => transaction::request::Eip155 {
                nonce: 0,
                gas_price: 1,
                gas_limit: 2,
                kind: TxKind::Create,
                value: U256::from(3),
                input: Bytes::from(vec![1, 2]),
                chain_id: 1337,
            },
            eip2930 => transaction::request::Eip2930 {
                chain_id: 1,
                nonce: 0,
                gas_price: 1,
                gas_limit: 2,
                kind: TxKind::Call(Address::default()),
                value: U256::from(3),
                input: Bytes::from(vec![1, 2]),
                access_list: vec![],
            },
            eip1559 => transaction::request::Eip1559 {
                chain_id: 1,
                nonce: 0,
                max_priority_fee_per_gas: 1,
                max_fee_per_gas: 2,
                gas_limit: 3,
                kind: TxKind::Create,
                value: U256::from(4),
                input: Bytes::from(vec![1, 2]),
                access_list: vec![],
            },
            eip4844 => transaction::request::Eip4844 {
                chain_id: 1,
                nonce: 0,
                max_priority_fee_per_gas: 1,
                max_fee_per_gas: 2,
                max_fee_per_blob_gas: 7,
                gas_limit: 3,
                to: Address::random(),
                value: U256::from(4),
                input: Bytes::from(vec![1, 2]),
                access_list: vec![],
                blob_hashes: vec![B256::random(), B256::random()],
            },
            eip7702 => transaction::request::Eip7702 {
                chain_id: 1,
                nonce: 0,
                max_priority_fee_per_gas: U256::from(1),
                max_fee_per_gas: U256::from(2),
                gas_limit: 3,
                to: Address::random(),
                value: U256::from(4),
                input: Bytes::from(vec![1, 2]),
                access_list: vec![],
                authorization_list: vec![
                    eip7702::SignedAuthorization::new_unchecked(
                        eip7702::Authorization {
                            chain_id: U256::from(1),
                            address: Address::random(),
                            nonce: 0,
                        },
                        1,
                        U256::from(0x1234),
                        U256::from(0x5678),
                    )
                ]
            },
    }

    #[test]
    fn test_signed_transaction_decode_multiple_networks() -> anyhow::Result<()> {
        use std::str::FromStr;

        let bytes_first = hex::decode("f86b02843b9aca00830186a094d3e8763675e4c425df46cc3b5c0f6cbdac39604687038d7ea4c68000802ba00eb96ca19e8a77102767a41fc85a36afd5c61ccb09911cec5d3e86e193d9c5aea03a456401896b1b6055311536bf00a718568c744d8c1f9df59879e8350220ca18").unwrap();
        let expected = Signed::PostEip155Legacy(self::eip155::Eip155 {
            nonce: 2u64,
            gas_price: 1000000000,
            gas_limit: 100000,
            kind: TxKind::Call(Address::from_slice(
                &hex::decode("d3e8763675e4c425df46cc3b5c0f6cbdac396046").unwrap(),
            )),
            value: U256::from(1000000000000000u64),
            input: Bytes::default(),
            // SAFETY: Caller address has been precomputed
            signature: unsafe {
                signature::Fakeable::with_address_unchecked(
                    signature::SignatureWithRecoveryId {
                        r: U256::from_str(
                            "0xeb96ca19e8a77102767a41fc85a36afd5c61ccb09911cec5d3e86e193d9c5ae",
                        )
                        .unwrap(),
                        s: U256::from_str(
                            "0x3a456401896b1b6055311536bf00a718568c744d8c1f9df59879e8350220ca18",
                        )
                        .unwrap(),
                        v: 43,
                    },
                    Address::from_str("0x2efc0b963da6f672254b4e5eea754551fe191fd6")?,
                )
            },
            hash: OnceLock::new(),
            rlp_encoding: OnceLock::new(),
        });
        assert_eq!(
            expected,
            Signed::decode(&mut bytes_first.as_slice()).unwrap()
        );

        let bytes_second = hex::decode("f86b01843b9aca00830186a094d3e8763675e4c425df46cc3b5c0f6cbdac3960468702769bb01b2a00802ba0e24d8bd32ad906d6f8b8d7741e08d1959df021698b19ee232feba15361587d0aa05406ad177223213df262cb66ccbb2f46bfdccfdfbbb5ffdda9e2c02d977631da").unwrap();
        let expected = Signed::PostEip155Legacy(self::eip155::Eip155 {
            nonce: 1,
            gas_price: 1000000000,
            gas_limit: 100000,
            kind: TxKind::Call(Address::from_slice(
                &hex::decode("d3e8763675e4c425df46cc3b5c0f6cbdac396046").unwrap(),
            )),
            value: U256::from(693361000000000u64),
            input: Bytes::default(),
            // SAFETY: Caller address has been precomputed
            signature: unsafe {
                signature::Fakeable::with_address_unchecked(
                    signature::SignatureWithRecoveryId {
                        r: U256::from_str(
                            "0xe24d8bd32ad906d6f8b8d7741e08d1959df021698b19ee232feba15361587d0a",
                        )
                        .unwrap(),
                        s: U256::from_str(
                            "0x5406ad177223213df262cb66ccbb2f46bfdccfdfbbb5ffdda9e2c02d977631da",
                        )
                        .unwrap(),
                        v: 43,
                    },
                    Address::from_str("0x2efc0b963da6f672254b4e5eea754551fe191fd6")?,
                )
            },
            hash: OnceLock::new(),
            rlp_encoding: OnceLock::new(),
        });
        assert_eq!(
            expected,
            Signed::decode(&mut bytes_second.as_slice()).unwrap()
        );

        let bytes_third = hex::decode("f86b0384773594008398968094d3e8763675e4c425df46cc3b5c0f6cbdac39604687038d7ea4c68000802ba0ce6834447c0a4193c40382e6c57ae33b241379c5418caac9cdc18d786fd12071a03ca3ae86580e94550d7c071e3a02eadb5a77830947c9225165cf9100901bee88").unwrap();
        let expected = Signed::PostEip155Legacy(self::eip155::Eip155 {
            nonce: 3,
            gas_price: 2000000000,
            gas_limit: 10000000,
            kind: TxKind::Call(Address::from_slice(
                &hex::decode("d3e8763675e4c425df46cc3b5c0f6cbdac396046").unwrap(),
            )),
            value: U256::from(1000000000000000u64),
            input: Bytes::default(),
            // SAFETY: Caller address has been precomputed
            signature: unsafe {
                signature::Fakeable::with_address_unchecked(
                    signature::SignatureWithRecoveryId {
                        r: U256::from_str(
                            "0xce6834447c0a4193c40382e6c57ae33b241379c5418caac9cdc18d786fd12071",
                        )
                        .unwrap(),
                        s: U256::from_str(
                            "0x3ca3ae86580e94550d7c071e3a02eadb5a77830947c9225165cf9100901bee88",
                        )
                        .unwrap(),
                        v: 43,
                    },
                    Address::from_str("0x2efc0b963da6f672254b4e5eea754551fe191fd6")?,
                )
            },
            hash: OnceLock::new(),
            rlp_encoding: OnceLock::new(),
        });
        assert_eq!(
            expected,
            Signed::decode(&mut bytes_third.as_slice()).unwrap()
        );

        let bytes_fourth = hex::decode("02f872041a8459682f008459682f0d8252089461815774383099e24810ab832a5b2a5425c154d58829a2241af62c000080c001a059e6b67f48fb32e7e570dfb11e042b5ad2e55e3ce3ce9cd989c7e06e07feeafda0016b83f4f980694ed2eee4d10667242b1f40dc406901b34125b008d334d47469").unwrap();
        let expected = Signed::Eip1559(self::eip1559::Eip1559 {
            chain_id: 4,
            nonce: 26,
            max_priority_fee_per_gas: 1500000000,
            max_fee_per_gas: 1500000013,
            gas_limit: 21000,
            kind: TxKind::Call(Address::from_slice(
                &hex::decode("61815774383099e24810ab832a5b2a5425c154d5").unwrap(),
            )),
            value: U256::from(3000000000000000000u64),
            input: Bytes::default(),
            access_list: eips::eip2930::AccessList::default(),
            // SAFETY: Caller address has been precomputed
            signature: unsafe {
                signature::Fakeable::with_address_unchecked(
                    SignatureWithYParity::new(SignatureWithYParityArgs {
                        r: U256::from_str(
                            "0x59e6b67f48fb32e7e570dfb11e042b5ad2e55e3ce3ce9cd989c7e06e07feeafd",
                        )
                        .unwrap(),
                        s: U256::from_str(
                            "0x016b83f4f980694ed2eee4d10667242b1f40dc406901b34125b008d334d47469",
                        )
                        .unwrap(),
                        y_parity: true,
                    }),
                    Address::from_str("0x9421de2177f0e810ca1d69a040a2169f8c7c8e4b")?,
                )
            },
            hash: OnceLock::new(),
            rlp_encoding: OnceLock::new(),
        });
        assert_eq!(
            expected,
            Signed::decode(&mut bytes_fourth.as_slice()).unwrap()
        );

        let bytes_fifth = hex::decode("f8650f84832156008287fb94cf7f9e66af820a19257a2108375b180b0ec491678204d2802ca035b7bfeb9ad9ece2cbafaaf8e202e706b4cfaeb233f46198f00b44d4a566a981a0612638fb29427ca33b9a3be2a0a561beecfe0269655be160d35e72d366a6a860").unwrap();
        let expected = Signed::PostEip155Legacy(self::eip155::Eip155 {
            nonce: 15u64,
            gas_price: 2200000000,
            gas_limit: 34811,
            kind: TxKind::Call(Address::from_slice(
                &hex::decode("cf7f9e66af820a19257a2108375b180b0ec49167").unwrap(),
            )),
            value: U256::from(1234u64),
            input: Bytes::default(),
            // SAFETY: Caller address has been precomputed
            signature: unsafe {
                signature::Fakeable::with_address_unchecked(
                    signature::SignatureWithRecoveryId {
                        r: U256::from_str(
                            "0x35b7bfeb9ad9ece2cbafaaf8e202e706b4cfaeb233f46198f00b44d4a566a981",
                        )
                        .unwrap(),
                        s: U256::from_str(
                            "0x612638fb29427ca33b9a3be2a0a561beecfe0269655be160d35e72d366a6a860",
                        )
                        .unwrap(),
                        v: 44,
                    },
                    Address::from_str("0xd35bd31431b33b756f965af3c62776354d6e4bd8")?,
                )
            },
            hash: OnceLock::new(),
            rlp_encoding: OnceLock::new(),
        });
        assert_eq!(
            expected,
            Signed::decode(&mut bytes_fifth.as_slice()).unwrap()
        );

        Ok(())
    }

    // <https://github.com/gakonst/ethers-rs/issues/1732>
    #[test]
    fn test_recover_legacy_tx() {
        let raw_tx = "f9015482078b8505d21dba0083022ef1947a250d5630b4cf539739df2c5dacb4c659f2488d880c46549a521b13d8b8e47ff36ab50000000000000000000000000000000000000000000066ab5a608bd00a23f2fe000000000000000000000000000000000000000000000000000000000000008000000000000000000000000048c04ed5691981c42154c6167398f95e8f38a7ff00000000000000000000000000000000000000000000000000000000632ceac70000000000000000000000000000000000000000000000000000000000000002000000000000000000000000c02aaa39b223fe8d0a0e5c4f27ead9083c756cc20000000000000000000000006c6ee5e31d828de241282b9606c8e98ea48526e225a0c9077369501641a92ef7399ff81c21639ed4fd8fc69cb793cfa1dbfab342e10aa0615facb2f1bcf3274a354cfe384a38d0cc008a11c2dd23a69111bc6930ba27a8";

        let tx: Signed = Signed::decode(&mut hex::decode(raw_tx).unwrap().as_slice()).unwrap();
        let expected: Address = "0xa12e1462d0ced572f396f58b6e2d03894cd7c8a4"
            .parse()
            .unwrap();
        assert_eq!(expected, *tx.caller());
    }

    #[test]
    fn from_is_implemented_for_all_variants() {
        fn _compile_test(transaction: Signed) -> Signed {
            match transaction {
                Signed::PreEip155Legacy(transaction) => transaction.into(),
                Signed::PostEip155Legacy(transaction) => transaction.into(),
                Signed::Eip2930(transaction) => transaction.into(),
                Signed::Eip1559(transaction) => transaction.into(),
                Signed::Eip4844(transaction) => transaction.into(),
                Signed::Eip7702(transaction) => transaction.into(),
            }
        }
    }
}<|MERGE_RESOLUTION|>--- conflicted
+++ resolved
@@ -8,11 +8,7 @@
 use std::sync::OnceLock;
 
 use alloy_rlp::{Buf, BufMut};
-<<<<<<< HEAD
 use k256::SecretKey;
-=======
-use revm_primitives::{AccessListItem, TransactTo, TxEnv};
->>>>>>> 66c70521
 
 pub use self::{
     eip155::Eip155,
@@ -27,18 +23,10 @@
     TransactionMut, TransactionType, TransactionValidation, TxKind, INVALID_TX_TYPE_ERROR_MESSAGE,
 };
 use crate::{
-    eips::{self, eip7702},
-    impl_revm_transaction_trait, l1,
+    eips, impl_revm_transaction_trait, l1,
     signature::{Fakeable, Signature, SignatureError},
     Address, Bytes, B256, U256,
 };
-<<<<<<< HEAD
-=======
-use crate::{
-    eips::eip7702::SignedAuthorization, signature::Signature, utils::enveloped, Address, Bytes,
-    B256, U256,
-};
->>>>>>> 66c70521
 
 /// Trait for signing a transaction request with a fake signature.
 pub trait FakeSign {
@@ -82,78 +70,12 @@
         matches!(self, Signed::Eip2930(_))
     }
 
-<<<<<<< HEAD
-=======
-    /// Whether this is an EIP-4844 transaction.
-    pub fn is_eip4844(&self) -> bool {
-        matches!(self, Signed::Eip4844(_))
-    }
-
-    /// Whether this is an EIP-7702 transaction.
-    pub fn is_eip7702(&self) -> bool {
-        matches!(self, Signed::Eip7702(_))
-    }
-
-    /// Retrieves the list of signed authorizations of the transaction for
-    /// post-EIP-7702 transactions.
-    pub fn authorization_list(&self) -> Option<&[SignedAuthorization]> {
-        if let Signed::Eip7702(tx) = self {
-            Some(tx.authorization_list.as_slice())
-        } else {
-            None
-        }
-    }
-
-    /// Retrieves the blob hashes of the transaction, if any.
-    pub fn blob_hashes(&self) -> Option<Vec<B256>> {
-        match self {
-            Signed::PreEip155Legacy(_)
-            | Signed::PostEip155Legacy(_)
-            | Signed::Eip2930(_)
-            | Signed::Eip1559(_)
-            | Signed::Eip7702(_) => None,
-            Signed::Eip4844(tx) => Some(tx.blob_hashes.clone()),
-        }
-    }
-
-    /// Returns the chain id of the transaction.
-    pub fn chain_id(&self) -> Option<u64> {
-        match self {
-            Signed::PreEip155Legacy(_) => None,
-            Signed::PostEip155Legacy(t) => Some(t.chain_id()),
-            Signed::Eip2930(t) => Some(t.chain_id),
-            Signed::Eip1559(t) => Some(t.chain_id),
-            Signed::Eip4844(t) => Some(t.chain_id),
-            Signed::Eip7702(t) => Some(t.chain_id),
-        }
-    }
-
->>>>>>> 66c70521
     pub fn as_legacy(&self) -> Option<&self::legacy::Legacy> {
         match self {
             Signed::PreEip155Legacy(tx) => Some(tx),
             _ => None,
         }
     }
-<<<<<<< HEAD
-=======
-
-    /// Returns the [`Signature`] of the transaction
-    pub fn signature(&self) -> &dyn Signature {
-        match self {
-            Signed::PreEip155Legacy(tx) => &tx.signature,
-            Signed::PostEip155Legacy(tx) => &tx.signature,
-            Signed::Eip2930(tx) => &tx.signature,
-            Signed::Eip1559(tx) => &tx.signature,
-            Signed::Eip4844(tx) => &tx.signature,
-            Signed::Eip7702(tx) => &tx.signature,
-        }
-    }
-
-    pub fn is_invalid_transaction_type_error(message: &str) -> bool {
-        message == INVALID_TX_TYPE_ERROR_MESSAGE
-    }
->>>>>>> 66c70521
 }
 
 impl alloy_rlp::Decodable for Signed {
@@ -196,19 +118,8 @@
 
 impl alloy_rlp::Encodable for Signed {
     fn encode(&self, out: &mut dyn BufMut) {
-<<<<<<< HEAD
         let encoded = self.rlp_encoding();
         out.put_slice(encoded);
-=======
-        match self {
-            Signed::PreEip155Legacy(tx) => tx.encode(out),
-            Signed::PostEip155Legacy(tx) => tx.encode(out),
-            Signed::Eip2930(tx) => enveloped(1, tx, out),
-            Signed::Eip1559(tx) => enveloped(2, tx, out),
-            Signed::Eip4844(tx) => enveloped(3, tx, out),
-            Signed::Eip7702(tx) => enveloped(Eip7702::TYPE, tx, out),
-        }
->>>>>>> 66c70521
     }
 
     fn length(&self) -> usize {
@@ -285,22 +196,9 @@
     }
 }
 
-<<<<<<< HEAD
 impl IsEip155 for Signed {
     fn is_eip155(&self) -> bool {
         matches!(self, Signed::PostEip155Legacy(_))
-=======
-impl From<Signed> for TxEnv {
-    fn from(value: Signed) -> Self {
-        match value {
-            Signed::PreEip155Legacy(tx) => tx.into(),
-            Signed::PostEip155Legacy(tx) => tx.into(),
-            Signed::Eip2930(tx) => tx.into(),
-            Signed::Eip1559(tx) => tx.into(),
-            Signed::Eip4844(tx) => tx.into(),
-            Signed::Eip7702(tx) => tx.into(),
-        }
->>>>>>> 66c70521
     }
 }
 
@@ -339,12 +237,12 @@
 
     fn gas_limit(&self) -> u64 {
         match self {
-<<<<<<< HEAD
             Signed::PreEip155Legacy(tx) => tx.gas_limit(),
             Signed::PostEip155Legacy(tx) => tx.gas_limit(),
             Signed::Eip2930(tx) => tx.gas_limit(),
             Signed::Eip1559(tx) => tx.gas_limit(),
             Signed::Eip4844(tx) => tx.gas_limit(),
+            Signed::Eip7702(tx) => tx.gas_limit(),
         }
     }
 
@@ -355,6 +253,7 @@
             Signed::Eip2930(tx) => tx.gas_price(),
             Signed::Eip1559(tx) => tx.gas_price(),
             Signed::Eip4844(tx) => tx.gas_price(),
+            Signed::Eip7702(tx) => tx.gas_price(),
         }
     }
 
@@ -365,6 +264,7 @@
             Signed::Eip2930(tx) => tx.kind(),
             Signed::Eip1559(tx) => tx.kind(),
             Signed::Eip4844(tx) => tx.kind(),
+            Signed::Eip7702(tx) => tx.kind(),
         }
     }
 
@@ -375,186 +275,106 @@
             Signed::Eip2930(tx) => tx.value(),
             Signed::Eip1559(tx) => tx.value(),
             Signed::Eip4844(tx) => tx.value(),
-=======
-            Signed::PreEip155Legacy(_) | Signed::PostEip155Legacy(_) => &[],
-            Signed::Eip2930(tx) => &tx.access_list,
-            Signed::Eip1559(tx) => &tx.access_list,
-            Signed::Eip4844(tx) => &tx.access_list,
-            Signed::Eip7702(tx) => &tx.access_list,
->>>>>>> 66c70521
+            Signed::Eip7702(tx) => tx.value(),
         }
     }
 
     fn data(&self) -> &Bytes {
         match self {
-<<<<<<< HEAD
             Signed::PreEip155Legacy(tx) => tx.data(),
             Signed::PostEip155Legacy(tx) => tx.data(),
             Signed::Eip2930(tx) => tx.data(),
             Signed::Eip1559(tx) => tx.data(),
             Signed::Eip4844(tx) => tx.data(),
-=======
-            Signed::PreEip155Legacy(tx) => &tx.input,
-            Signed::PostEip155Legacy(tx) => &tx.input,
-            Signed::Eip2930(tx) => &tx.input,
-            Signed::Eip1559(tx) => &tx.input,
-            Signed::Eip4844(tx) => &tx.input,
-            Signed::Eip7702(tx) => &tx.input,
->>>>>>> 66c70521
+            Signed::Eip7702(tx) => tx.data(),
         }
     }
 
     fn nonce(&self) -> u64 {
         match self {
-<<<<<<< HEAD
             Signed::PreEip155Legacy(tx) => tx.nonce(),
             Signed::PostEip155Legacy(tx) => tx.nonce(),
             Signed::Eip2930(tx) => tx.nonce(),
             Signed::Eip1559(tx) => tx.nonce(),
             Signed::Eip4844(tx) => tx.nonce(),
-=======
-            Signed::PreEip155Legacy(tx) => tx.gas_price,
-            Signed::PostEip155Legacy(tx) => tx.gas_price,
-            Signed::Eip2930(tx) => tx.gas_price,
-            Signed::Eip1559(tx) => tx
-                .max_fee_per_gas
-                .min(block_base_fee + tx.max_priority_fee_per_gas),
-            Signed::Eip4844(tx) => tx
-                .max_fee_per_gas
-                .min(block_base_fee + tx.max_priority_fee_per_gas),
-            Signed::Eip7702(tx) => tx
-                .max_fee_per_gas
-                .min(block_base_fee + tx.max_priority_fee_per_gas),
->>>>>>> 66c70521
+            Signed::Eip7702(tx) => tx.nonce(),
         }
     }
 
     fn chain_id(&self) -> Option<u64> {
         match self {
-<<<<<<< HEAD
             Signed::PreEip155Legacy(tx) => tx.chain_id(),
             Signed::PostEip155Legacy(tx) => tx.chain_id(),
             Signed::Eip2930(tx) => tx.chain_id(),
             Signed::Eip1559(tx) => tx.chain_id(),
             Signed::Eip4844(tx) => tx.chain_id(),
-=======
-            Signed::PreEip155Legacy(tx) => tx.gas_limit,
-            Signed::PostEip155Legacy(tx) => tx.gas_limit,
-            Signed::Eip2930(tx) => tx.gas_limit,
-            Signed::Eip1559(tx) => tx.gas_limit,
-            Signed::Eip4844(tx) => tx.gas_limit,
-            Signed::Eip7702(tx) => tx.gas_limit,
->>>>>>> 66c70521
+            Signed::Eip7702(tx) => tx.chain_id(),
         }
     }
 
     fn access_list(&self) -> Option<&[eips::eip2930::AccessListItem]> {
         match self {
-<<<<<<< HEAD
             Signed::PreEip155Legacy(tx) => tx.access_list(),
             Signed::PostEip155Legacy(tx) => tx.access_list(),
             Signed::Eip2930(tx) => tx.access_list(),
             Signed::Eip1559(tx) => tx.access_list(),
             Signed::Eip4844(tx) => tx.access_list(),
-=======
-            Signed::PreEip155Legacy(tx) => tx.gas_price,
-            Signed::PostEip155Legacy(tx) => tx.gas_price,
-            Signed::Eip2930(tx) => tx.gas_price,
-            Signed::Eip1559(tx) => tx.max_fee_per_gas,
-            Signed::Eip4844(tx) => tx.max_fee_per_gas,
-            Signed::Eip7702(tx) => tx.max_fee_per_gas,
->>>>>>> 66c70521
+            Signed::Eip7702(tx) => tx.access_list(),
         }
     }
 
     fn effective_gas_price(&self, block_base_fee: u128) -> Option<u128> {
         match self {
-<<<<<<< HEAD
             Signed::PreEip155Legacy(tx) => tx.effective_gas_price(block_base_fee),
             Signed::PostEip155Legacy(tx) => tx.effective_gas_price(block_base_fee),
             Signed::Eip2930(tx) => tx.effective_gas_price(block_base_fee),
             Signed::Eip1559(tx) => tx.effective_gas_price(block_base_fee),
             Signed::Eip4844(tx) => tx.effective_gas_price(block_base_fee),
-=======
-            Signed::PreEip155Legacy(tx) => tx.kind,
-            Signed::PostEip155Legacy(tx) => tx.kind,
-            Signed::Eip2930(tx) => tx.kind,
-            Signed::Eip1559(tx) => tx.kind,
-            Signed::Eip4844(tx) => TxKind::Call(tx.to),
-            Signed::Eip7702(tx) => TxKind::Call(tx.to),
->>>>>>> 66c70521
+            Signed::Eip7702(tx) => tx.effective_gas_price(block_base_fee),
         }
     }
 
     fn max_fee_per_gas(&self) -> Option<&u128> {
         match self {
-<<<<<<< HEAD
             Signed::PreEip155Legacy(tx) => tx.max_fee_per_gas(),
             Signed::PostEip155Legacy(tx) => tx.max_fee_per_gas(),
             Signed::Eip2930(tx) => tx.max_fee_per_gas(),
             Signed::Eip1559(tx) => tx.max_fee_per_gas(),
             Signed::Eip4844(tx) => tx.max_fee_per_gas(),
-=======
-            Signed::PreEip155Legacy(_) | Signed::PostEip155Legacy(_) | Signed::Eip2930(_) => None,
-            Signed::Eip1559(tx) => Some(tx.max_fee_per_gas),
-            Signed::Eip4844(tx) => Some(tx.max_fee_per_gas),
-            Signed::Eip7702(tx) => Some(tx.max_fee_per_gas),
->>>>>>> 66c70521
+            Signed::Eip7702(tx) => tx.max_fee_per_gas(),
         }
     }
 
     fn max_priority_fee_per_gas(&self) -> Option<&u128> {
         match self {
-<<<<<<< HEAD
             Signed::PreEip155Legacy(tx) => tx.max_priority_fee_per_gas(),
             Signed::PostEip155Legacy(tx) => tx.max_priority_fee_per_gas(),
             Signed::Eip2930(tx) => tx.max_priority_fee_per_gas(),
             Signed::Eip1559(tx) => tx.max_priority_fee_per_gas(),
             Signed::Eip4844(tx) => tx.max_priority_fee_per_gas(),
-=======
-            Signed::PreEip155Legacy(_)
-            | Signed::PostEip155Legacy(_)
-            | Signed::Eip2930(_)
-            | Signed::Eip1559(_)
-            | Signed::Eip7702(_) => None,
-            Signed::Eip4844(tx) => Some(tx.max_fee_per_blob_gas),
->>>>>>> 66c70521
+            Signed::Eip7702(tx) => tx.max_priority_fee_per_gas(),
         }
     }
 
     fn blob_hashes(&self) -> &[B256] {
         match self {
-<<<<<<< HEAD
             Signed::PreEip155Legacy(tx) => tx.blob_hashes(),
             Signed::PostEip155Legacy(tx) => tx.blob_hashes(),
             Signed::Eip2930(tx) => tx.blob_hashes(),
             Signed::Eip1559(tx) => tx.blob_hashes(),
             Signed::Eip4844(tx) => tx.blob_hashes(),
-=======
-            Signed::PreEip155Legacy(_) | Signed::PostEip155Legacy(_) | Signed::Eip2930(_) => None,
-            Signed::Eip1559(tx) => Some(tx.max_priority_fee_per_gas),
-            Signed::Eip4844(tx) => Some(tx.max_priority_fee_per_gas),
-            Signed::Eip7702(tx) => Some(tx.max_priority_fee_per_gas),
->>>>>>> 66c70521
+            Signed::Eip7702(tx) => tx.blob_hashes(),
         }
     }
 
     fn max_fee_per_blob_gas(&self) -> Option<&u128> {
         match self {
-<<<<<<< HEAD
             Signed::PreEip155Legacy(tx) => tx.max_fee_per_blob_gas(),
             Signed::PostEip155Legacy(tx) => tx.max_fee_per_blob_gas(),
             Signed::Eip2930(tx) => tx.max_fee_per_blob_gas(),
             Signed::Eip1559(tx) => tx.max_fee_per_blob_gas(),
             Signed::Eip4844(tx) => tx.max_fee_per_blob_gas(),
-=======
-            Signed::PreEip155Legacy(t) => t.nonce,
-            Signed::PostEip155Legacy(t) => t.nonce,
-            Signed::Eip2930(t) => t.nonce,
-            Signed::Eip1559(t) => t.nonce,
-            Signed::Eip4844(t) => t.nonce,
-            Signed::Eip7702(t) => t.nonce,
->>>>>>> 66c70521
+            Signed::Eip7702(tx) => tx.max_fee_per_blob_gas(),
         }
     }
 
@@ -565,16 +385,18 @@
             Signed::Eip2930(tx) => tx.total_blob_gas(),
             Signed::Eip1559(tx) => tx.total_blob_gas(),
             Signed::Eip4844(tx) => tx.total_blob_gas(),
-        }
-    }
-
-    fn authorization_list(&self) -> Option<&[eip7702::SignedAuthorization]> {
+            Signed::Eip7702(tx) => tx.total_blob_gas(),
+        }
+    }
+
+    fn authorization_list(&self) -> Option<&[eips::eip7702::SignedAuthorization]> {
         match self {
             Signed::PreEip155Legacy(tx) => tx.authorization_list(),
             Signed::PostEip155Legacy(tx) => tx.authorization_list(),
             Signed::Eip2930(tx) => tx.authorization_list(),
             Signed::Eip1559(tx) => tx.authorization_list(),
             Signed::Eip4844(tx) => tx.authorization_list(),
+            Signed::Eip7702(tx) => tx.authorization_list(),
         }
     }
 
@@ -585,25 +407,18 @@
             Signed::Eip2930(tx) => tx.rlp_encoding(),
             Signed::Eip1559(tx) => tx.rlp_encoding(),
             Signed::Eip4844(tx) => tx.rlp_encoding(),
+            Signed::Eip7702(tx) => tx.rlp_encoding(),
         }
     }
 
     fn transaction_hash(&self) -> &B256 {
         match self {
-<<<<<<< HEAD
-            Signed::PreEip155Legacy(t) => t.transaction_hash(),
-            Signed::PostEip155Legacy(t) => t.transaction_hash(),
-            Signed::Eip2930(t) => t.transaction_hash(),
-            Signed::Eip1559(t) => t.transaction_hash(),
-            Signed::Eip4844(t) => t.transaction_hash(),
-=======
-            Signed::PreEip155Legacy(t) => t.hash(),
-            Signed::PostEip155Legacy(t) => t.hash(),
-            Signed::Eip2930(t) => t.hash(),
-            Signed::Eip1559(t) => t.hash(),
-            Signed::Eip4844(t) => t.hash(),
-            Signed::Eip7702(t) => t.transaction_hash(),
->>>>>>> 66c70521
+            Signed::PreEip155Legacy(tx) => tx.transaction_hash(),
+            Signed::PostEip155Legacy(tx) => tx.transaction_hash(),
+            Signed::Eip2930(tx) => tx.transaction_hash(),
+            Signed::Eip1559(tx) => tx.transaction_hash(),
+            Signed::Eip4844(tx) => tx.transaction_hash(),
+            Signed::Eip7702(tx) => tx.transaction_hash(),
         }
     }
 }
@@ -611,12 +426,12 @@
 impl SignedTransaction for Signed {
     fn signature(&self) -> &dyn Signature {
         match self {
-<<<<<<< HEAD
             Signed::PreEip155Legacy(tx) => &tx.signature,
             Signed::PostEip155Legacy(tx) => &tx.signature,
             Signed::Eip2930(tx) => &tx.signature,
             Signed::Eip1559(tx) => &tx.signature,
             Signed::Eip4844(tx) => &tx.signature,
+            Signed::Eip7702(tx) => &tx.signature,
         }
     }
 }
@@ -629,13 +444,7 @@
             Signed::Eip2930(tx) => tx.gas_limit = gas_limit,
             Signed::Eip1559(tx) => tx.gas_limit = gas_limit,
             Signed::Eip4844(tx) => tx.gas_limit = gas_limit,
-=======
-            Signed::PreEip155Legacy(_) | Signed::PostEip155Legacy(_) => TransactionType::Legacy,
-            Signed::Eip2930(_) => TransactionType::Eip2930,
-            Signed::Eip1559(_) => TransactionType::Eip1559,
-            Signed::Eip4844(_) => TransactionType::Eip4844,
-            Signed::Eip7702(_) => TransactionType::Eip7702,
->>>>>>> 66c70521
+            Signed::Eip7702(tx) => tx.gas_limit = gas_limit,
         }
     }
 }
@@ -645,19 +454,11 @@
 
     fn transaction_type(&self) -> Self::Type {
         match self {
-<<<<<<< HEAD
             Signed::PreEip155Legacy(_) | Signed::PostEip155Legacy(_) => super::Type::Legacy,
             Signed::Eip2930(_) => super::Type::Eip2930,
             Signed::Eip1559(_) => super::Type::Eip1559,
             Signed::Eip4844(_) => super::Type::Eip4844,
-=======
-            Signed::PreEip155Legacy(tx) => tx.value,
-            Signed::PostEip155Legacy(tx) => tx.value,
-            Signed::Eip2930(tx) => tx.value,
-            Signed::Eip1559(tx) => tx.value,
-            Signed::Eip4844(tx) => tx.value,
-            Signed::Eip7702(tx) => tx.value,
->>>>>>> 66c70521
+            Signed::Eip7702(_) => super::Type::Eip7702,
         }
     }
 }
@@ -675,15 +476,11 @@
     use alloy_rlp::Decodable as _;
 
     use super::*;
-<<<<<<< HEAD
-    use crate::{signature, transaction, Bytes};
-=======
     use crate::{
         eips::eip7702,
         signature::{self, SignatureWithYParity, SignatureWithYParityArgs},
-        transaction, AccessList, Bytes,
+        transaction, Bytes,
     };
->>>>>>> 66c70521
 
     #[test]
     fn can_recover_sender() {
@@ -806,8 +603,8 @@
             eip7702 => transaction::request::Eip7702 {
                 chain_id: 1,
                 nonce: 0,
-                max_priority_fee_per_gas: U256::from(1),
-                max_fee_per_gas: U256::from(2),
+                max_priority_fee_per_gas: 1,
+                max_fee_per_gas: 2,
                 gas_limit: 3,
                 to: Address::random(),
                 value: U256::from(4),
