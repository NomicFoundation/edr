--- conflicted
+++ resolved
@@ -208,11 +208,6 @@
     use k256::SecretKey;
 
     use super::*;
-<<<<<<< HEAD
-    use crate::signature::{secret_key_from_str, secret_key_to_address};
-=======
-    use crate::AccessListItem;
->>>>>>> 6c37b5a0
 
     const DUMMY_SECRET_KEY: &str =
         "e331b6d69882b4cb4ea581d88e0b604039a3de5967688d3dcffdd2270c0fd109";
