--- conflicted
+++ resolved
@@ -200,11 +200,6 @@
     use k256::SecretKey;
 
     use super::*;
-<<<<<<< HEAD
-    use crate::signature::secret_key_from_str;
-=======
-    use crate::AccessListItem;
->>>>>>> 6c37b5a0
 
     fn dummy_request() -> transaction::request::Eip2930 {
         let to = Address::from_str("0xc014ba5ec014ba5ec014ba5ec014ba5ec014ba5e").unwrap();
