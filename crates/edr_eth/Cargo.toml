[package]
name = "edr_eth"
version = "0.3.5"
edition = "2021"

[dependencies]
<<<<<<< HEAD
anyhow = "1.0.89"
alloy-eips = { version = "0.3", default-features = false }
=======
anyhow = "1.0.75"
alloy-eips = { version = "0.11.0", default-features = false }
>>>>>>> 6c37b5a0
alloy-rlp = { version = "0.3", default-features = false, features = ["derive"] }
auto_impl = { version = "1.2", default-features = false }
c-kzg = { version = "1.0.3", default-features = false }
derive-where = { version = "1.2.7", default-features = false }
hash-db = { version = "0.15.2", default-features = false }
hash256-std-hasher = { version = "0.15.2", default-features = false }
hashbrown = { version = "0.14.3", default-features = false, features = ["ahash", "allocator-api2", "inline-more"] }
hex = { version = "0.4.3", default-features = false, features = ["alloc"] }
itertools = { version = "0.10.5", default-features = false, features = ["use_alloc"] }
k256 = { version = "0.13.1", default-features = false, features = ["arithmetic", "ecdsa", "pkcs8", ] }
log = { version = "0.4.17", default-features = false }
<<<<<<< HEAD
once_cell = { version = "1.19.0", default-features = false, features = ["alloc", "race", "std"] }
revm-bytecode = { git = "https://github.com/nomicfoundation/revm", rev = "4722477", version = "1.0.0", default-features = false }
revm-primitives = { git = "https://github.com/nomicfoundation/revm", rev = "4722477", version = "9.0", default-features = false, features = ["hashbrown", "rand"] }
revm-specification = { git = "https://github.com/nomicfoundation/revm", rev = "4722477", version = "1.0.0", default-features = false }
revm-state = { git = "https://github.com/nomicfoundation/revm", rev = "4722477", version = "1.0.0", default-features = false }
revm-wiring = { git = "https://github.com/nomicfoundation/revm", rev = "4722477", version = "1.0.0", default-features = false, features = ["c-kzg", "dev"] }
serde = { version = "1.0.209", default-features = false, features = ["derive"], optional = true }
=======
once_cell = { version = "1.18.0", default-features = false, features = ["alloc", "race", "std"] }
revm-primitives = { version = "15.1.0", default-features = false, features = ["c-kzg", "hashbrown"] }
serde = { version = "1.0.147", default-features = false, features = ["derive"], optional = true }
>>>>>>> 6c37b5a0
sha2 = { version = "0.10.8", default-features = false }
sha3 = { version = "0.10.8", default-features = false }
thiserror = { version = "1.0.37", default-features = false }
tracing = { version = "0.1.37", features = ["attributes", "std"], optional = true }
triehash = { version = "0.8.4", default-features = false }

[dev-dependencies]
anyhow = "1.0.89"
assert-json-diff = "2.0.2"
edr_defaults = { version = "0.3.5", path = "../edr_defaults" }
edr_rpc_eth = { version = "0.3.5", path = "../edr_rpc_eth" }
edr_test_utils = { version = "0.3.5", path = "../edr_test_utils" }
lazy_static = "1.4.0"
paste = { version = "1.0.14", default-features = false }
serde_json = { version = "1.0.127" }
serial_test = "2.0.0"
tempfile = { version = "3.7.1", default-features = false }
tokio = { version = "1.23.0", features = ["macros"] }

[features]
default = ["std"]
<<<<<<< HEAD
serde = ["dep:serde", "c-kzg/serde", "revm-bytecode/serde", "revm-primitives/serde", "revm-specification/serde", "revm-state/serde", "revm-wiring/serde"]
std = ["alloy-eips/std", "hash256-std-hasher/std", "hash-db/std", "hex/std", "itertools/use_std", "k256/std", "k256/precomputed-tables", "revm-bytecode/std", "revm-primitives/std", "revm-specification/std", "revm-state/serde", "revm-wiring/serde", "serde?/std", "sha2/std", "sha3/std", "triehash/std"]
=======
rand = ["revm-primitives/rand"]
serde = ["dep:serde", "c-kzg/serde", "revm-primitives/serde"]
std = ["alloy-eips/std", "hash256-std-hasher/std", "hash-db/std", "hex/std", "itertools/use_std", "k256/std", "k256/precomputed-tables", "revm-primitives/std", "serde?/std", "sha2/std", "sha3/std", "triehash/std"]
>>>>>>> 6c37b5a0
test-remote = []
tracing = ["dep:tracing"]

[lints]
workspace = true<|MERGE_RESOLUTION|>--- conflicted
+++ resolved
@@ -4,13 +4,8 @@
 edition = "2021"
 
 [dependencies]
-<<<<<<< HEAD
 anyhow = "1.0.89"
 alloy-eips = { version = "0.3", default-features = false }
-=======
-anyhow = "1.0.75"
-alloy-eips = { version = "0.11.0", default-features = false }
->>>>>>> 6c37b5a0
 alloy-rlp = { version = "0.3", default-features = false, features = ["derive"] }
 auto_impl = { version = "1.2", default-features = false }
 c-kzg = { version = "1.0.3", default-features = false }
@@ -22,7 +17,6 @@
 itertools = { version = "0.10.5", default-features = false, features = ["use_alloc"] }
 k256 = { version = "0.13.1", default-features = false, features = ["arithmetic", "ecdsa", "pkcs8", ] }
 log = { version = "0.4.17", default-features = false }
-<<<<<<< HEAD
 once_cell = { version = "1.19.0", default-features = false, features = ["alloc", "race", "std"] }
 revm-bytecode = { git = "https://github.com/nomicfoundation/revm", rev = "4722477", version = "1.0.0", default-features = false }
 revm-primitives = { git = "https://github.com/nomicfoundation/revm", rev = "4722477", version = "9.0", default-features = false, features = ["hashbrown", "rand"] }
@@ -30,11 +24,6 @@
 revm-state = { git = "https://github.com/nomicfoundation/revm", rev = "4722477", version = "1.0.0", default-features = false }
 revm-wiring = { git = "https://github.com/nomicfoundation/revm", rev = "4722477", version = "1.0.0", default-features = false, features = ["c-kzg", "dev"] }
 serde = { version = "1.0.209", default-features = false, features = ["derive"], optional = true }
-=======
-once_cell = { version = "1.18.0", default-features = false, features = ["alloc", "race", "std"] }
-revm-primitives = { version = "15.1.0", default-features = false, features = ["c-kzg", "hashbrown"] }
-serde = { version = "1.0.147", default-features = false, features = ["derive"], optional = true }
->>>>>>> 6c37b5a0
 sha2 = { version = "0.10.8", default-features = false }
 sha3 = { version = "0.10.8", default-features = false }
 thiserror = { version = "1.0.37", default-features = false }
@@ -56,14 +45,9 @@
 
 [features]
 default = ["std"]
-<<<<<<< HEAD
+rand = ["revm-primitives/rand"]
 serde = ["dep:serde", "c-kzg/serde", "revm-bytecode/serde", "revm-primitives/serde", "revm-specification/serde", "revm-state/serde", "revm-wiring/serde"]
 std = ["alloy-eips/std", "hash256-std-hasher/std", "hash-db/std", "hex/std", "itertools/use_std", "k256/std", "k256/precomputed-tables", "revm-bytecode/std", "revm-primitives/std", "revm-specification/std", "revm-state/serde", "revm-wiring/serde", "serde?/std", "sha2/std", "sha3/std", "triehash/std"]
-=======
-rand = ["revm-primitives/rand"]
-serde = ["dep:serde", "c-kzg/serde", "revm-primitives/serde"]
-std = ["alloy-eips/std", "hash256-std-hasher/std", "hash-db/std", "hex/std", "itertools/use_std", "k256/std", "k256/precomputed-tables", "revm-primitives/std", "serde?/std", "sha2/std", "sha3/std", "triehash/std"]
->>>>>>> 6c37b5a0
 test-remote = []
 tracing = ["dep:tracing"]
 
