[package]
name = "edr_eth"
version = "0.3.5"
edition = "2021"

[dependencies]
anyhow = "1.0.75"
alloy-rlp = { version = "0.3", default-features = false, features = ["derive"] }
c-kzg = { version = "1.0.0", default-features = false }
futures = { version = "0.3.28", default-features = false }
hash-db = { version = "0.15.2", default-features = false }
hash256-std-hasher = { version = "0.15.2", default-features = false }
hashbrown = { version = "0.14.3", default-features = false, features = ["ahash", "allocator-api2", "inline-more"] }
hex = { version = "0.4.3", default-features = false, features = ["alloc"] }
hyper = { version = "0.14.27", default-features = false }
itertools = { version = "0.10.5", default-features = false, features = ["use_alloc"] }
k256 = { version = "0.13.1", default-features = false, features = ["arithmetic", "ecdsa", "pkcs8", ] }
lazy_static = { version = "1.4.0", default-features = false }
log = { version = "0.4.17", default-features = false }
reqwest = { version = "0.11", features = ["blocking", "json"] }
reqwest-middleware = { version = "0.2.4", default-features = false }
reqwest-retry = { version = "0.3.0", default-features = false }
reqwest-tracing = { version = "0.4.7", default-features = false, optional = true }
<<<<<<< HEAD
revm-primitives = { git = "https://github.com/NomicFoundation/revm", rev = "cc64e26", version = "3.1", default-features = false, features = ["hashbrown"] }
=======
revm-primitives = { git = "https://github.com/NomicFoundation/revm", rev = "aceb093", version = "3.1", default-features = false, features = ["c-kzg", "hashbrown"] }
>>>>>>> a4d5b62b
serde = { version = "1.0.147", default-features = false, features = ["derive"], optional = true }
serde_json = { version = "1.0.89", optional = true }
sha2 = { version = "0.10.8", default-features = false }
sha3 = { version = "0.10.8", default-features = false }
thiserror = { version = "1.0.37", default-features = false }
tokio = { version = "1.21.2", default-features = false, features = ["fs", "macros", "sync"] }
tracing = { version = "0.1.37", features = ["attributes", "std"], optional = true }
triehash = { version = "0.8.4", default-features = false }
uuid = { version = "1.4.1", default-features = false, features = ["v4"] }
url = "2.4.1"
regex = "1.10.0"

[dev-dependencies]
anyhow = "1.0.75"
assert-json-diff = "2.0.2"
edr_defaults = { version = "0.3.5", path = "../edr_defaults" }
lazy_static = "1.4.0"
mockito = { version = "1.0.2", default-features = false }
paste = { version = "1.0.14", default-features = false }
edr_test_utils = { version = "0.3.5", path = "../edr_test_utils" }
serial_test = "2.0.0"
tempfile = { version = "3.7.1", default-features = false }
tokio = { version = "1.23.0", features = ["macros"] }
walkdir = { version = "2.3.3", default-features = false }

[features]
default = ["std"]
rand = ["revm-primitives/rand"]
serde = ["dep:serde", "c-kzg/serde", "revm-primitives/serde", "serde_json"]
std = ["futures/std", "hash256-std-hasher/std", "hash-db/std", "hex/std", "itertools/use_std", "k256/std", "k256/precomputed-tables", "revm-primitives/std", "serde?/std", "sha2/std", "sha3/std", "triehash/std", "uuid/std"]
tracing = ["dep:tracing", "reqwest-tracing"]
test-remote = ["serde"]<|MERGE_RESOLUTION|>--- conflicted
+++ resolved
@@ -21,11 +21,7 @@
 reqwest-middleware = { version = "0.2.4", default-features = false }
 reqwest-retry = { version = "0.3.0", default-features = false }
 reqwest-tracing = { version = "0.4.7", default-features = false, optional = true }
-<<<<<<< HEAD
-revm-primitives = { git = "https://github.com/NomicFoundation/revm", rev = "cc64e26", version = "3.1", default-features = false, features = ["hashbrown"] }
-=======
-revm-primitives = { git = "https://github.com/NomicFoundation/revm", rev = "aceb093", version = "3.1", default-features = false, features = ["c-kzg", "hashbrown"] }
->>>>>>> a4d5b62b
+revm-primitives = { git = "https://github.com/NomicFoundation/revm", rev = "cc64e26", version = "3.1", default-features = false, features = ["c-kzg", "hashbrown"] }
 serde = { version = "1.0.147", default-features = false, features = ["derive"], optional = true }
 serde_json = { version = "1.0.89", optional = true }
 sha2 = { version = "0.10.8", default-features = false }
