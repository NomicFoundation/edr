--- conflicted
+++ resolved
@@ -4,21 +4,13 @@
 edition = "2021"
 
 [dependencies]
-<<<<<<< HEAD
 anyhow = "1.0.89"
-alloy-eips = { version = "0.12.4", default-features = false }
-alloy-rlp = { version = "0.3.11", default-features = false, features = ["derive"] }
-alloy-serde = { version = "0.12.4", default-features = false, features = ["std"] }
+alloy-eips = { workspace = true}
+alloy-rlp = { version = "0.3", default-features = false, features = ["derive"] }
+alloy-serde = { workspace = true }
 auto_impl = { version = "1.2", default-features = false }
 c-kzg = { version = "1.0.3", default-features = false, features = ["ethereum_kzg_settings"] }
 derive-where = { version = "1.2.7", default-features = false }
-=======
-alloy-eips = { workspace = true}
-alloy-rlp = { version = "0.3", default-features = false, features = ["derive"] }
-alloy-serde = { workspace = true }
-anyhow = "1.0.75"
-c-kzg = { version = "1.0.3", default-features = false }
->>>>>>> 66c70521
 hash-db = { version = "0.15.2", default-features = false }
 hash256-std-hasher = { version = "0.15.2", default-features = false }
 hashbrown = { version = "0.14.3", default-features = false, features = ["ahash", "allocator-api2", "inline-more"] }
@@ -55,13 +47,8 @@
 [features]
 default = ["std"]
 rand = ["revm-primitives/rand"]
-<<<<<<< HEAD
 serde = ["dep:serde", "alloy-eips/serde", "c-kzg/serde", "revm-bytecode/serde", "revm-primitives/serde", "revm-state/serde"]
 std = ["alloy-eips/std", "hash256-std-hasher/std", "hash-db/std", "hex/std", "itertools/use_std", "k256/std", "k256/precomputed-tables", "revm-bytecode/std", "revm-primitives/std", "revm-state/serde", "serde?/std", "sha2/std", "sha3/std", "triehash/std"]
-=======
-serde = ["dep:serde", "c-kzg/serde", "revm-primitives/serde"]
-std = ["alloy-eips/std", "alloy-serde/std", "hash256-std-hasher/std", "hash-db/std", "hex/std", "itertools/use_std", "k256/std", "k256/precomputed-tables", "revm-primitives/std", "serde?/std", "sha2/std", "sha3/std", "triehash/std"]
->>>>>>> 66c70521
 test-remote = []
 tracing = ["dep:tracing"]
 
