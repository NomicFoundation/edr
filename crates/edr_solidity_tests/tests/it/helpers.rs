//! Test helpers for Forge integration tests.

mod config;
pub use config::{assert_multiple, TestConfig};
mod integration_test_config;
mod solidity_error_code;
mod solidity_test_filter;
use edr_eth::{
    l1::{self, BlockEnv},
    spec::HaltReasonTrait,
};
use edr_evm::interpreter::InstructionResult;
pub use solidity_test_filter::SolidityTestFilter;
mod tracing;

use std::{borrow::Cow, env, fmt, io::Write, marker::PhantomData, path::PathBuf};

use alloy_primitives::{Bytes, U256};
use edr_solidity::{
    artifacts::ArtifactId,
    linker::{LinkOutput, Linker},
};
use edr_solidity_tests::{
    fuzz::FuzzDictionaryConfig,
    multi_runner::{TestContract, TestContracts},
    revm::context::TxEnv,
    IncludeTraces, MultiContractRunner, SolidityTestRunnerConfig,
};
use edr_test_utils::{
    env::{get_alchemy_url_for_network, NetworkType},
    new_fd_lock,
};
use foundry_cheatcodes::{ExecutionContextConfig, FsPermissions, RpcEndpoint, RpcEndpoints};
use foundry_compilers::{
    artifacts::{CompactContractBytecode, CompactContractBytecodeCow, EvmVersion, Libraries},
    Artifact, Project, ProjectCompileOutput,
};
use foundry_evm::{
    abi::TestFunctionExt,
    constants::{CALLER, LIBRARY_DEPLOYER},
    contracts::ContractsByArtifact,
    decode::RevertDecoder,
    evm_context::{
        BlockEnvTr, ChainContextTr, EvmBuilderTrait, HardforkTr, L1EvmBuilder, TransactionEnvTr,
    },
    executors::invariant::InvariantConfig,
    fuzz::FuzzConfig,
    inspectors::cheatcodes::CheatsConfigOptions,
    opts::{Env, EvmOpts},
};
use once_cell::sync::Lazy;
use serde::{Deserialize, Serialize};

use crate::helpers::{
    config::NoOpContractDecoder, integration_test_config::IntegrationTestConfig,
    tracing::init_tracing_for_solidity_tests,
};

pub const RE_PATH_SEPARATOR: &str = "/";
static PROJECT_ROOT: Lazy<PathBuf> = Lazy::new(|| {
    const TESTDATA: &str = concat!(env!("CARGO_MANIFEST_DIR"), "/tests/testdata");
    dunce::canonicalize(PathBuf::from(TESTDATA)).expect("Failed to canonicalize root")
});

/// Profile for the tests group. Used to configure separate configurations for
/// test runs.
pub enum ForgeTestProfile {
    Default,
    Cancun,
    MultiVersion,
}

impl fmt::Display for ForgeTestProfile {
    fn fmt(&self, f: &mut fmt::Formatter<'_>) -> fmt::Result {
        match self {
            ForgeTestProfile::Default => write!(f, "default"),
            ForgeTestProfile::Cancun => write!(f, "cancun"),
            ForgeTestProfile::MultiVersion => write!(f, "multi-version"),
        }
    }
}

impl ForgeTestProfile {
    /// Returns true if the profile is Cancun.
    fn is_cancun(&self) -> bool {
        matches!(self, Self::Cancun)
    }

    fn project(&self) -> Project {
        self.integration_test_config()
            .project()
            .expect("Failed to build project")
    }

    fn evm_opts<HardforkT: HardforkTr>(hardfork: HardforkT) -> EvmOpts<HardforkT> {
        EvmOpts {
            env: Env {
                gas_limit: u64::MAX,
                chain_id: None,
                tx_origin: CALLER,
                block_number: 1,
                block_timestamp: 1,
                ..Env::default()
            },
            sender: CALLER,
            initial_balance: U256::MAX,
            ffi: true,
            memory_limit: 1 << 26,
            spec: hardfork,
            ..EvmOpts::default()
        }
    }

    fn runner_config<HardforkT: HardforkTr>(
        hardfork: HardforkT,
    ) -> SolidityTestRunnerConfig<HardforkT> {
        SolidityTestRunnerConfig {
            include_traces: IncludeTraces::All,
            evm_opts: Self::evm_opts(hardfork),
            project_root: PROJECT_ROOT.clone(),
            cheats_config_options: CheatsConfigOptions {
                execution_context: ExecutionContextConfig::Test,
                ..CheatsConfigOptions::default()
            },
            fuzz: TestFuzzConfig::default().into(),
            invariant: TestInvariantConfig::default().into(),
            coverage: false,
            test_fail: true,
            solidity_fuzz_fixtures: true,
        }
    }

    /// Build [`IntegrationTestConfig`] for test profile.
    ///
    /// Project source files are read from `testdata/{profile_name`}
    /// Project output files are written to `testdata/out/{profile_name`}
    /// Cache is written to `testdata/cache/{profile_name`}
    ///
    /// AST output is enabled by default to support inline configs.
    fn integration_test_config(&self) -> IntegrationTestConfig {
        let mut config = IntegrationTestConfig::with_root(PROJECT_ROOT.clone());

        config.ast = true;
        config.src = PROJECT_ROOT.join(self.to_string());
        config.out = PROJECT_ROOT.join("out").join(self.to_string());
        config.cache_path = PROJECT_ROOT.join("cache").join(self.to_string());
        config.libraries = vec![
            "fork/Fork.t.sol:DssExecLib:0xfD88CeE74f7D78697775aBDAE53f9Da1559728E4".to_string(),
        ];

        if self.is_cancun() {
            config.evm_version = EvmVersion::Cancun;
        }

        config
    }
}

/// Fuzz testing config with different defaults than
/// [`foundry_config::FuzzConfig`]. See [`foundry_config::FuzzConfig`] for
/// documentation.
#[derive(Debug, Clone)]
pub struct TestFuzzConfig {
    pub runs: u32,
    pub max_test_rejects: u32,
    pub seed: Option<U256>,
    pub dictionary: TestFuzzDictionaryConfig,
    pub gas_report_samples: u32,
    pub failure_persist_dir: Option<PathBuf>,
    pub failure_persist_file: String,
}

impl Default for TestFuzzConfig {
    fn default() -> Self {
        TestFuzzConfig {
            runs: 256,
            max_test_rejects: 65536,
            seed: None,
            dictionary: TestFuzzDictionaryConfig::default(),
            gas_report_samples: 256,
            failure_persist_dir: Some(tempfile::tempdir().unwrap().into_path()),
            failure_persist_file: "testfailure".into(),
        }
    }
}

impl From<TestFuzzConfig> for FuzzConfig {
    fn from(value: TestFuzzConfig) -> Self {
        FuzzConfig {
            runs: value.runs,
            max_test_rejects: value.max_test_rejects,
            seed: value.seed,
            dictionary: value.dictionary.into(),
            gas_report_samples: value.gas_report_samples,
            failure_persist_dir: value.failure_persist_dir,
            failure_persist_file: value.failure_persist_file,
            show_logs: false,
            timeout: None,
        }
    }
}

/// Fuzz testing config with different defaults than
/// [`foundry_config::InvariantConfig`]. See [`foundry_config::InvariantConfig`]
/// for documentation.
#[derive(Debug, Clone)]
pub struct TestInvariantConfig {
    pub runs: u32,
    pub depth: u32,
    pub fail_on_revert: bool,
    pub call_override: bool,
    pub dictionary: FuzzDictionaryConfig,
    pub shrink_run_limit: u32,
    pub max_assume_rejects: u32,
    pub gas_report_samples: u32,
    pub failure_persist_dir: Option<PathBuf>,
}

impl Default for TestInvariantConfig {
    fn default() -> Self {
        TestInvariantConfig {
            runs: 256,
            depth: 15,
            fail_on_revert: false,
            call_override: false,
            dictionary: FuzzDictionaryConfig {
                dictionary_weight: 80,
                include_storage: true,
                include_push_bytes: true,
                max_fuzz_dictionary_addresses: 10_000,
                max_fuzz_dictionary_values: 10_000,
            },
            shrink_run_limit: 2_u32.pow(18u32),
            max_assume_rejects: 65536,
            gas_report_samples: 256,
            failure_persist_dir: Some(tempfile::tempdir().unwrap().into_path()),
        }
    }
}

impl From<TestInvariantConfig> for InvariantConfig {
    fn from(value: TestInvariantConfig) -> Self {
        InvariantConfig {
            runs: value.runs,
            depth: value.depth,
            fail_on_revert: value.fail_on_revert,
            call_override: value.call_override,
            dictionary: value.dictionary,
            shrink_run_limit: value.shrink_run_limit,
            max_assume_rejects: value.max_assume_rejects,
            gas_report_samples: value.gas_report_samples,
            failure_persist_dir: value.failure_persist_dir,
            show_metrics: false,
            timeout: None,
            show_solidity: false,
        }
    }
}

/// Fuzz dictionary config with different defaults than
/// [`foundry_config::FuzzDictionaryConfig`].
/// See [`foundry_config::FuzzDictionaryConfig`] for documentation.
#[derive(Clone, Copy, Debug, PartialEq, Eq, Serialize, Deserialize)]
pub struct TestFuzzDictionaryConfig {
    pub dictionary_weight: u32,
    pub include_storage: bool,
    pub include_push_bytes: bool,
    pub max_fuzz_dictionary_addresses: usize,
    pub max_fuzz_dictionary_values: usize,
}

impl Default for TestFuzzDictionaryConfig {
    fn default() -> Self {
        TestFuzzDictionaryConfig {
            dictionary_weight: 40,
            include_storage: true,
            include_push_bytes: true,
            max_fuzz_dictionary_addresses: 10_000,
            max_fuzz_dictionary_values: 10_000,
        }
    }
}

impl From<TestFuzzDictionaryConfig> for FuzzDictionaryConfig {
    fn from(value: TestFuzzDictionaryConfig) -> Self {
        FuzzDictionaryConfig {
            dictionary_weight: value.dictionary_weight,
            include_storage: value.include_storage,
            include_push_bytes: value.include_push_bytes,
            max_fuzz_dictionary_addresses: value.max_fuzz_dictionary_addresses,
            max_fuzz_dictionary_values: value.max_fuzz_dictionary_values,
        }
    }
}

/// Type alias for [`ForgeTestData`] targetting L1.
pub type L1ForgeTestData =
    ForgeTestData<BlockEnv, (), L1EvmBuilder, l1::HaltReason, l1::SpecId, TxEnv>;

/// Container for test data for a specific test profile.
pub struct ForgeTestData<
    BlockT: BlockEnvTr,
    ChainContextT: ChainContextTr,
    EvmBuilderT: EvmBuilderTrait<BlockT, ChainContextT, HaltReasonT, HardforkT, TransactionT>,
    HaltReasonT: HaltReasonTrait,
    HardforkT: HardforkTr,
    TransactionT: TransactionEnvTr,
> {
    project: Project,
    test_contracts: TestContracts,
    known_contracts: ContractsByArtifact,
    libs_to_deploy: Vec<Bytes>,
    revert_decoder: RevertDecoder,
<<<<<<< HEAD
    _phantom: PhantomData<HaltReasonT>,
=======
    runner_config: SolidityTestRunnerConfig<HardforkT>,
    #[allow(clippy::type_complexity)]
    _phantom: PhantomData<
        fn() -> (
            BlockT,
            ChainContextT,
            EvmBuilderT,
            HaltReasonT,
            TransactionT,
        ),
    >,
>>>>>>> ee873290
}

impl<
        BlockT: BlockEnvTr,
        ChainContextT: ChainContextTr,
        EvmBuilderT: EvmBuilderTrait<BlockT, ChainContextT, HaltReasonT, HardforkT, TransactionT>,
        HaltReasonT: 'static + HaltReasonTrait + Into<InstructionResult> + Send + Sync,
        HardforkT: HardforkTr,
        TransactionT: TransactionEnvTr,
    > ForgeTestData<BlockT, ChainContextT, EvmBuilderT, HaltReasonT, HardforkT, TransactionT>
{
    /// Builds [`ForgeTestData`] for the given [`ForgeTestProfile`].
    ///
    /// Uses [`get_compiled`] to lazily compile the project.
    pub fn new(profile: ForgeTestProfile, hardfork: HardforkT) -> eyre::Result<Self> {
        let project = profile.project();
        let output = get_compiled(&project);
<<<<<<< HEAD
=======
        let runner_config = ForgeTestProfile::runner_config(hardfork);
>>>>>>> ee873290

        let root = project.root();
        let contracts = output
            .clone()
            .with_stripped_file_prefixes(root)
            .into_artifacts()
            .map(|(id, contract)| {
                let id = ArtifactId {
                    name: id.name,
                    source: id.source,
                    version: id.version,
                };
                let CompactContractBytecode {
                    abi,
                    bytecode,
                    deployed_bytecode,
                } = contract.into_contract_bytecode();
                let contract_cow = CompactContractBytecodeCow {
                    abi: abi.map(Cow::Owned),
                    bytecode: bytecode.map(Cow::Owned),
                    deployed_bytecode: deployed_bytecode.map(Cow::Owned),
                };
                (id, contract_cow)
            });
        let linker = Linker::new(root, contracts);

        // Build revert decoder from ABIs of all artifacts.
        let abis = linker
            .contracts
            .iter()
            .filter_map(|(_, contract)| contract.abi.as_ref().map(std::borrow::Borrow::borrow));
        let revert_decoder = RevertDecoder::new().with_abis(abis);

        let LinkOutput {
            libraries,
            libs_to_deploy,
        } = linker.link_with_nonce_or_address(
            Libraries::default(),
            LIBRARY_DEPLOYER,
            0,
            linker.contracts.keys(),
        )?;

        let linked_contracts = linker.get_linked_artifacts(&libraries)?;

        // Create a mapping of name => (abi, deployment code, Vec<library deployment
        // code>)
        let mut test_contracts = TestContracts::default();

        for (id, contract) in linked_contracts.iter() {
            let Some(abi) = contract.abi.as_ref() else {
                continue;
            };

            // if it's a test, link it and add to deployable contracts
            if abi.constructor.as_ref().is_none_or(|c| c.inputs.is_empty())
                && abi.functions().any(|func| func.name.is_any_test())
            {
                let Some(bytecode) = contract
                    .get_bytecode_bytes()
                    .map(Cow::into_owned)
                    .filter(|b| !b.is_empty())
                else {
                    continue;
                };

                test_contracts.insert(
                    id.clone(),
                    TestContract {
                        abi: abi.clone().into_owned(),
                        bytecode,
                    },
                );
            }
        }

        let known_contracts = ContractsByArtifact::new(linked_contracts);

        Ok(Self {
            project,
            test_contracts,
            known_contracts,
            libs_to_deploy,
            revert_decoder,
            _phantom: PhantomData,
        })
    }

    /// Builds a base runner config
    pub fn base_runner_config(&self) -> SolidityTestRunnerConfig<HardforkT> {
        init_tracing_for_solidity_tests();
        // Construct a new one to create new failure persistance directory for each test
        ForgeTestProfile::runner_config()
    }

    /// Builds a non-tracing runner
    pub async fn runner(
        &self,
    ) -> MultiContractRunner<
        BlockT,
        ChainContextT,
        EvmBuilderT,
        HaltReasonT,
        HardforkT,
        NoOpContractDecoder<HaltReasonT>,
        TransactionT,
    > {
        let config = self.base_runner_config();
        self.runner_with_config(config).await
    }

    /// Builds a non-tracing runner with the given config
    pub async fn runner_with_config(
        &self,
        mut config: SolidityTestRunnerConfig<HardforkT>,
    ) -> MultiContractRunner<
        BlockT,
        ChainContextT,
        EvmBuilderT,
        HaltReasonT,
        HardforkT,
        NoOpContractDecoder<HaltReasonT>,
        TransactionT,
    > {
        config.cheats_config_options.rpc_endpoints = rpc_endpoints();
        // `**/edr-cache` is cached in CI
        config.cheats_config_options.rpc_cache_path =
            Some(self.project.root().join("edr-cache/solidity-tests/rpc"));

        // no prompt testing
        config.cheats_config_options.prompt_timeout = 0;

        self.build_runner(config).await
    }

    /// Builds a non-tracing runner with the given filesystem permissions
    pub async fn runner_with_fs_permissions(
        &self,
        fs_permissions: FsPermissions,
    ) -> MultiContractRunner<
        BlockT,
        ChainContextT,
        EvmBuilderT,
        HaltReasonT,
        HardforkT,
        NoOpContractDecoder<HaltReasonT>,
        TransactionT,
    > {
        let mut config = self.base_runner_config();
        config.cheats_config_options.fs_permissions = fs_permissions;
        self.runner_with_config(config).await
    }

    /// Builds a non-tracing runner with the given invariant config
    pub async fn runner_with_fuzz_config(
        &self,
        fuzz_config: TestFuzzConfig,
    ) -> MultiContractRunner<
        BlockT,
        ChainContextT,
        EvmBuilderT,
        HaltReasonT,
        HardforkT,
        NoOpContractDecoder<HaltReasonT>,
        TransactionT,
    > {
        let mut config = self.base_runner_config();
        config.fuzz = fuzz_config.into();
        self.runner_with_config(config).await
    }

    /// Builds a non-tracing runner with the given invariant config
    pub async fn runner_with_invariant_config(
        &self,
        invariant_config: TestInvariantConfig,
    ) -> MultiContractRunner<
        BlockT,
        ChainContextT,
        EvmBuilderT,
        HaltReasonT,
        HardforkT,
        NoOpContractDecoder<HaltReasonT>,
        TransactionT,
    > {
        let mut config = self.base_runner_config();
        config.invariant = invariant_config.into();
        self.runner_with_config(config).await
    }

    /// Builds a non-tracing runner with the given invariant config and fuzz
    /// seed.
    pub async fn runner_with_invariant_config_and_seed(
        &self,
        seed: U256,
        invariant_config: TestInvariantConfig,
    ) -> MultiContractRunner<
        BlockT,
        ChainContextT,
        EvmBuilderT,
        HaltReasonT,
        HardforkT,
        NoOpContractDecoder<HaltReasonT>,
        TransactionT,
    > {
        let mut config = self.base_runner_config();
        config.fuzz.seed = Some(seed);
        config.invariant = invariant_config.into();
        self.runner_with_config(config).await
    }

    /// Builds a tracing runner
    pub async fn tracing_runner(
        &self,
    ) -> MultiContractRunner<
        BlockT,
        ChainContextT,
        EvmBuilderT,
        HaltReasonT,
        HardforkT,
        NoOpContractDecoder<HaltReasonT>,
        TransactionT,
    > {
        let mut config = self.base_runner_config();
        config.include_traces = IncludeTraces::All;
        self.build_runner(config).await
    }

    /// Builds a runner that runs against forked state
    pub async fn forked_runner(
        &self,
        rpc: &str,
    ) -> MultiContractRunner<
        BlockT,
        ChainContextT,
        EvmBuilderT,
        HaltReasonT,
        HardforkT,
        NoOpContractDecoder<HaltReasonT>,
        TransactionT,
    > {
        let mut config = self.base_runner_config();

        config.evm_opts.fork_url = Some(rpc.to_string());

        self.build_runner(config).await
    }

    async fn build_runner(
        &self,
        config: SolidityTestRunnerConfig<HardforkT>,
    ) -> MultiContractRunner<
        BlockT,
        ChainContextT,
        EvmBuilderT,
        HaltReasonT,
        HardforkT,
        NoOpContractDecoder<HaltReasonT>,
        TransactionT,
    > {
        MultiContractRunner::<
            BlockT,
            ChainContextT,
            EvmBuilderT,
            HaltReasonT,
            HardforkT,
            NoOpContractDecoder<HaltReasonT>,
            TransactionT,
        >::new(
            config,
            self.test_contracts.clone(),
            self.known_contracts.clone(),
            self.libs_to_deploy.clone(),
            NoOpContractDecoder::default(),
            self.revert_decoder.clone(),
        )
        .await
        .expect("Config should be ok")
    }
}

fn get_compiled(project: &Project) -> ProjectCompileOutput {
    let lock_file_path = project.sources_path().join(".lock");
    // Compile only once per test run.
    // We need to use a file lock because `cargo-nextest` runs tests in different
    // processes. This is similar to [`edr_test_utils::util::initialize`],
    // see its comments for more details.
    let mut lock = new_fd_lock(&lock_file_path);
    let read = lock.read().unwrap();
    let out;
    if project.cache_path().exists() && std::fs::read(&lock_file_path).unwrap() == b"1" {
        out = project.compile();
        drop(read);
    } else {
        drop(read);
        let mut write = lock.write().unwrap();
        write.write_all(b"1").unwrap();
        out = project.compile();
        drop(write);
    }

    let out = out.unwrap();
    assert!(!out.has_compiler_errors(), "Compiled with errors:\n{out}");
    out
}

/// Default data for the tests group.
pub static TEST_DATA_DEFAULT: Lazy<L1ForgeTestData> = Lazy::new(|| {
    ForgeTestData::new(ForgeTestProfile::Default, l1::SpecId::CANCUN).expect("linking ok")
});

/// Data for tests requiring Cancun support on Solc and EVM level.
pub static TEST_DATA_CANCUN: Lazy<L1ForgeTestData> = Lazy::new(|| {
    ForgeTestData::new(ForgeTestProfile::Cancun, l1::SpecId::CANCUN).expect("linking ok")
});

/// Data for tests requiring Cancun support on Solc and EVM level.
pub static TEST_DATA_MULTI_VERSION: Lazy<L1ForgeTestData> = Lazy::new(|| {
    ForgeTestData::new(ForgeTestProfile::MultiVersion, l1::SpecId::CANCUN).expect("linking ok")
});

fn rpc_endpoints() -> RpcEndpoints {
    RpcEndpoints::new([
        (
            "rpcAliasFake",
            RpcEndpoint::Url("https://example.com".to_string()),
        ),
        (
            "rpcAliasMainnet",
            RpcEndpoint::Url(get_alchemy_url_for_network(NetworkType::Ethereum)),
        ),
        (
            "rpcAliasSepolia",
            RpcEndpoint::Url(get_alchemy_url_for_network(NetworkType::Sepolia)),
        ),
        (
            "rpcEnvAlias",
            RpcEndpoint::Env("${RPC_ENV_ALIAS}".to_string()),
        ),
        (
            "rpcAliasOptimism",
            RpcEndpoint::Url(get_alchemy_url_for_network(NetworkType::Optimism)),
        ),
        (
            "rpcAliasPolygon",
            RpcEndpoint::Url(get_alchemy_url_for_network(NetworkType::Polygon)),
        ),
        (
            "rpcAliasArbitrum",
            RpcEndpoint::Url(get_alchemy_url_for_network(NetworkType::Arbitrum)),
        ),
    ])
}<|MERGE_RESOLUTION|>--- conflicted
+++ resolved
@@ -311,10 +311,7 @@
     known_contracts: ContractsByArtifact,
     libs_to_deploy: Vec<Bytes>,
     revert_decoder: RevertDecoder,
-<<<<<<< HEAD
-    _phantom: PhantomData<HaltReasonT>,
-=======
-    runner_config: SolidityTestRunnerConfig<HardforkT>,
+    hardfork: HardforkT,
     #[allow(clippy::type_complexity)]
     _phantom: PhantomData<
         fn() -> (
@@ -325,7 +322,6 @@
             TransactionT,
         ),
     >,
->>>>>>> ee873290
 }
 
 impl<
@@ -343,10 +339,6 @@
     pub fn new(profile: ForgeTestProfile, hardfork: HardforkT) -> eyre::Result<Self> {
         let project = profile.project();
         let output = get_compiled(&project);
-<<<<<<< HEAD
-=======
-        let runner_config = ForgeTestProfile::runner_config(hardfork);
->>>>>>> ee873290
 
         let root = project.root();
         let contracts = output
@@ -431,6 +423,7 @@
             known_contracts,
             libs_to_deploy,
             revert_decoder,
+            hardfork,
             _phantom: PhantomData,
         })
     }
@@ -439,7 +432,7 @@
     pub fn base_runner_config(&self) -> SolidityTestRunnerConfig<HardforkT> {
         init_tracing_for_solidity_tests();
         // Construct a new one to create new failure persistance directory for each test
-        ForgeTestProfile::runner_config()
+        ForgeTestProfile::runner_config(self.hardfork.clone())
     }
 
     /// Builds a non-tracing runner
