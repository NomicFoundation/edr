--- conflicted
+++ resolved
@@ -19,24 +19,12 @@
         filter = filter.exclude_tests("(Ffi|File|Line|Root)");
     }
 
-<<<<<<< HEAD
-    let mut config = test_data.base_runner_config();
-    config.cheats_config_options.rpc_endpoints = RpcEndpoints::new([(
-        "rpcAliasFake",
-        RpcEndpoint::Url("https://example.com".to_string()),
-    )]);
-    config.cheats_config_options.fs_permissions =
-        FsPermissions::new(vec![PathPermission::read_write("./")]);
-
-    let runner = test_data.runner_with_config(config).await;
-=======
     let runner = test_data
         .runner_with_fs_permissions(
             FsPermissions::new(vec![PathPermission::read_write("./")]),
             test_data.config_with_mock_rpc(),
         )
         .await;
->>>>>>> ffd2deb3
 
     TestConfig::with_filter(runner, filter).run().await;
 }
