--- conflicted
+++ resolved
@@ -93,13 +93,8 @@
     pub solidity_fuzz_fixtures: bool,
 }
 
-<<<<<<< HEAD
-/// Contract artifact related argumetns to the contract runner.
+/// Contract artifact related arguments to the contract runner.
 pub struct ContractRunnerArtifacts<'a, NestedTracerDecoderT: SyncNestedTraceDecoder<HaltReason>> {
-=======
-/// Contract artifact related arguments to the contract runner.
-pub struct ContractRunnerArtifacts<'a, NestedTracerDecoderT: SyncNestedTraceDecoder> {
->>>>>>> ae38942f
     pub revert_decoder: &'a RevertDecoder,
     pub known_contracts: &'a ContractsByArtifact,
     pub libs_to_deploy: &'a [Bytes],
@@ -283,12 +278,8 @@
                         coverage: setup.coverage,
                         labeled_addresses: setup.labeled_addresses,
                         duration: elapsed,
-<<<<<<< HEAD
                         stack_trace_result: Some(Arc::new(stack_trace_result)),
-=======
-                        stack_trace_result: Some(stack_trace_result),
                         deprecated_cheatcodes: HashMap::new(),
->>>>>>> ae38942f
                     },
                 )]
                 .into(),
@@ -947,7 +938,6 @@
                 | InvariantFuzzError::Revert(case_data) => {
                     // Replay error to create counterexample and to collect logs, traces and
                     // coverage.
-<<<<<<< HEAD
                     match replay_error::<NestedTraceDecoderT, BlockEnv, TxEnv, SpecId, ()>(
                         ReplayErrorArgs {
                             executor: executor.clone(),
@@ -958,29 +948,13 @@
                             logs: &mut logs,
                             traces: &mut traces,
                             coverage: &mut coverage,
+                            deprecated_cheatcodes: &mut deprecated_cheatcodes,
                             generate_stack_trace: true,
                             contract_decoder: Some(&*self.contract_decoder),
                             revert_decoder: self.revert_decoder,
                             show_solidity: invariant_config.show_solidity,
                         },
                     ) {
-=======
-                    match replay_error::<NestedTraceDecoderT>(ReplayErrorArgs {
-                        executor: executor.clone(),
-                        failed_case: &case_data,
-                        invariant_contract: &invariant_contract,
-                        known_contracts,
-                        ided_contracts: identified_contracts.clone(),
-                        logs: &mut logs,
-                        traces: &mut traces,
-                        coverage: &mut coverage,
-                        deprecated_cheatcodes: &mut deprecated_cheatcodes,
-                        generate_stack_trace: true,
-                        contract_decoder: Some(&*self.contract_decoder),
-                        revert_decoder: self.revert_decoder,
-                        show_solidity: invariant_config.show_solidity,
-                    }) {
->>>>>>> ae38942f
                         Ok(ReplayResult {
                             counterexample_sequence,
                             stack_trace_result,
@@ -1037,7 +1011,6 @@
             // If invariants ran successfully, replay the last run to collect logs and
             // traces.
             _ => {
-<<<<<<< HEAD
                 if let Err(err) =
                     replay_run::<NestedTraceDecoderT, BlockEnv, TxEnv, SpecId, ()>(ReplayRunArgs {
                         invariant_contract: &invariant_contract,
@@ -1047,6 +1020,7 @@
                         logs: &mut logs,
                         traces: &mut traces,
                         coverage: &mut coverage,
+                        deprecated_cheatcodes: &mut deprecated_cheatcodes,
                         inputs: last_run_inputs.clone(),
                         generate_stack_trace: false,
                         contract_decoder: None,
@@ -1055,24 +1029,6 @@
                         show_solidity: invariant_config.show_solidity,
                     })
                 {
-=======
-                if let Err(err) = replay_run::<NestedTraceDecoderT>(ReplayRunArgs {
-                    invariant_contract: &invariant_contract,
-                    executor,
-                    known_contracts,
-                    ided_contracts: identified_contracts.clone(),
-                    logs: &mut logs,
-                    traces: &mut traces,
-                    coverage: &mut coverage,
-                    deprecated_cheatcodes: &mut deprecated_cheatcodes,
-                    inputs: last_run_inputs.clone(),
-                    generate_stack_trace: false,
-                    contract_decoder: None,
-                    revert_decoder: self.revert_decoder,
-                    fail_on_revert: invariant_config.fail_on_revert,
-                    show_solidity: invariant_config.show_solidity,
-                }) {
->>>>>>> ae38942f
                     error!(%err, "Failed to replay last invariant run");
                 }
             }
