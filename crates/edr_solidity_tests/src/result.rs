--- conflicted
+++ resolved
@@ -372,16 +372,12 @@
     /// If the heuristic failed the vec is set but emtpy.
     /// Error if there was an error computing the stack trace.
     #[serde(skip)]
-<<<<<<< HEAD
     pub stack_trace_result: Option<Arc<StackTraceResult>>,
-=======
-    pub stack_trace_result: Option<StackTraceResult>,
 
     /// Deprecated cheatcodes (mapped to their replacements, if any) used in
     /// current test.
     #[serde(skip)]
     pub deprecated_cheatcodes: HashMap<&'static str, Option<&'static str>>,
->>>>>>> ae38942f
 }
 
 impl fmt::Display for TestResult {
