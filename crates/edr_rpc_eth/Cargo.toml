--- conflicted
+++ resolved
@@ -25,11 +25,7 @@
 mockito = { version = "1.0.2", default-features = false }
 paste = { version = "1.0.14", default-features = false }
 reqwest = { version = "0.11", default-features = false, features = ["blocking", "json"] }
-<<<<<<< HEAD
-serde_json = { workspace = true }
-=======
 serde_json.workspace = true
->>>>>>> 83e9d934
 tempfile = { version = "3.7.1", default-features = false }
 walkdir = { version = "2.3.3", default-features = false }
 
