--- conflicted
+++ resolved
@@ -1,8 +1,7 @@
-<<<<<<< HEAD
-use edr_eth::{eips::eip2930, Address, Blob, Bytes, B256, U256};
-=======
-use edr_eth::{eips::eip7702, AccessListItem, Address, Bytes, B256, U256};
->>>>>>> 66c70521
+use edr_eth::{
+    eips::{eip2930, eip7702},
+    Address, Blob, Bytes, B256, U256,
+};
 
 /// For specifying input to methods requiring a transaction object, like
 /// `eth_call` and `eth_estimateGas`
