mod request;

use std::{ops::Deref, sync::OnceLock};

use edr_eth::{
<<<<<<< HEAD
    block,
    eips::eip2930,
    l1, signature,
    transaction::{self, ExecutableTransaction, IsEip4844, IsLegacy, TransactionType, TxKind},
    Address, Bytes, B256, U256,
=======
    eips::eip7702,
    signature::{self, SignatureWithYParity, SignatureWithYParityArgs},
    transaction::{self, TxKind},
    AccessListItem, Address, Bytes, B256, U256,
>>>>>>> 66c70521
};

pub use self::request::TransactionRequest;

/// RPC transaction
#[derive(Clone, Debug, PartialEq, Eq, Default, serde::Deserialize, serde::Serialize)]
#[serde(rename_all = "camelCase")]
pub struct Transaction {
    /// hash of the transaction
    pub hash: B256,
    /// the number of transactions made by the sender prior to this one
    #[serde(with = "alloy_serde::quantity")]
    pub nonce: u64,
    /// hash of the block where this transaction was in
    pub block_hash: Option<B256>,
    /// block number where this transaction was in
    #[serde(with = "alloy_serde::quantity::opt")]
    pub block_number: Option<u64>,
    /// integer of the transactions index position in the block. null when its
    /// pending
    #[serde(with = "alloy_serde::quantity::opt")]
    pub transaction_index: Option<u64>,
    /// address of the sender
    pub from: Address,
    /// address of the receiver. null when its a contract creation transaction.
    pub to: Option<Address>,
    /// value transferred in Wei
    pub value: U256,
    /// gas price provided by the sender in Wei
    #[serde(with = "alloy_serde::quantity")]
    pub gas_price: u128,
    /// gas provided by the sender
    pub gas: U256,
    /// the data sent along with the transaction
    pub input: Bytes,
    /// chain ID
    #[serde(
        default,
        skip_serializing_if = "Option::is_none",
        with = "alloy_serde::quantity::opt"
    )]
    pub chain_id: Option<u64>,
    /// integer of the transaction type, 0x0 for legacy transactions, 0x1 for
    /// access list types, 0x2 for dynamic fees
    #[serde(
        rename = "type",
        default,
        skip_serializing_if = "Option::is_none",
        with = "alloy_serde::quantity::opt"
    )]
    pub transaction_type: Option<u8>,
    /// access list
    #[serde(default, skip_serializing_if = "Option::is_none")]
    pub access_list: Option<Vec<eip2930::AccessListItem>>,
    /// max fee per gas
    #[serde(
        default,
        skip_serializing_if = "Option::is_none",
        with = "alloy_serde::quantity::opt"
    )]
    pub max_fee_per_gas: Option<u128>,
    /// max priority fee per gas
    #[serde(
        default,
        skip_serializing_if = "Option::is_none",
        with = "alloy_serde::quantity::opt"
    )]
    pub max_priority_fee_per_gas: Option<u128>,
    /// The maximum total fee per gas the sender is willing to pay for blob gas
    /// in wei (EIP-4844)
    #[serde(
        default,
        skip_serializing_if = "Option::is_none",
        with = "alloy_serde::quantity::opt"
    )]
    pub max_fee_per_blob_gas: Option<u128>,
    /// List of versioned blob hashes associated with the transaction's EIP-4844
    /// data blobs.
    #[serde(default, skip_serializing_if = "Option::is_none")]
    pub blob_versioned_hashes: Option<Vec<B256>>,
    /// Authorizations are used to temporarily set the code of its signer to
    /// the code referenced by `address`. These also include a `chain_id` (which
    /// can be set to zero and not evaluated) as well as an optional `nonce`.
    #[serde(default, skip_serializing_if = "Option::is_none")]
    pub authorization_list: Option<Vec<eip7702::SignedAuthorization>>,
}

impl Transaction {
    pub fn new(
        transaction: &(impl ExecutableTransaction + TransactionType + IsEip4844 + IsLegacy),
        header: Option<&block::Header>,
        transaction_index: Option<u64>,
        is_pending: bool,
        hardfork: l1::SpecId,
    ) -> Self {
        let base_fee = header.and_then(|header| header.base_fee_per_gas);
        let gas_price = if let Some(base_fee) = base_fee {
            transaction
                .effective_gas_price(base_fee)
                .unwrap_or_else(|| *transaction.gas_price())
        } else {
            // We are following Hardhat's behavior of returning the max fee per gas for
            // pending transactions.
            *transaction.gas_price()
        };

        let chain_id = transaction.chain_id().and_then(|chain_id| {
            // Following Hardhat in not returning `chain_id` for `PostEip155Legacy` legacy
            // transactions even though the chain id would be recoverable.
            if transaction.is_legacy() {
                None
            } else {
                Some(chain_id)
            }
        });

        let show_transaction_type = hardfork >= l1::SpecId::BERLIN;
        let is_typed_transaction = !transaction.is_legacy();
        let transaction_type = if show_transaction_type || is_typed_transaction {
            Some(transaction.transaction_type())
        } else {
            None
        };

        let (block_hash, block_number) = if is_pending {
            (None, None)
        } else {
            header.map(|header| (header.hash(), header.number)).unzip()
        };

        let transaction_index = if is_pending { None } else { transaction_index };

        let access_list = transaction
            .access_list()
            .map(<[edr_eth::eips::eip2930::AccessListItem]>::to_vec);

        let blob_versioned_hashes = if transaction.is_eip4844() {
            Some(transaction.blob_hashes().to_vec())
        } else {
            None
        };

        Self {
            hash: *transaction.transaction_hash(),
            nonce: transaction.nonce(),
            block_hash,
            block_number,
            transaction_index,
            from: *transaction.caller(),
            to: transaction.kind().to().copied(),
            value: *transaction.value(),
            gas_price,
            gas: U256::from(transaction.gas_limit()),
            input: transaction.data().clone(),
            chain_id,
            transaction_type: transaction_type.map(Into::<u8>::into),
            access_list,
            max_fee_per_gas: transaction.max_fee_per_gas().copied(),
            max_priority_fee_per_gas: transaction.max_priority_fee_per_gas().cloned(),
            max_fee_per_blob_gas: transaction.max_fee_per_blob_gas().cloned(),
            blob_versioned_hashes,
        }
    }
}

/// RPC transaction with signature.
#[derive(Clone, Debug, PartialEq, Eq, Default, serde::Deserialize, serde::Serialize)]
#[serde(rename_all = "camelCase")]
pub struct TransactionWithSignature {
    /// Transaction
    #[serde(flatten)]
    transaction: Transaction,
    /// ECDSA recovery id
    #[serde(with = "alloy_serde::quantity")]
    pub v: u64,
    /// Y-parity for EIP-2930 and EIP-1559 transactions. In theory these
    /// transactions types shouldn't have a `v` field, but in practice they
    /// are returned by nodes.
    #[serde(
        default,
        skip_serializing_if = "Option::is_none",
        with = "alloy_serde::quantity::opt"
    )]
    pub y_parity: Option<bool>,
    /// ECDSA signature r
    pub r: U256,
    /// ECDSA signature s
    pub s: U256,
}

impl Deref for TransactionWithSignature {
    type Target = Transaction;

    fn deref(&self) -> &Self::Target {
        &self.transaction
    }
}

impl TransactionWithSignature {
    /// Creates a new instance from an RPC transaction and signature.
    pub fn new(
        transaction: Transaction,
        r: U256,
        s: U256,
        v: u64,
        _y_parity: Option<bool>,
    ) -> Self {
        Self {
            transaction,
            v,
            // Following Hardhat in always returning `v` instead of `y_parity`.
            y_parity: None,
            r,
            s,
        }
    }

    /// Returns whether the transaction has odd Y parity.
    pub fn odd_y_parity(&self) -> bool {
        self.v == 1 || self.v == 28
    }

    /// Returns whether the transaction is a legacy transaction.
    pub fn is_legacy(&self) -> bool {
        matches!(self.transaction_type, None | Some(0)) && matches!(self.v, 27 | 28)
    }
}

<<<<<<< HEAD
impl From<TransactionWithSignature> for transaction::signed::Legacy {
    fn from(value: TransactionWithSignature) -> Self {
        Self {
            nonce: value.nonce,
            gas_price: value.gas_price,
            gas_limit: value.gas.to(),
            kind: if let Some(to) = value.to {
                TxKind::Call(to)
            } else {
                TxKind::Create
            },
            value: value.value,
            input: value.transaction.input,
            // SAFETY: The `from` field represents the caller address of the signed
            // transaction.
            signature: unsafe {
                signature::Fakeable::with_address_unchecked(
                    signature::SignatureWithRecoveryId {
                        r: value.r,
                        s: value.s,
                        v: value.v,
                    },
                    value.transaction.from,
                )
            },
            hash: OnceLock::from(value.transaction.hash),
            rlp_encoding: OnceLock::new(),
        }
    }
}

impl From<TransactionWithSignature> for transaction::signed::Eip155 {
    fn from(value: TransactionWithSignature) -> Self {
        Self {
            nonce: value.nonce,
            gas_price: value.gas_price,
            gas_limit: value.gas.to(),
            kind: if let Some(to) = value.to {
                TxKind::Call(to)
            } else {
                TxKind::Create
            },
            value: value.value,
            input: value.transaction.input,
            // SAFETY: The `from` field represents the caller address of the signed
            // transaction.
            signature: unsafe {
                signature::Fakeable::with_address_unchecked(
                    signature::SignatureWithRecoveryId {
                        r: value.r,
                        s: value.s,
                        v: value.v,
                    },
                    value.transaction.from,
                )
            },
            hash: OnceLock::from(value.transaction.hash),
            rlp_encoding: OnceLock::new(),
        }
    }
=======
    pub fn transaction_type(&self) -> RpcTransactionType {
        match self.transaction_type {
            Some(0) | None => RpcTransactionType::Legacy,
            Some(1) => RpcTransactionType::AccessList,
            Some(2) => RpcTransactionType::Eip1559,
            Some(3) => RpcTransactionType::Eip4844,
            Some(4) => RpcTransactionType::Eip7702,
            Some(r#type) => RpcTransactionType::Unknown(r#type),
        }
    }
}

/// The transaction type of the remote transaction.
pub enum RpcTransactionType {
    /// Legacy transaction
    Legacy,
    /// EIP-2930 access list transaction
    AccessList,
    /// EIP-1559 transaction
    Eip1559,
    /// EIP-4844 transaction
    Eip4844,
    /// EIP-7702 transaction
    Eip7702,
    /// Unknown transaction type
    Unknown(u64),
>>>>>>> 66c70521
}

impl TryFrom<TransactionWithSignature> for transaction::signed::Eip2930 {
    type Error = ConversionError;

    fn try_from(value: TransactionWithSignature) -> Result<Self, Self::Error> {
        let transaction = Self {
            // SAFETY: The `from` field represents the caller address of the signed
            // transaction.
            signature: unsafe {
                signature::Fakeable::with_address_unchecked(
                    signature::SignatureWithYParity {
                        y_parity: value.odd_y_parity(),
                        r: value.r,
                        s: value.s,
                    },
                    value.from,
                )
            },
            chain_id: value.chain_id.ok_or(ConversionError::ChainId)?,
            nonce: value.nonce,
            gas_price: value.gas_price,
            gas_limit: value.gas.to(),
            kind: if let Some(to) = value.to {
                TxKind::Call(to)
            } else {
                TxKind::Create
            },
            value: value.value,
            input: value.transaction.input,
            access_list: value
                .transaction
                .access_list
                .ok_or(ConversionError::AccessList)?
                .into(),
            hash: OnceLock::from(value.transaction.hash),
            rlp_encoding: OnceLock::new(),
        };

<<<<<<< HEAD
        Ok(transaction)
    }
}

impl TryFrom<TransactionWithSignature> for transaction::signed::Eip1559 {
    type Error = ConversionError;

    fn try_from(value: TransactionWithSignature) -> Result<Self, Self::Error> {
        let transaction = Self {
            // SAFETY: The `from` field represents the caller address of the signed
            // transaction.
            signature: unsafe {
                signature::Fakeable::with_address_unchecked(
                    signature::SignatureWithYParity {
                        y_parity: value.odd_y_parity(),
                        r: value.r,
                        s: value.s,
                    },
                    value.from,
                )
            },
            chain_id: value.chain_id.ok_or(ConversionError::ChainId)?,
            nonce: value.nonce,
            max_priority_fee_per_gas: value
                .max_priority_fee_per_gas
                .ok_or(ConversionError::MaxPriorityFeePerGas)?,
            max_fee_per_gas: value.max_fee_per_gas.ok_or(ConversionError::MaxFeePerGas)?,
            gas_limit: value.gas.to(),
            kind: if let Some(to) = value.to {
                TxKind::Call(to)
            } else {
                TxKind::Create
            },
            value: value.value,
            input: value.transaction.input,
            access_list: value
                .transaction
                .access_list
                .ok_or(ConversionError::AccessList)?
                .into(),
            hash: OnceLock::from(value.transaction.hash),
            rlp_encoding: OnceLock::new(),
        };

        Ok(transaction)
    }
}

impl TryFrom<TransactionWithSignature> for transaction::signed::Eip4844 {
    type Error = ConversionError;

    fn try_from(value: TransactionWithSignature) -> Result<Self, Self::Error> {
        let transaction = Self {
            // SAFETY: The `from` field represents the caller address of the signed
            // transaction.
            signature: unsafe {
                signature::Fakeable::with_address_unchecked(
                    signature::SignatureWithYParity {
                        r: value.r,
                        s: value.s,
                        y_parity: value.odd_y_parity(),
=======
        let transaction = match value.transaction_type() {
            RpcTransactionType::Legacy => {
                if value.is_legacy() {
                    transaction::Signed::PreEip155Legacy(transaction::signed::Legacy {
                        nonce: value.nonce,
                        gas_price: value.gas_price,
                        gas_limit: value.gas.to(),
                        kind,
                        value: value.value,
                        input: value.input,
                        // SAFETY: The `from` field represents the caller address of the signed
                        // transaction.
                        signature: unsafe {
                            signature::Fakeable::with_address_unchecked(
                                signature::SignatureWithRecoveryId {
                                    r: value.r,
                                    s: value.s,
                                    v: value.v,
                                },
                                value.from,
                            )
                        },
                        hash: OnceLock::from(value.hash),
                    })
                } else {
                    transaction::Signed::PostEip155Legacy(transaction::signed::Eip155 {
                        nonce: value.nonce,
                        gas_price: value.gas_price,
                        gas_limit: value.gas.to(),
                        kind,
                        value: value.value,
                        input: value.input,
                        // SAFETY: The `from` field represents the caller address of the signed
                        // transaction.
                        signature: unsafe {
                            signature::Fakeable::with_address_unchecked(
                                signature::SignatureWithRecoveryId {
                                    r: value.r,
                                    s: value.s,
                                    v: value.v,
                                },
                                value.from,
                            )
                        },
                        hash: OnceLock::from(value.hash),
                    })
                }
            }
            RpcTransactionType::AccessList => {
                transaction::Signed::Eip2930(transaction::signed::Eip2930 {
                    // SAFETY: The `from` field represents the caller address of the signed
                    // transaction.
                    signature: unsafe {
                        signature::Fakeable::with_address_unchecked(
                            SignatureWithYParity::new(SignatureWithYParityArgs {
                                r: value.r,
                                s: value.s,
                                y_parity: value.odd_y_parity(),
                            }),
                            value.from,
                        )
                    },
                    chain_id: value.chain_id.ok_or(ConversionError::ChainId)?,
                    nonce: value.nonce,
                    gas_price: value.gas_price,
                    gas_limit: value.gas.to(),
                    kind,
                    value: value.value,
                    input: value.input,
                    access_list: value.access_list.ok_or(ConversionError::AccessList)?.into(),
                    hash: OnceLock::from(value.hash),
                })
            }
            RpcTransactionType::Eip1559 => {
                transaction::Signed::Eip1559(transaction::signed::Eip1559 {
                    // SAFETY: The `from` field represents the caller address of the signed
                    // transaction.
                    signature: unsafe {
                        signature::Fakeable::with_address_unchecked(
                            SignatureWithYParity::new(SignatureWithYParityArgs {
                                r: value.r,
                                s: value.s,
                                y_parity: value.odd_y_parity(),
                            }),
                            value.from,
                        )
                    },
                    chain_id: value.chain_id.ok_or(ConversionError::ChainId)?,
                    nonce: value.nonce,
                    max_priority_fee_per_gas: value
                        .max_priority_fee_per_gas
                        .ok_or(ConversionError::MaxPriorityFeePerGas)?,
                    max_fee_per_gas: value.max_fee_per_gas.ok_or(ConversionError::MaxFeePerGas)?,
                    gas_limit: value.gas.to(),
                    kind,
                    value: value.value,
                    input: value.input,
                    access_list: value.access_list.ok_or(ConversionError::AccessList)?.into(),
                    hash: OnceLock::from(value.hash),
                })
            }
            RpcTransactionType::Eip4844 => {
                transaction::Signed::Eip4844(transaction::signed::Eip4844 {
                    // SAFETY: The `from` field represents the caller address of the signed
                    // transaction.
                    signature: unsafe {
                        signature::Fakeable::with_address_unchecked(
                            SignatureWithYParity::new(SignatureWithYParityArgs {
                                r: value.r,
                                s: value.s,
                                y_parity: value.odd_y_parity(),
                            }),
                            value.from,
                        )
>>>>>>> 66c70521
                    },
                    value.from,
                )
            },
            chain_id: value.chain_id.ok_or(ConversionError::ChainId)?,
            nonce: value.nonce,
            max_priority_fee_per_gas: value
                .max_priority_fee_per_gas
                .ok_or(ConversionError::MaxPriorityFeePerGas)?,
            max_fee_per_gas: value.max_fee_per_gas.ok_or(ConversionError::MaxFeePerGas)?,
            max_fee_per_blob_gas: value
                .max_fee_per_blob_gas
                .ok_or(ConversionError::MaxFeePerBlobGas)?,
            gas_limit: value.gas.to(),
            to: value.to.ok_or(ConversionError::ReceiverAddress)?,
            value: value.value,
            input: value.transaction.input,
            access_list: value
                .transaction
                .access_list
                .ok_or(ConversionError::AccessList)?
                .into(),
            blob_hashes: value
                .transaction
                .blob_versioned_hashes
                .ok_or(ConversionError::BlobHashes)?,
            hash: OnceLock::from(value.transaction.hash),
            rlp_encoding: OnceLock::new(),
        };

        Ok(transaction)
    }
}

impl TryFrom<TransactionWithSignature> for transaction::Signed {
    type Error = ConversionError;

    fn try_from(value: TransactionWithSignature) -> Result<Self, Self::Error> {
        let transaction_type = match value
            .transaction_type
            .map_or(Ok(transaction::Type::Legacy), transaction::Type::try_from)
        {
            Ok(r#type) => r#type,
            Err(r#type) => {
                log::warn!("Unsupported transaction type: {type}. Reverting to post-EIP 155 legacy transaction");

                // As the transaction type is not 0 or `None`, this will always result in a
                // post-EIP 155 legacy transaction.
                transaction::Type::Legacy
            }
<<<<<<< HEAD
        };

        let transaction = match transaction_type {
            transaction::Type::Legacy => {
                if value.is_legacy() {
                    Self::PreEip155Legacy(value.into())
                } else {
                    Self::PostEip155Legacy(value.into())
                }
=======
            RpcTransactionType::Eip7702 => {
                transaction::Signed::Eip7702(transaction::signed::Eip7702 {
                    // SAFETY: The `from` field represents the caller address of the signed
                    // transaction.
                    signature: unsafe {
                        signature::Fakeable::with_address_unchecked(
                            SignatureWithYParity::new(SignatureWithYParityArgs {
                                r: value.r,
                                s: value.s,
                                y_parity: value.odd_y_parity(),
                            }),
                            value.from,
                        )
                    },
                    chain_id: value.chain_id.ok_or(ConversionError::ChainId)?,
                    nonce: value.nonce,
                    max_priority_fee_per_gas: value
                        .max_priority_fee_per_gas
                        .ok_or(ConversionError::MaxPriorityFeePerGas)?,
                    max_fee_per_gas: value.max_fee_per_gas.ok_or(ConversionError::MaxFeePerGas)?,
                    gas_limit: value.gas.to(),
                    to: value.to.ok_or(ConversionError::ReceiverAddress)?,
                    value: value.value,
                    input: value.input,
                    access_list: value.access_list.ok_or(ConversionError::AccessList)?.into(),
                    authorization_list: value
                        .authorization_list
                        .ok_or(ConversionError::AuthorizationList)?,
                    hash: OnceLock::from(value.hash),
                })
            }
            RpcTransactionType::Unknown(r#type) => {
                log::warn!("Unsupported transaction type: {type}. Reverting to post-EIP 155 legacy transaction", );

                transaction::Signed::PostEip155Legacy(transaction::signed::Eip155 {
                    nonce: value.nonce,
                    gas_price: value.gas_price,
                    gas_limit: value.gas.to(),
                    kind,
                    value: value.value,
                    input: value.input,
                    // SAFETY: The `from` field represents the caller address of the signed
                    // transaction.
                    signature: unsafe {
                        signature::Fakeable::with_address_unchecked(
                            signature::SignatureWithRecoveryId {
                                r: value.r,
                                s: value.s,
                                v: value.v,
                            },
                            value.from,
                        )
                    },
                    hash: OnceLock::from(value.hash),
                })
>>>>>>> 66c70521
            }
            transaction::Type::Eip2930 => Self::Eip2930(value.try_into()?),
            transaction::Type::Eip1559 => Self::Eip1559(value.try_into()?),
            transaction::Type::Eip4844 => Self::Eip4844(value.try_into()?),
        };

        Ok(transaction)
    }
}

/// Error that occurs when trying to convert the JSON-RPC `Transaction` type.
#[derive(Debug, thiserror::Error)]
pub enum ConversionError {
    /// Missing access list
    #[error("Missing access list")]
    AccessList,
    /// Missing authorization list
    #[error("Missing authorization list")]
    AuthorizationList,
    /// EIP-4844 transaction is missing blob (versioned) hashes
    #[error("Missing blob hashes")]
    BlobHashes,
    /// Missing chain ID
    #[error("Missing chain ID")]
    ChainId,
    /// Missing max fee per gas
    #[error("Missing max fee per gas")]
    MaxFeePerGas,
    /// Missing max priority fee per gas
    #[error("Missing max priority fee per gas")]
    MaxPriorityFeePerGas,
    /// EIP-4844 transaction is missing the max fee per blob gas
    #[error("Missing max fee per blob gas")]
    MaxFeePerBlobGas,
    /// EIP-4844 or EIP-7702 transaction is missing the receiver (to) address
    #[error("Missing receiver (to) address")]
    ReceiverAddress,
}<|MERGE_RESOLUTION|>--- conflicted
+++ resolved
@@ -3,18 +3,12 @@
 use std::{ops::Deref, sync::OnceLock};
 
 use edr_eth::{
-<<<<<<< HEAD
     block,
-    eips::eip2930,
-    l1, signature,
+    eips::{eip2930, eip7702},
+    l1,
+    signature::{self, SignatureWithYParity, SignatureWithYParityArgs},
     transaction::{self, ExecutableTransaction, IsEip4844, IsLegacy, TransactionType, TxKind},
     Address, Bytes, B256, U256,
-=======
-    eips::eip7702,
-    signature::{self, SignatureWithYParity, SignatureWithYParityArgs},
-    transaction::{self, TxKind},
-    AccessListItem, Address, Bytes, B256, U256,
->>>>>>> 66c70521
 };
 
 pub use self::request::TransactionRequest;
@@ -176,6 +170,9 @@
             max_priority_fee_per_gas: transaction.max_priority_fee_per_gas().cloned(),
             max_fee_per_blob_gas: transaction.max_fee_per_blob_gas().cloned(),
             blob_versioned_hashes,
+            authorization_list: transaction
+                .authorization_list()
+                .map(<[eip7702::SignedAuthorization]>::to_vec),
         }
     }
 }
@@ -243,7 +240,6 @@
     }
 }
 
-<<<<<<< HEAD
 impl From<TransactionWithSignature> for transaction::signed::Legacy {
     fn from(value: TransactionWithSignature) -> Self {
         Self {
@@ -304,34 +300,6 @@
             rlp_encoding: OnceLock::new(),
         }
     }
-=======
-    pub fn transaction_type(&self) -> RpcTransactionType {
-        match self.transaction_type {
-            Some(0) | None => RpcTransactionType::Legacy,
-            Some(1) => RpcTransactionType::AccessList,
-            Some(2) => RpcTransactionType::Eip1559,
-            Some(3) => RpcTransactionType::Eip4844,
-            Some(4) => RpcTransactionType::Eip7702,
-            Some(r#type) => RpcTransactionType::Unknown(r#type),
-        }
-    }
-}
-
-/// The transaction type of the remote transaction.
-pub enum RpcTransactionType {
-    /// Legacy transaction
-    Legacy,
-    /// EIP-2930 access list transaction
-    AccessList,
-    /// EIP-1559 transaction
-    Eip1559,
-    /// EIP-4844 transaction
-    Eip4844,
-    /// EIP-7702 transaction
-    Eip7702,
-    /// Unknown transaction type
-    Unknown(u64),
->>>>>>> 66c70521
 }
 
 impl TryFrom<TransactionWithSignature> for transaction::signed::Eip2930 {
@@ -343,11 +311,11 @@
             // transaction.
             signature: unsafe {
                 signature::Fakeable::with_address_unchecked(
-                    signature::SignatureWithYParity {
-                        y_parity: value.odd_y_parity(),
+                    SignatureWithYParity::new(SignatureWithYParityArgs {
                         r: value.r,
                         s: value.s,
-                    },
+                        y_parity: value.odd_y_parity(),
+                    }),
                     value.from,
                 )
             },
@@ -371,7 +339,6 @@
             rlp_encoding: OnceLock::new(),
         };
 
-<<<<<<< HEAD
         Ok(transaction)
     }
 }
@@ -385,11 +352,11 @@
             // transaction.
             signature: unsafe {
                 signature::Fakeable::with_address_unchecked(
-                    signature::SignatureWithYParity {
-                        y_parity: value.odd_y_parity(),
+                    SignatureWithYParity::new(SignatureWithYParityArgs {
                         r: value.r,
                         s: value.s,
-                    },
+                        y_parity: value.odd_y_parity(),
+                    }),
                     value.from,
                 )
             },
@@ -429,127 +396,11 @@
             // transaction.
             signature: unsafe {
                 signature::Fakeable::with_address_unchecked(
-                    signature::SignatureWithYParity {
+                    SignatureWithYParity::new(SignatureWithYParityArgs {
                         r: value.r,
                         s: value.s,
                         y_parity: value.odd_y_parity(),
-=======
-        let transaction = match value.transaction_type() {
-            RpcTransactionType::Legacy => {
-                if value.is_legacy() {
-                    transaction::Signed::PreEip155Legacy(transaction::signed::Legacy {
-                        nonce: value.nonce,
-                        gas_price: value.gas_price,
-                        gas_limit: value.gas.to(),
-                        kind,
-                        value: value.value,
-                        input: value.input,
-                        // SAFETY: The `from` field represents the caller address of the signed
-                        // transaction.
-                        signature: unsafe {
-                            signature::Fakeable::with_address_unchecked(
-                                signature::SignatureWithRecoveryId {
-                                    r: value.r,
-                                    s: value.s,
-                                    v: value.v,
-                                },
-                                value.from,
-                            )
-                        },
-                        hash: OnceLock::from(value.hash),
-                    })
-                } else {
-                    transaction::Signed::PostEip155Legacy(transaction::signed::Eip155 {
-                        nonce: value.nonce,
-                        gas_price: value.gas_price,
-                        gas_limit: value.gas.to(),
-                        kind,
-                        value: value.value,
-                        input: value.input,
-                        // SAFETY: The `from` field represents the caller address of the signed
-                        // transaction.
-                        signature: unsafe {
-                            signature::Fakeable::with_address_unchecked(
-                                signature::SignatureWithRecoveryId {
-                                    r: value.r,
-                                    s: value.s,
-                                    v: value.v,
-                                },
-                                value.from,
-                            )
-                        },
-                        hash: OnceLock::from(value.hash),
-                    })
-                }
-            }
-            RpcTransactionType::AccessList => {
-                transaction::Signed::Eip2930(transaction::signed::Eip2930 {
-                    // SAFETY: The `from` field represents the caller address of the signed
-                    // transaction.
-                    signature: unsafe {
-                        signature::Fakeable::with_address_unchecked(
-                            SignatureWithYParity::new(SignatureWithYParityArgs {
-                                r: value.r,
-                                s: value.s,
-                                y_parity: value.odd_y_parity(),
-                            }),
-                            value.from,
-                        )
-                    },
-                    chain_id: value.chain_id.ok_or(ConversionError::ChainId)?,
-                    nonce: value.nonce,
-                    gas_price: value.gas_price,
-                    gas_limit: value.gas.to(),
-                    kind,
-                    value: value.value,
-                    input: value.input,
-                    access_list: value.access_list.ok_or(ConversionError::AccessList)?.into(),
-                    hash: OnceLock::from(value.hash),
-                })
-            }
-            RpcTransactionType::Eip1559 => {
-                transaction::Signed::Eip1559(transaction::signed::Eip1559 {
-                    // SAFETY: The `from` field represents the caller address of the signed
-                    // transaction.
-                    signature: unsafe {
-                        signature::Fakeable::with_address_unchecked(
-                            SignatureWithYParity::new(SignatureWithYParityArgs {
-                                r: value.r,
-                                s: value.s,
-                                y_parity: value.odd_y_parity(),
-                            }),
-                            value.from,
-                        )
-                    },
-                    chain_id: value.chain_id.ok_or(ConversionError::ChainId)?,
-                    nonce: value.nonce,
-                    max_priority_fee_per_gas: value
-                        .max_priority_fee_per_gas
-                        .ok_or(ConversionError::MaxPriorityFeePerGas)?,
-                    max_fee_per_gas: value.max_fee_per_gas.ok_or(ConversionError::MaxFeePerGas)?,
-                    gas_limit: value.gas.to(),
-                    kind,
-                    value: value.value,
-                    input: value.input,
-                    access_list: value.access_list.ok_or(ConversionError::AccessList)?.into(),
-                    hash: OnceLock::from(value.hash),
-                })
-            }
-            RpcTransactionType::Eip4844 => {
-                transaction::Signed::Eip4844(transaction::signed::Eip4844 {
-                    // SAFETY: The `from` field represents the caller address of the signed
-                    // transaction.
-                    signature: unsafe {
-                        signature::Fakeable::with_address_unchecked(
-                            SignatureWithYParity::new(SignatureWithYParityArgs {
-                                r: value.r,
-                                s: value.s,
-                                y_parity: value.odd_y_parity(),
-                            }),
-                            value.from,
-                        )
->>>>>>> 66c70521
-                    },
+                    }),
                     value.from,
                 )
             },
@@ -583,6 +434,50 @@
     }
 }
 
+impl TryFrom<TransactionWithSignature> for transaction::signed::Eip7702 {
+    type Error = ConversionError;
+
+    fn try_from(value: TransactionWithSignature) -> Result<Self, Self::Error> {
+        let transaction = Self {
+            // SAFETY: The `from` field represents the caller address of the signed
+            // transaction.
+            signature: unsafe {
+                signature::Fakeable::with_address_unchecked(
+                    SignatureWithYParity::new(SignatureWithYParityArgs {
+                        r: value.r,
+                        s: value.s,
+                        y_parity: value.odd_y_parity(),
+                    }),
+                    value.from,
+                )
+            },
+            chain_id: value.chain_id.ok_or(ConversionError::ChainId)?,
+            nonce: value.nonce,
+            max_priority_fee_per_gas: value
+                .max_priority_fee_per_gas
+                .ok_or(ConversionError::MaxPriorityFeePerGas)?,
+            max_fee_per_gas: value.max_fee_per_gas.ok_or(ConversionError::MaxFeePerGas)?,
+            gas_limit: value.gas.to(),
+            to: value.to.ok_or(ConversionError::ReceiverAddress)?,
+            value: value.value,
+            input: value.transaction.input,
+            access_list: value
+                .transaction
+                .access_list
+                .ok_or(ConversionError::AccessList)?
+                .into(),
+            authorization_list: value
+                .transaction
+                .authorization_list
+                .ok_or(ConversionError::AuthorizationList)?,
+            hash: OnceLock::from(value.transaction.hash),
+            rlp_encoding: OnceLock::new(),
+        };
+
+        Ok(transaction)
+    }
+}
+
 impl TryFrom<TransactionWithSignature> for transaction::Signed {
     type Error = ConversionError;
 
@@ -599,7 +494,6 @@
                 // post-EIP 155 legacy transaction.
                 transaction::Type::Legacy
             }
-<<<<<<< HEAD
         };
 
         let transaction = match transaction_type {
@@ -609,67 +503,11 @@
                 } else {
                     Self::PostEip155Legacy(value.into())
                 }
-=======
-            RpcTransactionType::Eip7702 => {
-                transaction::Signed::Eip7702(transaction::signed::Eip7702 {
-                    // SAFETY: The `from` field represents the caller address of the signed
-                    // transaction.
-                    signature: unsafe {
-                        signature::Fakeable::with_address_unchecked(
-                            SignatureWithYParity::new(SignatureWithYParityArgs {
-                                r: value.r,
-                                s: value.s,
-                                y_parity: value.odd_y_parity(),
-                            }),
-                            value.from,
-                        )
-                    },
-                    chain_id: value.chain_id.ok_or(ConversionError::ChainId)?,
-                    nonce: value.nonce,
-                    max_priority_fee_per_gas: value
-                        .max_priority_fee_per_gas
-                        .ok_or(ConversionError::MaxPriorityFeePerGas)?,
-                    max_fee_per_gas: value.max_fee_per_gas.ok_or(ConversionError::MaxFeePerGas)?,
-                    gas_limit: value.gas.to(),
-                    to: value.to.ok_or(ConversionError::ReceiverAddress)?,
-                    value: value.value,
-                    input: value.input,
-                    access_list: value.access_list.ok_or(ConversionError::AccessList)?.into(),
-                    authorization_list: value
-                        .authorization_list
-                        .ok_or(ConversionError::AuthorizationList)?,
-                    hash: OnceLock::from(value.hash),
-                })
-            }
-            RpcTransactionType::Unknown(r#type) => {
-                log::warn!("Unsupported transaction type: {type}. Reverting to post-EIP 155 legacy transaction", );
-
-                transaction::Signed::PostEip155Legacy(transaction::signed::Eip155 {
-                    nonce: value.nonce,
-                    gas_price: value.gas_price,
-                    gas_limit: value.gas.to(),
-                    kind,
-                    value: value.value,
-                    input: value.input,
-                    // SAFETY: The `from` field represents the caller address of the signed
-                    // transaction.
-                    signature: unsafe {
-                        signature::Fakeable::with_address_unchecked(
-                            signature::SignatureWithRecoveryId {
-                                r: value.r,
-                                s: value.s,
-                                v: value.v,
-                            },
-                            value.from,
-                        )
-                    },
-                    hash: OnceLock::from(value.hash),
-                })
->>>>>>> 66c70521
             }
             transaction::Type::Eip2930 => Self::Eip2930(value.try_into()?),
             transaction::Type::Eip1559 => Self::Eip1559(value.try_into()?),
             transaction::Type::Eip4844 => Self::Eip4844(value.try_into()?),
+            transaction::Type::Eip7702 => Self::Eip7702(value.try_into()?),
         };
 
         Ok(transaction)
