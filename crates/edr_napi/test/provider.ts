import chai, { assert } from "chai";
import chaiAsPromised from "chai-as-promised";

import {
  ContractAndFunctionName,
  EdrContext,
  GENERIC_CHAIN_TYPE,
  genericChainProviderFactory,
  MineOrdering,
  SubscriptionEvent,
} from "..";
import { collectMessages, collectSteps, ALCHEMY_URL } from "./helpers";

chai.use(chaiAsPromised);

describe("Provider", () => {
  const context = new EdrContext();

  before(async () => {
    await context.registerProviderFactory(
      GENERIC_CHAIN_TYPE,
      genericChainProviderFactory(),
    );
  });

  const providerConfig = {
    allowBlocksWithSameTimestamp: false,
    allowUnlimitedContractSize: true,
    bailOnCallFailure: false,
    bailOnTransactionFailure: false,
    blockGasLimit: 300_000_000n,
    chainId: 123n,
    chains: [],
    coinbase: Buffer.from("0000000000000000000000000000000000000000", "hex"),
    enableRip7212: false,
    genesisAccounts: [
      {
        secretKey:
          "0xac0974bec39a17e36ba4a6b4d238ff944bacb478cbed5efcae784d7bf4f2ff80",
        balance: 1000n * 10n ** 18n,
      },
    ],
    hardfork: "Latest",
    initialBlobGas: {
      gasUsed: 0n,
      excessGas: 0n,
    },
    initialParentBeaconBlockRoot: Buffer.from(
      "0000000000000000000000000000000000000000000000000000000000000000",
      "hex"
    ),
    minGasPrice: 0n,
    mining: {
      autoMine: true,
      memPool: {
        order: MineOrdering.Priority,
      },
    },
    networkId: 123n,
  };

  const loggerConfig = {
    enable: false,
    decodeConsoleLogInputsCallback: (_inputs: Buffer[]): string[] => {
      return [];
    },
    getContractAndFunctionNameCallback: (
      _code: Buffer,
      _calldata?: Buffer
    ): ContractAndFunctionName => {
      return {
        contractName: "",
      };
    },
    printLineCallback: (_message: string, _replace: boolean) => {},
  };

  it("initialize local", async function () {
    const provider = context.createProvider(
      GENERIC_CHAIN_TYPE,
      providerConfig,
      loggerConfig,
<<<<<<< HEAD
      {
        subscriptionCallback: (_event: SubscriptionEvent) => {},
      },
=======
      (_event: SubscriptionEvent) => {}
>>>>>>> c8fbf3b2
    );

    await assert.isFulfilled(provider);
  });

  it("initialize remote", async function () {
    if (ALCHEMY_URL === undefined) {
      this.skip();
    }

    const provider = context.createProvider(
      GENERIC_CHAIN_TYPE,
      {
        fork: {
          jsonRpcUrl: ALCHEMY_URL,
        },
        ...providerConfig,
      },
      loggerConfig,
<<<<<<< HEAD
      {
        subscriptionCallback: (_event: SubscriptionEvent) => {},
      },
=======
      (_event: SubscriptionEvent) => {}
>>>>>>> c8fbf3b2
    );

    await assert.isFulfilled(provider);
  });

  describe("verbose mode", function () {
    it("should only include the top of the stack by default", async function () {
      const provider = await context.createProvider(
        GENERIC_CHAIN_TYPE,
        providerConfig,
        loggerConfig,
<<<<<<< HEAD

        {
          subscriptionCallback: (_event: SubscriptionEvent) => {},
        },
=======
        (_event: SubscriptionEvent) => {}
>>>>>>> c8fbf3b2
      );

      const responseObject = await provider.handleRequest(
        JSON.stringify({
          id: 1,
          jsonrpc: "2.0",
          method: "eth_sendTransaction",
          params: [
            {
              from: "0xf39fd6e51aad88f6f4ce6ab8827279cfffb92266",
              // PUSH1 1
              // PUSH1 2
              // PUSH1 3
              // STOP
              data: "0x60016002600300",
            },
          ],
        })
      );

      const rawTraces = responseObject.traces;
      assert.lengthOf(rawTraces, 1);

      const trace = rawTraces[0].trace();
      const steps = collectSteps(trace);

      assert.lengthOf(steps, 4);

      assert.deepEqual(steps[0].stack, []);
      assert.deepEqual(steps[1].stack, [1n]);
      assert.deepEqual(steps[2].stack, [2n]);
      assert.deepEqual(steps[3].stack, [3n]);
    });

    it("should only include the whole stack if verbose mode is enabled", async function () {
      const provider = await context.createProvider(
        GENERIC_CHAIN_TYPE,
        providerConfig,
        loggerConfig,
<<<<<<< HEAD
        {
          subscriptionCallback: (_event: SubscriptionEvent) => {},
        },
=======
        (_event: SubscriptionEvent) => {}
>>>>>>> c8fbf3b2
      );

      await provider.setVerboseTracing(true);

      const responseObject = await provider.handleRequest(
        JSON.stringify({
          id: 1,
          jsonrpc: "2.0",
          method: "eth_sendTransaction",
          params: [
            {
              from: "0xf39fd6e51aad88f6f4ce6ab8827279cfffb92266",
              // PUSH1 1
              // PUSH1 2
              // PUSH1 3
              // STOP
              data: "0x60016002600300",
            },
          ],
        })
      );

      const rawTraces = responseObject.traces;
      assert.lengthOf(rawTraces, 1);

      const trace = rawTraces[0].trace();
      const steps = collectSteps(trace);

      assert.lengthOf(steps, 4);

      // verbose tracing is enabled, so all steps should have a stack
      assert.isTrue(steps.every((step) => step.stack !== undefined));

      assert.deepEqual(steps[0].stack, []);
      assert.deepEqual(steps[1].stack, [1n]);
      assert.deepEqual(steps[2].stack, [1n, 2n]);
      assert.deepEqual(steps[3].stack, [1n, 2n, 3n]);
    });

    it("should not include memory by default", async function () {
      const provider = await context.createProvider(
        GENERIC_CHAIN_TYPE,
        providerConfig,
        loggerConfig,
<<<<<<< HEAD
        {
          subscriptionCallback: (_event: SubscriptionEvent) => {},
        },
=======
        (_event: SubscriptionEvent) => {}
>>>>>>> c8fbf3b2
      );

      const responseObject = await provider.handleRequest(
        JSON.stringify({
          id: 1,
          jsonrpc: "2.0",
          method: "eth_sendTransaction",
          params: [
            {
              from: "0xf39fd6e51aad88f6f4ce6ab8827279cfffb92266",
              // store 0x000...001 as the first memory word
              // PUSH1 1
              // PUSH0
              // MSTORE
              // STOP
              data: "0x60015f5200",
            },
          ],
        })
      );

      const rawTraces = responseObject.traces;
      assert.lengthOf(rawTraces, 1);

      const trace = rawTraces[0].trace();
      const steps = collectSteps(trace);

      assert.lengthOf(steps, 4);

      // verbose tracing is disabled, so none of the steps should have a stack
      assert.isTrue(steps.every((step) => step.memory === undefined));
    });

    it("should include memory if verbose mode is enabled", async function () {
      const provider = await context.createProvider(
        GENERIC_CHAIN_TYPE,
        providerConfig,
        loggerConfig,
<<<<<<< HEAD
        {
          subscriptionCallback: (_event: SubscriptionEvent) => {},
        },
=======
        (_event: SubscriptionEvent) => {}
>>>>>>> c8fbf3b2
      );

      await provider.setVerboseTracing(true);

      const responseObject = await provider.handleRequest(
        JSON.stringify({
          id: 1,
          jsonrpc: "2.0",
          method: "eth_sendTransaction",
          params: [
            {
              from: "0xf39fd6e51aad88f6f4ce6ab8827279cfffb92266",
              // store 0x000...001 as the first memory word
              // PUSH1 1
              // PUSH0
              // MSTORE
              // STOP
              data: "0x60015f5200",
            },
          ],
        })
      );

      const rawTraces = responseObject.traces;
      assert.lengthOf(rawTraces, 1);

      const trace = rawTraces[0].trace();
      const steps = collectSteps(trace);

      assert.lengthOf(steps, 4);

      assertEqualMemory(steps[0].memory, Buffer.from([]));
      assertEqualMemory(steps[1].memory, Buffer.from([]));
      assertEqualMemory(steps[2].memory, Buffer.from([]));
      assertEqualMemory(
        steps[3].memory,
        Buffer.from([...Array(31).fill(0), 1])
      );
    });

    it("should include isStaticCall flag in tracing messages", async function () {
      const provider = await context.createProvider(
        GENERIC_CHAIN_TYPE,
        providerConfig,
        loggerConfig,
<<<<<<< HEAD

        {
          subscriptionCallback: (_event: SubscriptionEvent) => {},
        },
=======
        (_event: SubscriptionEvent) => {}
>>>>>>> c8fbf3b2
      );

      const responseObject = await provider.handleRequest(
        JSON.stringify({
          id: 1,
          jsonrpc: "2.0",
          method: "eth_sendTransaction",
          params: [
            {
              from: "0xf39fd6e51aad88f6f4ce6ab8827279cfffb92266",
              // make a static call to the zero address
              // yul: staticcall(gas(), 0, 0, 0, 0, 0)
              data: "0x6000808080805afa00",
              gas: "0x" + 1_000_000n.toString(16),
            },
          ],
        })
      );

      const rawTraces = responseObject.traces;
      assert.lengthOf(rawTraces, 1);

      const trace = rawTraces[0].trace();
      const messageResults = collectMessages(trace);
      assert.lengthOf(messageResults, 2);

      // outer message
      assert.isFalse(messageResults[0].isStaticCall);

      // inner message triggered by STATICCALL
      assert.isTrue(messageResults[1].isStaticCall);
    });

    it("should have tracing information when debug_traceTransaction is used", async function () {
      const provider = await context.createProvider(
        GENERIC_CHAIN_TYPE,
        providerConfig,
        loggerConfig,
<<<<<<< HEAD

        {
          subscriptionCallback: (_event: SubscriptionEvent) => {},
        },
=======
        (_event: SubscriptionEvent) => {}
>>>>>>> c8fbf3b2
      );

      const sendTxResponse = await provider.handleRequest(
        JSON.stringify({
          id: 1,
          jsonrpc: "2.0",
          method: "eth_sendTransaction",
          params: [
            {
              from: "0xf39fd6e51aad88f6f4ce6ab8827279cfffb92266",
              // PUSH1 0x42
              // PUSH0
              // MSTORE
              // PUSH1 0x20
              // PUSH0
              // RETURN
              data: "0x60425f5260205ff3",
              gas: "0x" + 1_000_000n.toString(16),
            },
          ],
        })
      );

      let responseData;

      if (typeof sendTxResponse.data === "string") {
        responseData = JSON.parse(sendTxResponse.data);
      } else {
        responseData = sendTxResponse.data;
      }

      const txHash = responseData.result;

      const traceTransactionResponse = await provider.handleRequest(
        JSON.stringify({
          id: 1,
          jsonrpc: "2.0",
          method: "debug_traceTransaction",
          params: [txHash],
        })
      );

      const rawTraces = traceTransactionResponse.traces;
      assert.lengthOf(rawTraces, 1);
    });

    it("should have tracing information when debug_traceCall is used", async function () {
      const provider = await context.createProvider(
        GENERIC_CHAIN_TYPE,
        providerConfig,
        loggerConfig,
<<<<<<< HEAD

        {
          subscriptionCallback: (_event: SubscriptionEvent) => {},
        },
=======
        (_event: SubscriptionEvent) => {}
>>>>>>> c8fbf3b2
      );

      const traceCallResponse = await provider.handleRequest(
        JSON.stringify({
          id: 1,
          jsonrpc: "2.0",
          method: "debug_traceCall",
          params: [
            {
              from: "0xf39fd6e51aad88f6f4ce6ab8827279cfffb92266",
              // PUSH1 0x42
              // PUSH0
              // MSTORE
              // PUSH1 0x20
              // PUSH0
              // RETURN
              data: "0x60425f5260205ff3",
              gas: "0x" + 1_000_000n.toString(16),
            },
          ],
        })
      );

      const rawTraces = traceCallResponse.traces;
      assert.lengthOf(rawTraces, 1);
    });
  });
});

function assertEqualMemory(stepMemory: Buffer | undefined, expected: Buffer) {
  if (stepMemory === undefined) {
    assert.fail("step memory is undefined");
  }

  assert.isTrue(stepMemory.equals(expected));
}<|MERGE_RESOLUTION|>--- conflicted
+++ resolved
@@ -10,6 +10,7 @@
   SubscriptionEvent,
 } from "..";
 import { collectMessages, collectSteps, ALCHEMY_URL } from "./helpers";
+import { collectMessages, collectSteps, ALCHEMY_URL } from "./helpers";
 
 chai.use(chaiAsPromised);
 
@@ -19,7 +20,7 @@
   before(async () => {
     await context.registerProviderFactory(
       GENERIC_CHAIN_TYPE,
-      genericChainProviderFactory(),
+      genericChainProviderFactory()
     );
   });
 
@@ -80,13 +81,9 @@
       GENERIC_CHAIN_TYPE,
       providerConfig,
       loggerConfig,
-<<<<<<< HEAD
       {
         subscriptionCallback: (_event: SubscriptionEvent) => {},
-      },
-=======
-      (_event: SubscriptionEvent) => {}
->>>>>>> c8fbf3b2
+      }
     );
 
     await assert.isFulfilled(provider);
@@ -106,13 +103,9 @@
         ...providerConfig,
       },
       loggerConfig,
-<<<<<<< HEAD
       {
         subscriptionCallback: (_event: SubscriptionEvent) => {},
-      },
-=======
-      (_event: SubscriptionEvent) => {}
->>>>>>> c8fbf3b2
+      }
     );
 
     await assert.isFulfilled(provider);
@@ -124,14 +117,10 @@
         GENERIC_CHAIN_TYPE,
         providerConfig,
         loggerConfig,
-<<<<<<< HEAD
-
-        {
-          subscriptionCallback: (_event: SubscriptionEvent) => {},
-        },
-=======
-        (_event: SubscriptionEvent) => {}
->>>>>>> c8fbf3b2
+
+        {
+          subscriptionCallback: (_event: SubscriptionEvent) => {},
+        }
       );
 
       const responseObject = await provider.handleRequest(
@@ -171,13 +160,9 @@
         GENERIC_CHAIN_TYPE,
         providerConfig,
         loggerConfig,
-<<<<<<< HEAD
-        {
-          subscriptionCallback: (_event: SubscriptionEvent) => {},
-        },
-=======
-        (_event: SubscriptionEvent) => {}
->>>>>>> c8fbf3b2
+        {
+          subscriptionCallback: (_event: SubscriptionEvent) => {},
+        }
       );
 
       await provider.setVerboseTracing(true);
@@ -222,13 +207,9 @@
         GENERIC_CHAIN_TYPE,
         providerConfig,
         loggerConfig,
-<<<<<<< HEAD
-        {
-          subscriptionCallback: (_event: SubscriptionEvent) => {},
-        },
-=======
-        (_event: SubscriptionEvent) => {}
->>>>>>> c8fbf3b2
+        {
+          subscriptionCallback: (_event: SubscriptionEvent) => {},
+        }
       );
 
       const responseObject = await provider.handleRequest(
@@ -267,13 +248,9 @@
         GENERIC_CHAIN_TYPE,
         providerConfig,
         loggerConfig,
-<<<<<<< HEAD
-        {
-          subscriptionCallback: (_event: SubscriptionEvent) => {},
-        },
-=======
-        (_event: SubscriptionEvent) => {}
->>>>>>> c8fbf3b2
+        {
+          subscriptionCallback: (_event: SubscriptionEvent) => {},
+        }
       );
 
       await provider.setVerboseTracing(true);
@@ -319,14 +296,10 @@
         GENERIC_CHAIN_TYPE,
         providerConfig,
         loggerConfig,
-<<<<<<< HEAD
-
-        {
-          subscriptionCallback: (_event: SubscriptionEvent) => {},
-        },
-=======
-        (_event: SubscriptionEvent) => {}
->>>>>>> c8fbf3b2
+
+        {
+          subscriptionCallback: (_event: SubscriptionEvent) => {},
+        }
       );
 
       const responseObject = await provider.handleRequest(
@@ -365,14 +338,10 @@
         GENERIC_CHAIN_TYPE,
         providerConfig,
         loggerConfig,
-<<<<<<< HEAD
-
-        {
-          subscriptionCallback: (_event: SubscriptionEvent) => {},
-        },
-=======
-        (_event: SubscriptionEvent) => {}
->>>>>>> c8fbf3b2
+
+        {
+          subscriptionCallback: (_event: SubscriptionEvent) => {},
+        }
       );
 
       const sendTxResponse = await provider.handleRequest(
@@ -424,14 +393,10 @@
         GENERIC_CHAIN_TYPE,
         providerConfig,
         loggerConfig,
-<<<<<<< HEAD
-
-        {
-          subscriptionCallback: (_event: SubscriptionEvent) => {},
-        },
-=======
-        (_event: SubscriptionEvent) => {}
->>>>>>> c8fbf3b2
+
+        {
+          subscriptionCallback: (_event: SubscriptionEvent) => {},
+        }
       );
 
       const traceCallResponse = await provider.handleRequest(
