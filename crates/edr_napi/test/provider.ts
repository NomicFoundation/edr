--- conflicted
+++ resolved
@@ -91,14 +91,10 @@
         ...providerConfig,
       },
       loggerConfig,
-<<<<<<< HEAD
       {
         subscriptionCallback: (_event: SubscriptionEvent) => {},
-      }
-=======
-      {},
-      (_event: SubscriptionEvent) => {}
->>>>>>> 1bf91759
+      },
+      {}
     );
 
     await assert.isFulfilled(provider);
@@ -119,14 +115,10 @@
         ...providerConfig,
       },
       loggerConfig,
-<<<<<<< HEAD
       {
         subscriptionCallback: (_event: SubscriptionEvent) => {},
-      }
-=======
-      {},
-      (_event: SubscriptionEvent) => {}
->>>>>>> 1bf91759
+      },
+      {}
     );
 
     await assert.isFulfilled(provider);
@@ -143,15 +135,10 @@
           ...providerConfig,
         },
         loggerConfig,
-<<<<<<< HEAD
-
-        {
-          subscriptionCallback: (_event: SubscriptionEvent) => {},
-        }
-=======
-        {},
-        (_event: SubscriptionEvent) => {}
->>>>>>> 1bf91759
+        {
+          subscriptionCallback: (_event: SubscriptionEvent) => {},
+        },
+        {}
       );
 
       const responseObject = await provider.handleRequest(
@@ -196,14 +183,10 @@
           ...providerConfig,
         },
         loggerConfig,
-<<<<<<< HEAD
-        {
-          subscriptionCallback: (_event: SubscriptionEvent) => {},
-        }
-=======
-        {},
-        (_event: SubscriptionEvent) => {}
->>>>>>> 1bf91759
+        {
+          subscriptionCallback: (_event: SubscriptionEvent) => {},
+        },
+        {}
       );
 
       await provider.setVerboseTracing(true);
@@ -253,14 +236,10 @@
           ...providerConfig,
         },
         loggerConfig,
-<<<<<<< HEAD
-        {
-          subscriptionCallback: (_event: SubscriptionEvent) => {},
-        }
-=======
-        {},
-        (_event: SubscriptionEvent) => {}
->>>>>>> 1bf91759
+        {
+          subscriptionCallback: (_event: SubscriptionEvent) => {},
+        },
+        {}
       );
 
       const responseObject = await provider.handleRequest(
@@ -304,14 +283,10 @@
           ...providerConfig,
         },
         loggerConfig,
-<<<<<<< HEAD
-        {
-          subscriptionCallback: (_event: SubscriptionEvent) => {},
-        }
-=======
-        {},
-        (_event: SubscriptionEvent) => {}
->>>>>>> 1bf91759
+        {
+          subscriptionCallback: (_event: SubscriptionEvent) => {},
+        },
+        {}
       );
 
       await provider.setVerboseTracing(true);
@@ -362,15 +337,10 @@
           ...providerConfig,
         },
         loggerConfig,
-<<<<<<< HEAD
-
-        {
-          subscriptionCallback: (_event: SubscriptionEvent) => {},
-        }
-=======
-        {},
-        (_event: SubscriptionEvent) => {}
->>>>>>> 1bf91759
+        {
+          subscriptionCallback: (_event: SubscriptionEvent) => {},
+        },
+        {}
       );
 
       const responseObject = await provider.handleRequest(
@@ -414,15 +384,10 @@
           ...providerConfig,
         },
         loggerConfig,
-<<<<<<< HEAD
-
-        {
-          subscriptionCallback: (_event: SubscriptionEvent) => {},
-        }
-=======
-        {},
-        (_event: SubscriptionEvent) => {}
->>>>>>> 1bf91759
+        {
+          subscriptionCallback: (_event: SubscriptionEvent) => {},
+        },
+        {}
       );
 
       const sendTxResponse = await provider.handleRequest(
@@ -479,15 +444,10 @@
           ...providerConfig,
         },
         loggerConfig,
-<<<<<<< HEAD
-
-        {
-          subscriptionCallback: (_event: SubscriptionEvent) => {},
-        }
-=======
-        {},
-        (_event: SubscriptionEvent) => {}
->>>>>>> 1bf91759
+        {
+          subscriptionCallback: (_event: SubscriptionEvent) => {},
+        },
+        {}
       );
 
       const traceCallResponse = await provider.handleRequest(
