[package]
name = "edr_napi"
version.workspace = true
edition.workspace = true

[lib]
crate-type = ["cdylib"]

[dependencies]
alloy-sol-types = { version = "0.5.1", default-features = false, features = ["std"] }
ansi_term = { version = "0.12.1", default-features = false }
itertools = { version = "0.12.0", default-features = false }
k256 = { version = "0.13.1", default-features = false, features = ["arithmetic", "ecdsa", "pkcs8", "precomputed-tables", "std"] }
# The `async` feature ensures that a tokio runtime is available
napi = { version = "2.16.11", default-features = false, features = ["async", "error_anyhow", "napi8", "serde-json"] }
napi-derive = "2.16.11"
edr_defaults = { version = "0.3.5", path = "../edr_defaults" }
edr_evm = { version = "0.3.5", path = "../edr_evm", features = ["tracing"] }
edr_eth = { version = "0.3.5", path = "../edr_eth" }
edr_provider = { version = "0.3.5", path = "../edr_provider" }
edr_rpc_eth = { version = "0.3.5", path = "../edr_rpc_eth" }
<<<<<<< HEAD
edr_solidity ={ version = "0.3.5", path = "../edr_solidity" }
serde.workspace = true
serde_json.workspace = true
=======
edr_solidity = { version = "0.3.5", path = "../edr_solidity" }
edr_scenarios = { version = "0.3.5", path = "../edr_scenarios", optional = true }
serde_json = { version = "1.0.85", default-features = false, features = ["alloc"] }
>>>>>>> c513e8e6
thiserror = { version = "1.0.37", default-features = false }
tracing = { version = "0.1.37", default-features = false, features = ["std"] }
tracing-flame = { version = "0.2.0", default-features = false, features = ["smallvec"] }
tracing-subscriber = { version = "0.3.18", default-features = false, features = ["ansi", "env-filter", "fmt", "parking_lot", "smallvec", "std"] }
rand = { version = "0.8.4", optional = true }
<<<<<<< HEAD
semver = "1.0.22"
=======
serde = { version = "1.0.189", features = ["derive"] }
static_assertions = "1.1.0"
>>>>>>> c513e8e6
strum = { version = "0.26.0", features = ["derive"] }
mimalloc = { version = "0.1.39", default-features = false, features = ["local_dynamic_tls"] }

# Solidity tests
alloy-primitives = { workspace = true, features = ["serde"] }
edr_solidity_tests.workspace = true
foundry-cheatcodes.workspace = true
edr_common.workspace = true
tempfile = "3.10.1"

[target.x86_64-unknown-linux-gnu.dependencies]
openssl-sys = { version = "0.9.93", features = ["vendored"] }

[target.x86_64-unknown-linux-musl.dependencies]
openssl-sys = { version = "0.9.93", features = ["vendored"] }

[target.aarch64-unknown-linux-gnu.dependencies]
openssl-sys = { version = "0.9.93", features = ["vendored"] }

[target.aarch64-unknown-linux-musl.dependencies]
openssl-sys = { version = "0.9.93", features = ["vendored"] }

[build-dependencies]
napi-build = "2.0.1"

[features]
tracing = ["edr_evm/tracing", "edr_provider/tracing"]
scenarios = ["rand", "edr_scenarios"]

[lints]
workspace = true<|MERGE_RESOLUTION|>--- conflicted
+++ resolved
@@ -19,26 +19,17 @@
 edr_eth = { version = "0.3.5", path = "../edr_eth" }
 edr_provider = { version = "0.3.5", path = "../edr_provider" }
 edr_rpc_eth = { version = "0.3.5", path = "../edr_rpc_eth" }
-<<<<<<< HEAD
 edr_solidity ={ version = "0.3.5", path = "../edr_solidity" }
+edr_scenarios = { version = "0.3.5", path = "../edr_scenarios", optional = true }
 serde.workspace = true
 serde_json.workspace = true
-=======
-edr_solidity = { version = "0.3.5", path = "../edr_solidity" }
-edr_scenarios = { version = "0.3.5", path = "../edr_scenarios", optional = true }
-serde_json = { version = "1.0.85", default-features = false, features = ["alloc"] }
->>>>>>> c513e8e6
 thiserror = { version = "1.0.37", default-features = false }
 tracing = { version = "0.1.37", default-features = false, features = ["std"] }
 tracing-flame = { version = "0.2.0", default-features = false, features = ["smallvec"] }
 tracing-subscriber = { version = "0.3.18", default-features = false, features = ["ansi", "env-filter", "fmt", "parking_lot", "smallvec", "std"] }
 rand = { version = "0.8.4", optional = true }
-<<<<<<< HEAD
 semver = "1.0.22"
-=======
-serde = { version = "1.0.189", features = ["derive"] }
 static_assertions = "1.1.0"
->>>>>>> c513e8e6
 strum = { version = "0.26.0", features = ["derive"] }
 mimalloc = { version = "0.1.39", default-features = false, features = ["local_dynamic_tls"] }
 
