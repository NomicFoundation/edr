[package]
name = "edr_napi"
version = "0.3.5"
edition = "2021"

[lib]
crate-type = ["cdylib"]

[dependencies]
<<<<<<< HEAD
alloy-dyn-abi = { version = "0.8.22", default-features = false, features = ["eip712", "std"] }
alloy-json-abi = { version = "0.8.22", default-features = false }
alloy-sol-types = { version = "0.8.22", default-features = false, features = ["std"] }
=======
alloy-sol-types = { version = "0.5.1", default-features = false, features = ["std"] }
>>>>>>> d9f4fbc2
derive-where = { version = "1.2.7", default-features = false }
edr_eth = { path = "../edr_eth" }
edr_evm = { path = "../edr_evm" }
edr_generic = { path = "../edr_generic" }
edr_napi_core = { path = "../edr_napi_core" }
edr_optimism = { path = "../edr_optimism", optional = true }
edr_provider = { path = "../edr_provider" }
edr_rpc_client = { path = "../edr_rpc_client" }
edr_scenarios = { version = "0.3.5", path = "../edr_scenarios", optional = true }
edr_solidity ={ version = "0.3.5", path = "../edr_solidity" }
k256 = { version = "0.13.1", default-features = false, features = ["arithmetic", "ecdsa", "pkcs8" ] }
mimalloc = { version = "0.1.39", default-features = false, features = ["local_dynamic_tls"] }
# The `async` feature ensures that a tokio runtime is available
napi = { version = "2.16.10", default-features = false, features = ["async", "error_anyhow", "napi8", "serde-json"] }
napi-derive = "2.16.12"
rand = { version = "0.8.4", optional = true }
serde = { version = "1.0.209", features = ["derive"] }
serde_json = { version = "1.0.127" }
static_assertions = "1.1.0"
strum = { version = "0.26.0", features = ["derive"] }
tracing = { version = "0.1.37", default-features = false, features = ["std"] }
tracing-flame = { version = "0.2.0", default-features = false, features = ["smallvec"] }
tracing-subscriber = { version = "0.3.18", default-features = false, features = ["ansi", "env-filter", "fmt", "parking_lot", "smallvec", "std"] }

[target.x86_64-unknown-linux-gnu.dependencies]
openssl-sys = { version = "0.9.93", features = ["vendored"] }

[target.x86_64-unknown-linux-musl.dependencies]
openssl-sys = { version = "0.9.93", features = ["vendored"] }

[target.aarch64-unknown-linux-gnu.dependencies]
openssl-sys = { version = "0.9.93", features = ["vendored"] }

[target.aarch64-unknown-linux-musl.dependencies]
openssl-sys = { version = "0.9.93", features = ["vendored"] }

[build-dependencies]
napi-build = "2.0.1"

[features]
optimism = ["dep:edr_optimism"]
scenarios = ["dep:edr_scenarios", "dep:rand"]
tracing = ["edr_evm/tracing", "edr_napi_core/tracing", "edr_provider/tracing"]

[profile.release]
lto = true

[lints]
workspace = true<|MERGE_RESOLUTION|>--- conflicted
+++ resolved
@@ -7,13 +7,9 @@
 crate-type = ["cdylib"]
 
 [dependencies]
-<<<<<<< HEAD
 alloy-dyn-abi = { version = "0.8.22", default-features = false, features = ["eip712", "std"] }
 alloy-json-abi = { version = "0.8.22", default-features = false }
 alloy-sol-types = { version = "0.8.22", default-features = false, features = ["std"] }
-=======
-alloy-sol-types = { version = "0.5.1", default-features = false, features = ["std"] }
->>>>>>> d9f4fbc2
 derive-where = { version = "1.2.7", default-features = false }
 edr_eth = { path = "../edr_eth" }
 edr_evm = { path = "../edr_evm" }
