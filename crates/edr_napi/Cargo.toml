[package]
name = "edr_napi"
version.workspace = true
edition.workspace = true

[lib]
crate-type = ["cdylib"]

[dependencies]
ansi_term = { version = "0.12.1", default-features = false }
crossbeam-channel = { version = "0.5.6", default-features = false }
itertools = { version = "0.12.0", default-features = false }
k256 = { version = "0.13.1", default-features = false, features = ["arithmetic", "ecdsa", "pkcs8", "precomputed-tables", "std"] }
log = { version = "0.4.20", default-features = false }
# when napi is pinned, be sure to pin napi-derive to the same version
# The `async` feature ensures that a tokio runtime is available
napi = { version = "2.16.0", default-features = false, features = ["async", "error_anyhow", "napi8", "serde-json"] }
napi-derive = "2.16.0"
edr_defaults = { version = "0.3.5", path = "../edr_defaults" }
edr_evm = { version = "0.3.5", path = "../edr_evm", features = ["tracing"] }
edr_eth = { version = "0.3.5", path = "../edr_eth" }
edr_provider = { version = "0.3.5", path = "../edr_provider" }
<<<<<<< HEAD
serde.workspace = true
serde_json.workspace = true
=======
edr_rpc_eth = { version = "0.3.5", path = "../edr_rpc_eth" }
serde_json = { version = "1.0.85", default-features = false, features = ["alloc"] }
>>>>>>> 28cd352d
thiserror = { version = "1.0.37", default-features = false }
tracing = { version = "0.1.37", default-features = false, features = ["std"] }
tracing-flame = { version = "0.2.0", default-features = false, features = ["smallvec"] }
tracing-subscriber = { version = "0.3.18", default-features = false, features = ["ansi", "env-filter", "fmt", "parking_lot", "smallvec", "std"] }
parking_lot = { version = "0.12.1", default-features = false }
lazy_static = { version = "1.4.0", features = [] }
rand = { version = "0.8.4", optional = true }
mimalloc = { version = "0.1.39", default-features = false, features = ["local_dynamic_tls"] }

# Solidity tests
alloy-primitives = { workspace = true, features = ["serde"] }
forge.workspace = true
foundry-compilers = { workspace = true, features = ["full"] }
foundry-config.workspace = true
tempfile = "3.10.1"

[target.x86_64-unknown-linux-gnu.dependencies]
openssl-sys = { version = "0.9.93", features = ["vendored"] }

[target.x86_64-unknown-linux-musl.dependencies]
openssl-sys = { version = "0.9.93", features = ["vendored"] }

[target.aarch64-unknown-linux-gnu.dependencies]
openssl-sys = { version = "0.9.93", features = ["vendored"] }

[target.aarch64-unknown-linux-musl.dependencies]
openssl-sys = { version = "0.9.93", features = ["vendored"] }

[build-dependencies]
napi-build = "2.0.1"

[features]
tracing = ["edr_evm/tracing", "edr_provider/tracing"]
<<<<<<< HEAD
scenarios = ["rand"]
=======
scenarios = ["rand"]

[profile.release]
lto = true

[lints]
workspace = true
>>>>>>> 28cd352d
<|MERGE_RESOLUTION|>--- conflicted
+++ resolved
@@ -20,13 +20,9 @@
 edr_evm = { version = "0.3.5", path = "../edr_evm", features = ["tracing"] }
 edr_eth = { version = "0.3.5", path = "../edr_eth" }
 edr_provider = { version = "0.3.5", path = "../edr_provider" }
-<<<<<<< HEAD
+edr_rpc_eth = { version = "0.3.5", path = "../edr_rpc_eth" }
 serde.workspace = true
 serde_json.workspace = true
-=======
-edr_rpc_eth = { version = "0.3.5", path = "../edr_rpc_eth" }
-serde_json = { version = "1.0.85", default-features = false, features = ["alloc"] }
->>>>>>> 28cd352d
 thiserror = { version = "1.0.37", default-features = false }
 tracing = { version = "0.1.37", default-features = false, features = ["std"] }
 tracing-flame = { version = "0.2.0", default-features = false, features = ["smallvec"] }
@@ -60,14 +56,7 @@
 
 [features]
 tracing = ["edr_evm/tracing", "edr_provider/tracing"]
-<<<<<<< HEAD
-scenarios = ["rand"]
-=======
 scenarios = ["rand"]
 
-[profile.release]
-lto = true
-
 [lints]
-workspace = true
->>>>>>> 28cd352d
+workspace = true