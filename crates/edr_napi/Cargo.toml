[package]
name = "edr_napi"
version.workspace = true
edition.workspace = true

[lib]
crate-type = ["cdylib"]

[dependencies]
alloy-dyn-abi = { version = "0.8.22", default-features = false, features = ["eip712", "std"] }
alloy-json-abi = { version = "0.8.22", default-features = false }
alloy-sol-types = { version = "0.8.22", default-features = false, features = ["std"] }
derive-where = { version = "1.2.7", default-features = false }
edr_defaults = { path = "../edr_defaults" }
edr_eth = { path = "../edr_eth" }
edr_evm = { path = "../edr_evm" }
edr_generic = { path = "../edr_generic" }
edr_instrument = { path = "../edr_instrument" }
edr_napi_core = { path = "../edr_napi_core" }
edr_op = { path = "../edr_op", optional = true }
edr_provider = { path = "../edr_provider" }
edr_rpc_client = { path = "../edr_rpc_client" }
edr_scenarios = { version = "0.3.5", path = "../edr_scenarios", optional = true }
<<<<<<< HEAD
edr_solidity = { version = "0.3.5", path = "../edr_solidity" }
k256 = { version = "0.13.1", default-features = false, features = ["arithmetic", "ecdsa", "pkcs8" ] }
=======
edr_solidity ={ version = "0.3.5", path = "../edr_solidity" }
>>>>>>> 83e9d934
mimalloc = { version = "0.1.39", default-features = false, features = ["local_dynamic_tls"] }
# The `async` feature ensures that a tokio runtime is available
napi = { version = "2.16.17", default-features = false, features = ["async", "error_anyhow", "napi8", "serde-json"] }
napi-derive = "2.16.13"
rand = { version = "0.8.4", optional = true }
<<<<<<< HEAD
semver = "1.0.22"
serde.workspace = true
=======
serde = { workspace = true, features = ["derive"] }
>>>>>>> 83e9d934
serde_json.workspace = true
static_assertions = "1.1.0"
strum = { version = "0.26.0", features = ["derive"] }
thiserror = { version = "1.0.37", default-features = false }
tracing = { version = "0.1.37", default-features = false, features = ["std"] }
tracing-flame = { version = "0.2.0", default-features = false, features = ["smallvec"] }
tracing-subscriber = { version = "0.3.18", default-features = false, features = ["ansi", "env-filter", "fmt", "parking_lot", "smallvec", "std"] }

# Solidity tests
edr_solidity_tests.workspace = true
foundry-cheatcodes.workspace = true
foundry-compilers.workspace = true
edr_common.workspace = true
tempfile = "3.10.1"

[target.x86_64-unknown-linux-gnu.dependencies]
openssl-sys = { version = "0.9.93", features = ["vendored"] }

[target.x86_64-unknown-linux-musl.dependencies]
openssl-sys = { version = "0.9.93", features = ["vendored"] }

[target.aarch64-unknown-linux-gnu.dependencies]
openssl-sys = { version = "0.9.93", features = ["vendored"] }

[target.aarch64-unknown-linux-musl.dependencies]
openssl-sys = { version = "0.9.93", features = ["vendored"] }

[build-dependencies]
napi-build = "2.0.1"

[features]
op = ["dep:edr_op"]
scenarios = ["dep:edr_scenarios", "dep:rand"]
tracing = ["edr_evm/tracing", "edr_napi_core/tracing", "edr_provider/tracing"]

[lints]
workspace = true<|MERGE_RESOLUTION|>--- conflicted
+++ resolved
@@ -21,23 +21,15 @@
 edr_provider = { path = "../edr_provider" }
 edr_rpc_client = { path = "../edr_rpc_client" }
 edr_scenarios = { version = "0.3.5", path = "../edr_scenarios", optional = true }
-<<<<<<< HEAD
 edr_solidity = { version = "0.3.5", path = "../edr_solidity" }
 k256 = { version = "0.13.1", default-features = false, features = ["arithmetic", "ecdsa", "pkcs8" ] }
-=======
-edr_solidity ={ version = "0.3.5", path = "../edr_solidity" }
->>>>>>> 83e9d934
 mimalloc = { version = "0.1.39", default-features = false, features = ["local_dynamic_tls"] }
 # The `async` feature ensures that a tokio runtime is available
 napi = { version = "2.16.17", default-features = false, features = ["async", "error_anyhow", "napi8", "serde-json"] }
 napi-derive = "2.16.13"
 rand = { version = "0.8.4", optional = true }
-<<<<<<< HEAD
 semver = "1.0.22"
 serde.workspace = true
-=======
-serde = { workspace = true, features = ["derive"] }
->>>>>>> 83e9d934
 serde_json.workspace = true
 static_assertions = "1.1.0"
 strum = { version = "0.26.0", features = ["derive"] }
