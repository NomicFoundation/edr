--- conflicted
+++ resolved
@@ -1,18 +1,10 @@
-<<<<<<< HEAD
+use core::fmt::{Debug, Display};
+
 use edr_eth::signature::secret_key_from_str;
 use napi::{
     bindgen_prelude::{BigInt, Uint8Array},
-    Status,
+    JsString, Status,
 };
-=======
-use std::fmt::{Debug, Display};
-
-#[allow(deprecated)]
-// This is the only source file in production code where it's allowed to create
-// `DangerousSecretKeyStr`.
-use edr_eth::signature::{secret_key_from_str, DangerousSecretKeyStr};
-use napi::{bindgen_prelude::BigInt, JsString, Status};
->>>>>>> 6c37b5a0
 use napi_derive::napi;
 use serde::Serialize;
 
@@ -20,7 +12,6 @@
 
 /// A description of an account's state.
 #[napi(object)]
-<<<<<<< HEAD
 pub struct Account {
     /// The account's address
     pub address: Uint8Array,
@@ -47,11 +38,8 @@
 /// balance.
 #[napi(object)]
 pub struct OwnedAccount {
-=======
-pub struct GenesisAccount {
     // Using JsString here as it doesn't have `Debug`, `Display` and `Serialize` implementation
     // which prevents accidentally leaking the secret keys to error messages and logs.
->>>>>>> 6c37b5a0
     /// Account secret key
     pub secret_key: JsString,
     /// Account balance
@@ -61,11 +49,12 @@
 impl TryFrom<OwnedAccount> for edr_provider::config::OwnedAccount {
     type Error = napi::Error;
 
-<<<<<<< HEAD
     fn try_from(value: OwnedAccount) -> Result<Self, Self::Error> {
-        let secret_key = secret_key_from_str(&value.secret_key)
-=======
-    fn try_from(value: GenesisAccount) -> Result<Self, Self::Error> {
+        // This is the only place in production code where it's allowed to use
+        // `DangerousSecretKeyStr`.
+        #[allow(deprecated)]
+        use edr_eth::signature::DangerousSecretKeyStr;
+
         static_assertions::assert_not_impl_all!(JsString: Debug, Display, Serialize);
         // `k256::SecretKey` has `Debug` implementation, but it's opaque (only shows the
         // type name)
@@ -77,7 +66,6 @@
         #[allow(deprecated)]
         let secret_key_str = DangerousSecretKeyStr(secret_key.as_str()?);
         let secret_key: k256::SecretKey = secret_key_from_str(secret_key_str)
->>>>>>> 6c37b5a0
             .map_err(|e| napi::Error::new(Status::InvalidArg, e.to_string()))?;
 
         Ok(Self {
