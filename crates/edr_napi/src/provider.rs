/// Types related to provider factories.
pub mod factory;
mod response;

use std::{fmt::Formatter, sync::Arc};

<<<<<<< HEAD
use edr_provider::{time::CurrentTime, InvalidRequestReason};
use edr_rpc_eth::jsonrpc;
use edr_solidity::contract_decoder::{ContractDecoder, NestedTraceDecoder};
use napi::{
    bindgen_prelude::Uint8Array, tokio::runtime, Either, Env, JsFunction, JsObject, Status,
};
=======
use edr_napi_core::provider::SyncProvider;
use edr_solidity::contract_decoder::ContractDecoder;
use napi::{Env, JsFunction, JsObject, Status, tokio::runtime};
>>>>>>> 62323100
use napi_derive::napi;

pub use self::factory::ProviderFactory;
use self::response::Response;
use crate::call_override::CallOverrideCallback;

/// A JSON-RPC provider for Ethereum.
#[napi]
pub struct Provider {
    contract_decoder: Arc<ContractDecoder>,
    provider: Arc<dyn SyncProvider>,
    runtime: runtime::Handle,
    #[cfg(feature = "scenarios")]
    scenario_file: Option<napi::tokio::sync::Mutex<napi::tokio::fs::File>>,
}

impl Provider {
    /// Constructs a new instance.
    pub fn new(
        provider: Arc<dyn SyncProvider>,
        runtime: runtime::Handle,
        contract_decoder: Arc<ContractDecoder>,
        #[cfg(feature = "scenarios")] scenario_file: Option<
            napi::tokio::sync::Mutex<napi::tokio::fs::File>,
        >,
    ) -> Self {
        Self {
            contract_decoder,
            provider,
            runtime,
            #[cfg(feature = "scenarios")]
            scenario_file,
        }
    }
}

#[napi]
impl Provider {
    #[doc = "Handles a JSON-RPC request and returns a JSON-RPC response."]
    #[napi]
    pub async fn handle_request(&self, request: String) -> napi::Result<Response> {
        let provider = self.provider.clone();

        #[cfg(feature = "scenarios")]
        if let Some(scenario_file) = &self.scenario_file {
            crate::scenarios::write_request(scenario_file, &request).await?;
        }

        let contract_decoder = Arc::clone(&self.contract_decoder);

        self.runtime
            .spawn_blocking(move || provider.handle_request(request, contract_decoder))
            .await
            .map_err(|error| napi::Error::new(Status::GenericFailure, error.to_string()))?
            .map(Response::from)
    }

    #[napi(ts_return_type = "Promise<void>")]
    pub fn set_call_override_callback(
        &self,
        env: Env,
        #[napi(
            ts_arg_type = "(contract_address: Buffer, data: Buffer) => Promise<CallOverrideResult | undefined>"
        )]
        call_override_callback: JsFunction,
    ) -> napi::Result<JsObject> {
        let call_override_callback =
            CallOverrideCallback::new(&env, call_override_callback, self.runtime.clone())?;

        let call_override_callback =
            Arc::new(move |address, data| call_override_callback.call_override(address, data));

        let provider = self.provider.clone();

        let (deferred, promise) = env.create_deferred()?;
        self.runtime.spawn_blocking(move || {
            provider.set_call_override_callback(call_override_callback);

            deferred.resolve(|_env| Ok(()));
        });

        Ok(promise)
    }

    /// Set to `true` to make the traces returned with `eth_call`,
    /// `eth_estimateGas`, `eth_sendRawTransaction`, `eth_sendTransaction`,
    /// `evm_mine`, `hardhat_mine` include the full stack and memory. Set to
    /// `false` to disable this.
<<<<<<< HEAD
    #[napi(ts_return_type = "void")]
    pub fn set_verbose_tracing(&self, verbose_tracing: bool) {
        self.provider.set_verbose_tracing(verbose_tracing);
    }
}

/// Tracing config for Solidity stack trace generation.
#[napi(object)]
pub struct TracingConfigWithBuffers {
    /// Build information to use for decoding contracts. Either a Hardhat v2
    /// build info file that contains both input and output or a Hardhat v3
    /// build info file that doesn't contain output and a separate output file.
    pub build_infos: Option<Either<Vec<Uint8Array>, Vec<BuildInfoAndOutput>>>,
    /// Whether to ignore contracts whose name starts with "Ignored".
    pub ignore_contracts: Option<bool>,
}

impl std::fmt::Debug for TracingConfigWithBuffers {
    fn fmt(&self, f: &mut Formatter<'_>) -> std::fmt::Result {
        let build_infos = self.build_infos.as_ref().map_or_else(
            || "None".to_string(),
            |bi| match bi {
                Either::A(arrays) => format!("Uint8Array[{}]", arrays.len()),
                Either::B(build_infos) => format!("BuildInfoAndOutput[{}]", build_infos.len()),
            },
        );
        f.debug_struct("TracingConfigWithBuffers")
            .field("build_infos", &build_infos)
            .field("ignore_contracts", &self.ignore_contracts)
            .finish()
    }
}

/// Hardhat V3 build info where the compiler output is not part of the build
/// info file.
#[napi(object)]
pub struct BuildInfoAndOutput {
    /// The build info input file
    pub build_info: Uint8Array,
    /// The build info output file
    pub output: Uint8Array,
}

impl<'a> From<&'a BuildInfoAndOutput>
    for edr_solidity::artifacts::BuildInfoBufferSeparateOutput<'a>
{
    fn from(value: &'a BuildInfoAndOutput) -> Self {
        Self {
            build_info: value.build_info.as_ref(),
            output: value.output.as_ref(),
        }
    }
}

impl<'a> From<&'a TracingConfigWithBuffers>
    for edr_solidity::artifacts::BuildInfoConfigWithBuffers<'a>
{
    fn from(value: &'a TracingConfigWithBuffers) -> Self {
        use edr_solidity::artifacts::{BuildInfoBufferSeparateOutput, BuildInfoBuffers};

        let build_infos = value.build_infos.as_ref().map(|infos| match infos {
            Either::A(with_output) => BuildInfoBuffers::WithOutput(
                with_output
                    .iter()
                    .map(std::convert::AsRef::as_ref)
                    .collect(),
            ),
            Either::B(separate_output) => BuildInfoBuffers::SeparateInputOutput(
                separate_output
                    .iter()
                    .map(BuildInfoBufferSeparateOutput::from)
                    .collect(),
            ),
        });

        Self {
            build_infos,
            ignore_contracts: value.ignore_contracts,
        }
    }
}

#[derive(Debug)]
struct SolidityTraceData {
    trace: Arc<edr_evm::trace::Trace>,
    contract_decoder: Arc<ContractDecoder>,
}

#[napi]
pub struct Response {
    // N-API is known to be slow when marshalling `serde_json::Value`s, so we try to return a
    // `String`. If the object is too large to be represented as a `String`, we return a `Buffer`
    // instead.
    data: Either<String, serde_json::Value>,
    /// When a transaction fails to execute, the provider returns a trace of the
    /// transaction.
    solidity_trace: Option<SolidityTraceData>,
    /// This may contain zero or more traces, depending on the (batch) request
    traces: Vec<Arc<edr_evm::trace::Trace>>,
}

#[napi]
impl Response {
    /// Returns the response data as a JSON string or a JSON object.
    #[napi(getter)]
    pub fn data(&self) -> Either<String, serde_json::Value> {
        self.data.clone()
    }

    #[napi(getter)]
    pub fn traces(&self) -> Vec<RawTrace> {
        self.traces
            .iter()
            .map(|trace| RawTrace::new(trace.clone()))
            .collect()
    }

    // Rust port of https://github.com/NomicFoundation/hardhat/blob/c20bf195a6efdc2d74e778b7a4a7799aac224841/packages/hardhat-core/src/internal/hardhat-network/provider/provider.ts#L590
    #[doc = "Compute the error stack trace. Return the stack trace if it can be decoded, otherwise returns none. Throws if there was an error computing the stack trace."]
    #[napi]
    pub fn stack_trace(&self) -> napi::Result<Option<SolidityStackTrace>> {
        let Some(SolidityTraceData {
            trace,
            contract_decoder,
        }) = &self.solidity_trace
        else {
            return Ok(None);
        };
        let nested_trace = edr_solidity::nested_tracer::convert_trace_messages_to_nested_trace(
            trace.as_ref().clone(),
        )
        .map_err(|err| napi::Error::from_reason(err.to_string()))?;

        if let Some(nested_trace) = nested_trace {
            let decoded_trace = contract_decoder
                .try_to_decode_nested_trace(nested_trace)
                .map_err(|err| napi::Error::from_reason(err.to_string()))?;
            let stack_trace = edr_solidity::solidity_tracer::get_stack_trace(decoded_trace)
                .map_err(|err| napi::Error::from_reason(err.to_string()))?;
            let stack_trace = stack_trace
                .into_iter()
                .map(super::cast::TryCast::try_cast)
                .collect::<Result<Vec<_>, _>>()?;
=======
    #[napi]
    pub async fn set_verbose_tracing(&self, verbose_tracing: bool) -> napi::Result<()> {
        let provider = self.provider.clone();
>>>>>>> 62323100

        self.runtime
            .spawn_blocking(move || {
                provider.set_verbose_tracing(verbose_tracing);
            })
            .await
            .map_err(|error| napi::Error::new(Status::GenericFailure, error.to_string()))
    }
}<|MERGE_RESOLUTION|>--- conflicted
+++ resolved
@@ -4,18 +4,11 @@
 
 use std::{fmt::Formatter, sync::Arc};
 
-<<<<<<< HEAD
-use edr_provider::{time::CurrentTime, InvalidRequestReason};
-use edr_rpc_eth::jsonrpc;
-use edr_solidity::contract_decoder::{ContractDecoder, NestedTraceDecoder};
+use edr_napi_core::provider::SyncProvider;
+use edr_solidity::contract_decoder::ContractDecoder;
 use napi::{
     bindgen_prelude::Uint8Array, tokio::runtime, Either, Env, JsFunction, JsObject, Status,
 };
-=======
-use edr_napi_core::provider::SyncProvider;
-use edr_solidity::contract_decoder::ContractDecoder;
-use napi::{Env, JsFunction, JsObject, Status, tokio::runtime};
->>>>>>> 62323100
 use napi_derive::napi;
 
 pub use self::factory::ProviderFactory;
@@ -104,10 +97,16 @@
     /// `eth_estimateGas`, `eth_sendRawTransaction`, `eth_sendTransaction`,
     /// `evm_mine`, `hardhat_mine` include the full stack and memory. Set to
     /// `false` to disable this.
-<<<<<<< HEAD
-    #[napi(ts_return_type = "void")]
-    pub fn set_verbose_tracing(&self, verbose_tracing: bool) {
-        self.provider.set_verbose_tracing(verbose_tracing);
+    #[napi]
+    pub async fn set_verbose_tracing(&self, verbose_tracing: bool) -> napi::Result<()> {
+        let provider = self.provider.clone();
+
+        self.runtime
+            .spawn_blocking(move || {
+                provider.set_verbose_tracing(verbose_tracing);
+            })
+            .await
+            .map_err(|error| napi::Error::new(Status::GenericFailure, error.to_string()))
     }
 }
 
@@ -185,80 +184,4 @@
             ignore_contracts: value.ignore_contracts,
         }
     }
-}
-
-#[derive(Debug)]
-struct SolidityTraceData {
-    trace: Arc<edr_evm::trace::Trace>,
-    contract_decoder: Arc<ContractDecoder>,
-}
-
-#[napi]
-pub struct Response {
-    // N-API is known to be slow when marshalling `serde_json::Value`s, so we try to return a
-    // `String`. If the object is too large to be represented as a `String`, we return a `Buffer`
-    // instead.
-    data: Either<String, serde_json::Value>,
-    /// When a transaction fails to execute, the provider returns a trace of the
-    /// transaction.
-    solidity_trace: Option<SolidityTraceData>,
-    /// This may contain zero or more traces, depending on the (batch) request
-    traces: Vec<Arc<edr_evm::trace::Trace>>,
-}
-
-#[napi]
-impl Response {
-    /// Returns the response data as a JSON string or a JSON object.
-    #[napi(getter)]
-    pub fn data(&self) -> Either<String, serde_json::Value> {
-        self.data.clone()
-    }
-
-    #[napi(getter)]
-    pub fn traces(&self) -> Vec<RawTrace> {
-        self.traces
-            .iter()
-            .map(|trace| RawTrace::new(trace.clone()))
-            .collect()
-    }
-
-    // Rust port of https://github.com/NomicFoundation/hardhat/blob/c20bf195a6efdc2d74e778b7a4a7799aac224841/packages/hardhat-core/src/internal/hardhat-network/provider/provider.ts#L590
-    #[doc = "Compute the error stack trace. Return the stack trace if it can be decoded, otherwise returns none. Throws if there was an error computing the stack trace."]
-    #[napi]
-    pub fn stack_trace(&self) -> napi::Result<Option<SolidityStackTrace>> {
-        let Some(SolidityTraceData {
-            trace,
-            contract_decoder,
-        }) = &self.solidity_trace
-        else {
-            return Ok(None);
-        };
-        let nested_trace = edr_solidity::nested_tracer::convert_trace_messages_to_nested_trace(
-            trace.as_ref().clone(),
-        )
-        .map_err(|err| napi::Error::from_reason(err.to_string()))?;
-
-        if let Some(nested_trace) = nested_trace {
-            let decoded_trace = contract_decoder
-                .try_to_decode_nested_trace(nested_trace)
-                .map_err(|err| napi::Error::from_reason(err.to_string()))?;
-            let stack_trace = edr_solidity::solidity_tracer::get_stack_trace(decoded_trace)
-                .map_err(|err| napi::Error::from_reason(err.to_string()))?;
-            let stack_trace = stack_trace
-                .into_iter()
-                .map(super::cast::TryCast::try_cast)
-                .collect::<Result<Vec<_>, _>>()?;
-=======
-    #[napi]
-    pub async fn set_verbose_tracing(&self, verbose_tracing: bool) -> napi::Result<()> {
-        let provider = self.provider.clone();
->>>>>>> 62323100
-
-        self.runtime
-            .spawn_blocking(move || {
-                provider.set_verbose_tracing(verbose_tracing);
-            })
-            .await
-            .map_err(|error| napi::Error::new(Status::GenericFailure, error.to_string()))
-    }
 }