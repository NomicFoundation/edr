/// Types related to provider factories.
pub mod factory;
mod response;

use std::sync::Arc;

<<<<<<< HEAD
use edr_napi_core::provider::SyncProvider;
use napi::{tokio::runtime, Env, JsFunction, JsObject, Status};
use napi_derive::napi;

pub use self::factory::ProviderFactory;
use self::response::Response;
use crate::call_override::CallOverrideCallback;
=======
use edr_provider::{time::CurrentTime, InvalidRequestReason};
use edr_rpc_eth::jsonrpc;
use edr_solidity::contract_decoder::ContractDecoder;
use napi::{tokio::runtime, Either, Env, JsFunction, JsObject, Status};
use napi_derive::napi;

use self::config::ProviderConfig;
use crate::{
    call_override::CallOverrideCallback,
    context::EdrContext,
    logger::{Logger, LoggerConfig, LoggerError},
    subscribe::SubscriberCallback,
    trace::{solidity_stack_trace::SolidityStackTrace, RawTrace},
};
>>>>>>> 1bf91759

/// A JSON-RPC provider for Ethereum.
#[napi]
pub struct Provider {
    provider: Arc<dyn SyncProvider>,
    runtime: runtime::Handle,
    contract_decoder: Arc<ContractDecoder>,
    #[cfg(feature = "scenarios")]
    scenario_file: Option<napi::tokio::sync::Mutex<napi::tokio::fs::File>>,
}

impl Provider {
<<<<<<< HEAD
    /// Constructs a new instance.
    pub fn new(
        provider: Arc<dyn SyncProvider>,
        runtime: runtime::Handle,
        #[cfg(feature = "scenarios")] scenario_file: Option<
            napi::tokio::sync::Mutex<napi::tokio::fs::File>,
        >,
    ) -> Self {
        Self {
            provider,
            runtime,
            #[cfg(feature = "scenarios")]
            scenario_file,
        }
=======
    #[doc = "Constructs a new provider with the provided configuration."]
    #[napi(ts_return_type = "Promise<Provider>")]
    pub fn with_config(
        env: Env,
        // We take the context as argument to ensure that tracing is initialized properly.
        _context: &EdrContext,
        config: ProviderConfig,
        logger_config: LoggerConfig,
        tracing_config: serde_json::Value,
        #[napi(ts_arg_type = "(event: SubscriptionEvent) => void")] subscriber_callback: JsFunction,
    ) -> napi::Result<JsObject> {
        let runtime = runtime::Handle::current();

        let config = edr_provider::ProviderConfig::try_from(config)?;

        // TODO https://github.com/NomicFoundation/edr/issues/760
        let build_info_config: edr_solidity::contract_decoder::BuildInfoConfig =
            serde_json::from_value(tracing_config)?;
        let contract_decoder = ContractDecoder::new(&build_info_config)
            .map_err(|error| napi::Error::from_reason(error.to_string()))?;
        let contract_decoder = Arc::new(contract_decoder);

        let logger = Box::new(Logger::new(
            &env,
            logger_config,
            Arc::clone(&contract_decoder),
        )?);
        let subscriber_callback = SubscriberCallback::new(&env, subscriber_callback)?;
        let subscriber_callback = Box::new(move |event| subscriber_callback.call(event));

        let (deferred, promise) = env.create_deferred()?;
        runtime.clone().spawn_blocking(move || {
            #[cfg(feature = "scenarios")]
            let scenario_file =
                runtime::Handle::current().block_on(crate::scenarios::scenario_file(
                    &config,
                    edr_provider::Logger::is_enabled(&*logger),
                ))?;

            let result = edr_provider::Provider::new(
                runtime.clone(),
                logger,
                subscriber_callback,
                config,
                Arc::clone(&contract_decoder),
                CurrentTime,
            )
            .map_or_else(
                |error| Err(napi::Error::new(Status::GenericFailure, error.to_string())),
                |provider| {
                    Ok(Provider {
                        provider: Arc::new(provider),
                        runtime,
                        contract_decoder,
                        #[cfg(feature = "scenarios")]
                        scenario_file,
                    })
                },
            );

            deferred.resolve(|_env| result);
            Ok::<_, napi::Error>(())
        });

        Ok(promise)
>>>>>>> 1bf91759
    }
}

#[napi]
impl Provider {
    #[doc = "Handles a JSON-RPC request and returns a JSON-RPC response."]
    #[napi]
    pub async fn handle_request(&self, request: String) -> napi::Result<Response> {
        let provider = self.provider.clone();

        #[cfg(feature = "scenarios")]
        if let Some(scenario_file) = &self.scenario_file {
            crate::scenarios::write_request(scenario_file, &request).await?;
        }

        self.runtime
            .spawn_blocking(move || provider.handle_request(request))
            .await
<<<<<<< HEAD
            .map_err(|error| napi::Error::new(Status::GenericFailure, error.to_string()))?
            .map(Response::from)
=======
            .map_err(|e| napi::Error::new(Status::GenericFailure, e.to_string()))?;

        // We can take the solidity trace as it won't be used for anything else
        let solidity_trace = response.as_mut().err().and_then(|error| {
            if let edr_provider::ProviderError::TransactionFailed(failure) = error {
                if matches!(
                    failure.failure.reason,
                    edr_provider::TransactionFailureReason::OutOfGas(_)
                ) {
                    None
                } else {
                    Some(Arc::new(std::mem::take(
                        &mut failure.failure.solidity_trace,
                    )))
                }
            } else {
                None
            }
        });

        // We can take the traces as they won't be used for anything else
        let traces = match &mut response {
            Ok(response) => std::mem::take(&mut response.traces),
            Err(edr_provider::ProviderError::TransactionFailed(failure)) => {
                std::mem::take(&mut failure.traces)
            }
            Err(_) => Vec::new(),
        };

        let response = jsonrpc::ResponseData::from(response.map(|response| response.result));

        serde_json::to_string(&response)
            .and_then(|json| {
                // We experimentally determined that 500_000_000 was the maximum string length
                // that can be returned without causing the error:
                //
                // > Failed to convert rust `String` into napi `string`
                //
                // To be safe, we're limiting string lengths to half of that.
                const MAX_STRING_LENGTH: usize = 250_000_000;

                if json.len() <= MAX_STRING_LENGTH {
                    Ok(Either::A(json))
                } else {
                    serde_json::to_value(response).map(Either::B)
                }
            })
            .map_err(|error| napi::Error::new(Status::GenericFailure, error.to_string()))
            .map(|data| {
                let solidity_trace = solidity_trace.map(|trace| SolidityTraceData {
                    trace,
                    contract_decoder: Arc::clone(&self.contract_decoder),
                });
                Response {
                    solidity_trace,
                    data,
                    traces: traces.into_iter().map(Arc::new).collect(),
                }
            })
>>>>>>> 1bf91759
    }

    #[napi(ts_return_type = "Promise<void>")]
    pub fn set_call_override_callback(
        &self,
        env: Env,
        #[napi(
            ts_arg_type = "(contract_address: Buffer, data: Buffer) => Promise<CallOverrideResult | undefined>"
        )]
        call_override_callback: JsFunction,
    ) -> napi::Result<JsObject> {
        let call_override_callback =
            CallOverrideCallback::new(&env, call_override_callback, self.runtime.clone())?;

        let call_override_callback =
            Arc::new(move |address, data| call_override_callback.call_override(address, data));

        let provider = self.provider.clone();

        let (deferred, promise) = env.create_deferred()?;
        self.runtime.spawn_blocking(move || {
            provider.set_call_override_callback(call_override_callback);

            deferred.resolve(|_env| Ok(()));
        });

        Ok(promise)
    }

    /// Set to `true` to make the traces returned with `eth_call`,
    /// `eth_estimateGas`, `eth_sendRawTransaction`, `eth_sendTransaction`,
    /// `evm_mine`, `hardhat_mine` include the full stack and memory. Set to
    /// `false` to disable this.
<<<<<<< HEAD
    #[napi]
    pub async fn set_verbose_tracing(&self, verbose_tracing: bool) -> napi::Result<()> {
        let provider = self.provider.clone();

        self.runtime
            .spawn_blocking(move || {
                provider.set_verbose_tracing(verbose_tracing);
            })
            .await
            .map_err(|error| napi::Error::new(Status::GenericFailure, error.to_string()))
=======
    #[napi(ts_return_type = "void")]
    pub fn set_verbose_tracing(&self, verbose_tracing: bool) {
        self.provider.set_verbose_tracing(verbose_tracing);
    }
}

#[derive(Debug)]
struct SolidityTraceData {
    trace: Arc<edr_evm::trace::Trace>,
    contract_decoder: Arc<ContractDecoder>,
}

#[napi]
pub struct Response {
    // N-API is known to be slow when marshalling `serde_json::Value`s, so we try to return a
    // `String`. If the object is too large to be represented as a `String`, we return a `Buffer`
    // instead.
    data: Either<String, serde_json::Value>,
    /// When a transaction fails to execute, the provider returns a trace of the
    /// transaction.
    solidity_trace: Option<SolidityTraceData>,
    /// This may contain zero or more traces, depending on the (batch) request
    traces: Vec<Arc<edr_evm::trace::Trace>>,
}

#[napi]
impl Response {
    /// Returns the response data as a JSON string or a JSON object.
    #[napi(getter)]
    pub fn data(&self) -> Either<String, serde_json::Value> {
        self.data.clone()
    }

    #[napi(getter)]
    pub fn traces(&self) -> Vec<RawTrace> {
        self.traces
            .iter()
            .map(|trace| RawTrace::new(trace.clone()))
            .collect()
>>>>>>> 1bf91759
    }

    // Rust port of https://github.com/NomicFoundation/hardhat/blob/c20bf195a6efdc2d74e778b7a4a7799aac224841/packages/hardhat-core/src/internal/hardhat-network/provider/provider.ts#L590
    #[doc = "Compute the error stack trace. Return the stack trace if it can be decoded, otherwise returns none. Throws if there was an error computing the stack trace."]
    #[napi]
    pub fn stack_trace(&self) -> napi::Result<Option<SolidityStackTrace>> {
        let Some(SolidityTraceData {
            trace,
            contract_decoder,
        }) = &self.solidity_trace
        else {
            return Ok(None);
        };
        let nested_trace = edr_solidity::nested_tracer::convert_trace_messages_to_nested_trace(
            trace.as_ref().clone(),
        )
        .map_err(|err| napi::Error::from_reason(err.to_string()))?;

        if let Some(vm_trace) = nested_trace {
            let decoded_trace = contract_decoder.try_to_decode_message_trace(vm_trace);
            let stack_trace = edr_solidity::solidity_tracer::get_stack_trace(decoded_trace)
                .map_err(|err| napi::Error::from_reason(err.to_string()))?;
            let stack_trace = stack_trace
                .into_iter()
                .map(super::cast::TryCast::try_cast)
                .collect::<Result<Vec<_>, _>>()?;

            Ok(Some(stack_trace))
        } else {
            Ok(None)
        }
    }
}<|MERGE_RESOLUTION|>--- conflicted
+++ resolved
@@ -4,124 +4,42 @@
 
 use std::sync::Arc;
 
-<<<<<<< HEAD
 use edr_napi_core::provider::SyncProvider;
+use edr_solidity::contract_decoder::ContractDecoder;
 use napi::{tokio::runtime, Env, JsFunction, JsObject, Status};
 use napi_derive::napi;
 
 pub use self::factory::ProviderFactory;
 use self::response::Response;
 use crate::call_override::CallOverrideCallback;
-=======
-use edr_provider::{time::CurrentTime, InvalidRequestReason};
-use edr_rpc_eth::jsonrpc;
-use edr_solidity::contract_decoder::ContractDecoder;
-use napi::{tokio::runtime, Either, Env, JsFunction, JsObject, Status};
-use napi_derive::napi;
-
-use self::config::ProviderConfig;
-use crate::{
-    call_override::CallOverrideCallback,
-    context::EdrContext,
-    logger::{Logger, LoggerConfig, LoggerError},
-    subscribe::SubscriberCallback,
-    trace::{solidity_stack_trace::SolidityStackTrace, RawTrace},
-};
->>>>>>> 1bf91759
 
 /// A JSON-RPC provider for Ethereum.
 #[napi]
 pub struct Provider {
+    contract_decoder: Arc<ContractDecoder>,
     provider: Arc<dyn SyncProvider>,
     runtime: runtime::Handle,
-    contract_decoder: Arc<ContractDecoder>,
     #[cfg(feature = "scenarios")]
     scenario_file: Option<napi::tokio::sync::Mutex<napi::tokio::fs::File>>,
 }
 
 impl Provider {
-<<<<<<< HEAD
     /// Constructs a new instance.
     pub fn new(
         provider: Arc<dyn SyncProvider>,
         runtime: runtime::Handle,
+        contract_decoder: Arc<ContractDecoder>,
         #[cfg(feature = "scenarios")] scenario_file: Option<
             napi::tokio::sync::Mutex<napi::tokio::fs::File>,
         >,
     ) -> Self {
         Self {
+            contract_decoder,
             provider,
             runtime,
             #[cfg(feature = "scenarios")]
             scenario_file,
         }
-=======
-    #[doc = "Constructs a new provider with the provided configuration."]
-    #[napi(ts_return_type = "Promise<Provider>")]
-    pub fn with_config(
-        env: Env,
-        // We take the context as argument to ensure that tracing is initialized properly.
-        _context: &EdrContext,
-        config: ProviderConfig,
-        logger_config: LoggerConfig,
-        tracing_config: serde_json::Value,
-        #[napi(ts_arg_type = "(event: SubscriptionEvent) => void")] subscriber_callback: JsFunction,
-    ) -> napi::Result<JsObject> {
-        let runtime = runtime::Handle::current();
-
-        let config = edr_provider::ProviderConfig::try_from(config)?;
-
-        // TODO https://github.com/NomicFoundation/edr/issues/760
-        let build_info_config: edr_solidity::contract_decoder::BuildInfoConfig =
-            serde_json::from_value(tracing_config)?;
-        let contract_decoder = ContractDecoder::new(&build_info_config)
-            .map_err(|error| napi::Error::from_reason(error.to_string()))?;
-        let contract_decoder = Arc::new(contract_decoder);
-
-        let logger = Box::new(Logger::new(
-            &env,
-            logger_config,
-            Arc::clone(&contract_decoder),
-        )?);
-        let subscriber_callback = SubscriberCallback::new(&env, subscriber_callback)?;
-        let subscriber_callback = Box::new(move |event| subscriber_callback.call(event));
-
-        let (deferred, promise) = env.create_deferred()?;
-        runtime.clone().spawn_blocking(move || {
-            #[cfg(feature = "scenarios")]
-            let scenario_file =
-                runtime::Handle::current().block_on(crate::scenarios::scenario_file(
-                    &config,
-                    edr_provider::Logger::is_enabled(&*logger),
-                ))?;
-
-            let result = edr_provider::Provider::new(
-                runtime.clone(),
-                logger,
-                subscriber_callback,
-                config,
-                Arc::clone(&contract_decoder),
-                CurrentTime,
-            )
-            .map_or_else(
-                |error| Err(napi::Error::new(Status::GenericFailure, error.to_string())),
-                |provider| {
-                    Ok(Provider {
-                        provider: Arc::new(provider),
-                        runtime,
-                        contract_decoder,
-                        #[cfg(feature = "scenarios")]
-                        scenario_file,
-                    })
-                },
-            );
-
-            deferred.resolve(|_env| result);
-            Ok::<_, napi::Error>(())
-        });
-
-        Ok(promise)
->>>>>>> 1bf91759
     }
 }
 
@@ -137,73 +55,13 @@
             crate::scenarios::write_request(scenario_file, &request).await?;
         }
 
+        let contract_decoder = Arc::clone(&self.contract_decoder);
+
         self.runtime
-            .spawn_blocking(move || provider.handle_request(request))
+            .spawn_blocking(move || provider.handle_request(request, contract_decoder))
             .await
-<<<<<<< HEAD
             .map_err(|error| napi::Error::new(Status::GenericFailure, error.to_string()))?
             .map(Response::from)
-=======
-            .map_err(|e| napi::Error::new(Status::GenericFailure, e.to_string()))?;
-
-        // We can take the solidity trace as it won't be used for anything else
-        let solidity_trace = response.as_mut().err().and_then(|error| {
-            if let edr_provider::ProviderError::TransactionFailed(failure) = error {
-                if matches!(
-                    failure.failure.reason,
-                    edr_provider::TransactionFailureReason::OutOfGas(_)
-                ) {
-                    None
-                } else {
-                    Some(Arc::new(std::mem::take(
-                        &mut failure.failure.solidity_trace,
-                    )))
-                }
-            } else {
-                None
-            }
-        });
-
-        // We can take the traces as they won't be used for anything else
-        let traces = match &mut response {
-            Ok(response) => std::mem::take(&mut response.traces),
-            Err(edr_provider::ProviderError::TransactionFailed(failure)) => {
-                std::mem::take(&mut failure.traces)
-            }
-            Err(_) => Vec::new(),
-        };
-
-        let response = jsonrpc::ResponseData::from(response.map(|response| response.result));
-
-        serde_json::to_string(&response)
-            .and_then(|json| {
-                // We experimentally determined that 500_000_000 was the maximum string length
-                // that can be returned without causing the error:
-                //
-                // > Failed to convert rust `String` into napi `string`
-                //
-                // To be safe, we're limiting string lengths to half of that.
-                const MAX_STRING_LENGTH: usize = 250_000_000;
-
-                if json.len() <= MAX_STRING_LENGTH {
-                    Ok(Either::A(json))
-                } else {
-                    serde_json::to_value(response).map(Either::B)
-                }
-            })
-            .map_err(|error| napi::Error::new(Status::GenericFailure, error.to_string()))
-            .map(|data| {
-                let solidity_trace = solidity_trace.map(|trace| SolidityTraceData {
-                    trace,
-                    contract_decoder: Arc::clone(&self.contract_decoder),
-                });
-                Response {
-                    solidity_trace,
-                    data,
-                    traces: traces.into_iter().map(Arc::new).collect(),
-                }
-            })
->>>>>>> 1bf91759
     }
 
     #[napi(ts_return_type = "Promise<void>")]
@@ -237,7 +95,6 @@
     /// `eth_estimateGas`, `eth_sendRawTransaction`, `eth_sendTransaction`,
     /// `evm_mine`, `hardhat_mine` include the full stack and memory. Set to
     /// `false` to disable this.
-<<<<<<< HEAD
     #[napi]
     pub async fn set_verbose_tracing(&self, verbose_tracing: bool) -> napi::Result<()> {
         let provider = self.provider.clone();
@@ -248,77 +105,5 @@
             })
             .await
             .map_err(|error| napi::Error::new(Status::GenericFailure, error.to_string()))
-=======
-    #[napi(ts_return_type = "void")]
-    pub fn set_verbose_tracing(&self, verbose_tracing: bool) {
-        self.provider.set_verbose_tracing(verbose_tracing);
-    }
-}
-
-#[derive(Debug)]
-struct SolidityTraceData {
-    trace: Arc<edr_evm::trace::Trace>,
-    contract_decoder: Arc<ContractDecoder>,
-}
-
-#[napi]
-pub struct Response {
-    // N-API is known to be slow when marshalling `serde_json::Value`s, so we try to return a
-    // `String`. If the object is too large to be represented as a `String`, we return a `Buffer`
-    // instead.
-    data: Either<String, serde_json::Value>,
-    /// When a transaction fails to execute, the provider returns a trace of the
-    /// transaction.
-    solidity_trace: Option<SolidityTraceData>,
-    /// This may contain zero or more traces, depending on the (batch) request
-    traces: Vec<Arc<edr_evm::trace::Trace>>,
-}
-
-#[napi]
-impl Response {
-    /// Returns the response data as a JSON string or a JSON object.
-    #[napi(getter)]
-    pub fn data(&self) -> Either<String, serde_json::Value> {
-        self.data.clone()
-    }
-
-    #[napi(getter)]
-    pub fn traces(&self) -> Vec<RawTrace> {
-        self.traces
-            .iter()
-            .map(|trace| RawTrace::new(trace.clone()))
-            .collect()
->>>>>>> 1bf91759
-    }
-
-    // Rust port of https://github.com/NomicFoundation/hardhat/blob/c20bf195a6efdc2d74e778b7a4a7799aac224841/packages/hardhat-core/src/internal/hardhat-network/provider/provider.ts#L590
-    #[doc = "Compute the error stack trace. Return the stack trace if it can be decoded, otherwise returns none. Throws if there was an error computing the stack trace."]
-    #[napi]
-    pub fn stack_trace(&self) -> napi::Result<Option<SolidityStackTrace>> {
-        let Some(SolidityTraceData {
-            trace,
-            contract_decoder,
-        }) = &self.solidity_trace
-        else {
-            return Ok(None);
-        };
-        let nested_trace = edr_solidity::nested_tracer::convert_trace_messages_to_nested_trace(
-            trace.as_ref().clone(),
-        )
-        .map_err(|err| napi::Error::from_reason(err.to_string()))?;
-
-        if let Some(vm_trace) = nested_trace {
-            let decoded_trace = contract_decoder.try_to_decode_message_trace(vm_trace);
-            let stack_trace = edr_solidity::solidity_tracer::get_stack_trace(decoded_trace)
-                .map_err(|err| napi::Error::from_reason(err.to_string()))?;
-            let stack_trace = stack_trace
-                .into_iter()
-                .map(super::cast::TryCast::try_cast)
-                .collect::<Result<Vec<_>, _>>()?;
-
-            Ok(Some(stack_trace))
-        } else {
-            Ok(None)
-        }
     }
 }