--- conflicted
+++ resolved
@@ -1,23 +1,10 @@
 use std::time::{SystemTime, UNIX_EPOCH};
 
+use edr_scenarios::ScenarioConfig;
 use napi::tokio::{fs::File, io::AsyncWriteExt, sync::Mutex};
 use rand::{distributions::Alphanumeric, Rng};
-use serde::{Deserialize, Serialize};
 
 const SCENARIO_FILE_PREFIX: &str = "EDR_SCENARIO_PREFIX";
-
-<<<<<<< HEAD
-#[derive(Deserialize, Serialize)]
-struct ScenarioConfig {
-    chain_type: String,
-    provider_config: edr_napi_core::provider::Config,
-=======
-#[derive(Clone, Debug, Serialize)]
-struct ScenarioConfig {
-    provider_config: edr_scenarios::ScenarioProviderConfig,
->>>>>>> 6c37b5a0
-    logger_enabled: bool,
-}
 
 /// Creates a scenario file with the provided configuration.
 pub async fn scenario_file(
@@ -40,13 +27,9 @@
             File::create(format!("{scenario_prefix}_{timestamp}_{suffix}.json")).await?;
 
         let config = ScenarioConfig {
-<<<<<<< HEAD
-            chain_type,
-            provider_config,
-=======
-            provider_config: provider_config.clone().into(),
->>>>>>> 6c37b5a0
+            chain_type: Some(chain_type),
             logger_enabled,
+            provider_config: provider_config.into(),
         };
         let mut line = serde_json::to_string(&config)?;
         line.push('\n');
