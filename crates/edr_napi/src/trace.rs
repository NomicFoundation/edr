--- conflicted
+++ resolved
@@ -175,11 +175,7 @@
 #[napi]
 #[derive(Clone)]
 pub struct RawTrace {
-<<<<<<< HEAD
     inner: Arc<edr_evm::trace::Trace<HaltReason>>,
-=======
-    pub(crate) inner: Arc<edr_evm::trace::Trace>,
->>>>>>> c8fbf3b2
 }
 
 impl From<Arc<edr_evm::trace::Trace<HaltReason>>> for RawTrace {
