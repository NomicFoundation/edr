--- conflicted
+++ resolved
@@ -125,20 +125,10 @@
         Self {
             depth: step.depth as u8,
             pc: BigInt::from(step.pc),
-<<<<<<< HEAD
-            opcode: OPCODE_JUMPMAP[usize::from(step.opcode)]
-                .unwrap_or("")
-                .to_string(),
+            opcode: OpCode::name_by_op(step.opcode).to_string(),
             stack_top,
             stack,
             memory,
-=======
-            opcode: OpCode::name_by_op(step.opcode).to_string(),
-            stack_top: step.stack_top.map(|v| BigInt {
-                sign_bit: false,
-                words: v.into_limbs().to_vec(),
-            }),
->>>>>>> a4d5b62b
         }
     }
 }
