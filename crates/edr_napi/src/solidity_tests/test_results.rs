use std::{
    borrow::Cow,
    convert::Infallible,
    fmt::{Debug, Formatter},
    sync::Arc,
};

use edr_solidity_tests::{
    constants::CHEATCODE_ADDRESS,
    executors::stack_trace::StackTraceResult,
    traces::{self, CallTraceArena, SparsedTraceArena},
};
use napi::{
    bindgen_prelude::{BigInt, Either3, Either4, Uint8Array},
    Either,
};
use napi_derive::napi;

use crate::{
    cast::TryCast,
    solidity_tests::{artifact::ArtifactId, config::IncludeTraces},
    trace::{solidity_stack_trace::SolidityStackTraceEntry, u256_to_bigint},
};

/// A grouping of value snapshot entries for a test.
#[napi(object)]
#[derive(Clone, Debug)]
pub struct ValueSnapshotGroup {
    /// The group name.
    pub name: String,
    /// The entries in the group.
    pub entries: Vec<ValueSnapshotEntry>,
}

/// An entry in a value snapshot group.
#[napi(object)]
#[derive(Clone, Debug)]
pub struct ValueSnapshotEntry {
    /// The name of the entry.
    pub name: String,
    /// The value of the entry.
    pub value: String,
}

/// See [edr_solidity_tests::result::SuiteResult]
#[napi]
#[derive(Clone, Debug)]
pub struct SuiteResult {
    /// The artifact id can be used to match input to result in the progress
    /// callback
    #[napi(readonly)]
    pub id: ArtifactId,
    /// See [edr_solidity_tests::result::SuiteResult::duration]
    #[napi(readonly)]
    pub duration_ns: BigInt,
    /// See [edr_solidity_tests::result::SuiteResult::test_results]
    #[napi(readonly)]
    pub test_results: Vec<TestResult>,
    /// See [edr_solidity_tests::result::SuiteResult::warnings]
    #[napi(readonly)]
    pub warnings: Vec<String>,
}

impl SuiteResult {
    pub fn new(
        id: edr_solidity::artifacts::ArtifactId,
        suite_result: edr_solidity_tests::result::SuiteResult<String>,
        include_traces: IncludeTraces,
    ) -> Self {
        Self {
            id: id.into(),
            duration_ns: BigInt::from(suite_result.duration.as_nanos()),
            test_results: suite_result
                .test_results
                .into_iter()
                .map(|(name, test_result)| TestResult::new(name, test_result, include_traces))
                .collect(),
            warnings: suite_result.warnings,
        }
    }
}

/// See [edr_solidity_tests::result::TestResult]
#[napi]
#[derive(Clone, Debug)]
pub struct TestResult {
    /// The name of the test.
    #[napi(readonly)]
    pub name: String,
    /// See [edr_solidity_tests::result::TestResult::status]
    #[napi(readonly)]
    pub status: TestStatus,
    /// See [edr_solidity_tests::result::TestResult::reason]
    #[napi(readonly)]
    pub reason: Option<String>,
    /// See [edr_solidity_tests::result::TestResult::counterexample]
    #[napi(readonly)]
    pub counterexample: Option<Either<BaseCounterExample, CounterExampleSequence>>,
    /// See [edr_solidity_tests::result::TestResult::decoded_logs]
    #[napi(readonly)]
    pub decoded_logs: Vec<String>,
    /// See [edr_solidity_tests::result::TestResult::kind]
    #[napi(readonly)]
    pub kind: Either3<StandardTestKind, FuzzTestKind, InvariantTestKind>,
    /// See [edr_solidity_tests::result::TestResult::duration]
    #[napi(readonly)]
<<<<<<< HEAD
    pub duration_ms: BigInt,
    /// Groups of value snapshot entries (incl. gas).
    ///
    /// Only present if the test runner collected scoped snapshots. Currently,
    /// this is always the case.
    #[napi(readonly)]
    pub value_snapshot_groups: Option<Vec<ValueSnapshotGroup>>,
=======
    pub duration_ns: BigInt,
>>>>>>> e1ef5a8b

    stack_trace_result: Option<Arc<StackTraceResult<String>>>,
    call_trace_arenas: Vec<(traces::TraceKind, SparsedTraceArena)>,
}

/// The stack trace result
#[napi(object)]
pub struct StackTrace {
    /// Enum tag for JS.
    #[napi(ts_type = "\"StackTrace\"")]
    pub kind: &'static str,
    /// The stack trace entries
    pub entries: Vec<SolidityStackTraceEntry>,
}

/// We couldn't generate stack traces, because an unexpected error occurred.
#[napi(object)]
pub struct UnexpectedError {
    /// Enum tag for JS.
    #[napi(ts_type = "\"UnexpectedError\"")]
    pub kind: &'static str,
    /// The error message from the unexpected error.
    pub error_message: String,
}

/// We couldn't generate stack traces, because the stack trace generation
/// heuristics failed due to an unknown reason.
#[napi(object)]
pub struct HeuristicFailed {
    /// Enum tag for JS.
    #[napi(ts_type = "\"HeuristicFailed\"")]
    pub kind: &'static str,
}

/// We couldn't generate stack traces, because the test execution is unsafe to
/// replay due to indeterminism. This can be caused by either specifying a fork
/// url without a fork block number in the test runner config or using impure
/// cheatcodes.
#[napi(object)]
pub struct UnsafeToReplay {
    /// Enum tag for JS.
    #[napi(ts_type = "\"UnsafeToReplay\"")]
    pub kind: &'static str,
    /// Indeterminism due to specifying a fork url without a fork block number
    /// in the test runner config.
    pub global_fork_latest: bool,
    /// The list of executed impure cheatcode signatures. We collect function
    /// signatures instead of function names as whether a cheatcode is impure
    /// can depend on the arguments it takes (e.g. `createFork` without a second
    /// argument means implicitly fork from “latest”). Example signature:
    /// `function createSelectFork(string calldata urlOrAlias) external returns
    /// (uint256 forkId);`.
    pub impure_cheatcodes: Vec<String>,
}

#[napi]
impl TestResult {
    /// Compute the error stack trace.
    /// The result is either the stack trace or the reason why we couldn't
    /// generate the stack trace.
    /// Returns null if the test status is succeeded or skipped.
    /// Cannot throw.
    #[napi]
    pub fn stack_trace(
        &self,
    ) -> Option<Either4<StackTrace, UnexpectedError, HeuristicFailed, UnsafeToReplay>> {
        self.stack_trace_result.as_ref().map(|stack_trace_result| {
            match stack_trace_result.as_ref() {
                StackTraceResult::Success(stack_trace) => Either4::A(StackTrace {
                    kind: "StackTrace",
                    entries: stack_trace
                        .iter()
                        .cloned()
                        .map(TryCast::try_cast)
                        .collect::<Result<Vec<_>, Infallible>>()
                        .expect("infallible"),
                }),
                StackTraceResult::Error(error) => Either4::B(UnexpectedError {
                    kind: "UnexpectedError",
                    error_message: error.to_string(),
                }),
                StackTraceResult::HeuristicFailed => Either4::C(HeuristicFailed {
                    kind: "HeuristicFailed",
                }),
                StackTraceResult::UnsafeToReplay {
                    global_fork_latest,
                    impure_cheatcodes,
                } => Either4::D(UnsafeToReplay {
                    kind: "UnsafeToReplay",
                    global_fork_latest: *global_fork_latest,
                    // napi-rs would clone `&'static str` under the hood anyway, so no performance
                    // hit from `Cow::into_owned`.
                    impure_cheatcodes: impure_cheatcodes
                        .iter()
                        .cloned()
                        .map(Cow::into_owned)
                        .collect(),
                }),
            }
        })
    }

    /// Constructs the execution traces for the test. Returns an empty array if
    /// traces for this test were not requested according to
    /// [`crate::solidity_tests::config::SolidityTestRunnerConfigArgs::include_traces`]. Otherwise, returns
    /// an array of the root calls of the trace, which always includes the test
    /// call itself and may also include the setup call if there is one
    /// (identified by the function name `setUp`).
    #[napi]
    pub fn call_traces(&self) -> Vec<CallTrace> {
        self.call_trace_arenas
            .iter()
            .filter(|(k, _)| *k != traces::TraceKind::Deployment)
            .map(|(_, a)| CallTrace::from_arena_node(&a.resolve_arena(), 0))
            .collect()
    }
}

impl TestResult {
    fn new(
        name: String,
        test_result: edr_solidity_tests::result::TestResult<String>,
        include_traces: IncludeTraces,
    ) -> Self {
        let include_trace = include_traces == IncludeTraces::All
            || (include_traces == IncludeTraces::Failing && test_result.status.is_failure());

        Self {
            name,
            status: test_result.status.into(),
            reason: test_result.reason,
            counterexample: test_result
                .counterexample
                .map(|counterexample| match counterexample {
                    edr_solidity_tests::fuzz::CounterExample::Single(counterexample) => {
                        Either::A(BaseCounterExample::from(counterexample))
                    }
                    edr_solidity_tests::fuzz::CounterExample::Sequence(
                        original_size,
                        counterexamples,
                    ) => Either::B(CounterExampleSequence {
                        original_sequence_size: u64::try_from(original_size)
                            .expect("usize fits into u64")
                            .into(),
                        sequence: counterexamples
                            .into_iter()
                            .map(BaseCounterExample::from)
                            .collect(),
                    }),
                }),
            decoded_logs: test_result.decoded_logs,
            kind: match test_result.kind {
                edr_solidity_tests::result::TestKind::Standard(gas_consumed) => {
                    Either3::A(StandardTestKind {
                        consumed_gas: BigInt::from(gas_consumed),
                    })
                }
                edr_solidity_tests::result::TestKind::Fuzz {
                    runs,
                    mean_gas,
                    median_gas,
                } => Either3::B(FuzzTestKind {
                    // usize as u64 is always safe
                    runs: BigInt::from(runs as u64),
                    mean_gas: BigInt::from(mean_gas),
                    median_gas: BigInt::from(median_gas),
                }),
                edr_solidity_tests::result::TestKind::Invariant {
                    runs,
                    calls,
                    reverts,
                } => Either3::C(InvariantTestKind {
                    // usize as u64 is always safe
                    runs: BigInt::from(runs as u64),
                    calls: BigInt::from(calls as u64),
                    reverts: BigInt::from(reverts as u64),
                }),
            },
<<<<<<< HEAD
            duration_ms: BigInt::from(test_result.duration.as_millis()),
            value_snapshot_groups: Some(
                test_result
                    .value_snapshots
                    .into_iter()
                    .map(|(group_name, entries)| ValueSnapshotGroup {
                        name: group_name,
                        entries: entries
                            .into_iter()
                            .map(|(name, value)| ValueSnapshotEntry { name, value })
                            .collect(),
                    })
                    .collect(),
            ),
=======
            duration_ns: BigInt::from(test_result.duration.as_nanos()),
>>>>>>> e1ef5a8b
            stack_trace_result: test_result.stack_trace_result.map(Arc::new),
            call_trace_arenas: if include_trace {
                test_result.traces
            } else {
                vec![]
            },
        }
    }
}

#[derive(Debug)]
#[napi(string_enum)]
#[doc = "The result of a test execution."]
pub enum TestStatus {
    #[doc = "Test success"]
    Success,
    #[doc = "Test failure"]
    Failure,
    #[doc = "Test skipped"]
    Skipped,
}

impl From<edr_solidity_tests::result::TestStatus> for TestStatus {
    fn from(value: edr_solidity_tests::result::TestStatus) -> Self {
        match value {
            edr_solidity_tests::result::TestStatus::Success => Self::Success,
            edr_solidity_tests::result::TestStatus::Failure => Self::Failure,
            edr_solidity_tests::result::TestStatus::Skipped => Self::Skipped,
        }
    }
}

/// See [edr_solidity_tests::result::TestKind::Standard]
#[napi(object)]
#[derive(Debug, Clone)]
pub struct StandardTestKind {
    /// The gas consumed by the test.
    #[napi(readonly)]
    pub consumed_gas: BigInt,
}

/// See [edr_solidity_tests::result::TestKind::Fuzz]
#[napi(object)]
#[derive(Debug, Clone)]
pub struct FuzzTestKind {
    /// See [edr_solidity_tests::result::TestKind::Fuzz]
    #[napi(readonly)]
    pub runs: BigInt,
    /// See [edr_solidity_tests::result::TestKind::Fuzz]
    #[napi(readonly)]
    pub mean_gas: BigInt,
    /// See [edr_solidity_tests::result::TestKind::Fuzz]
    #[napi(readonly)]
    pub median_gas: BigInt,
}

/// See [edr_solidity_tests::fuzz::FuzzCase]
#[napi(object)]
#[derive(Clone)]
pub struct FuzzCase {
    /// The calldata used for this fuzz test
    #[napi(readonly)]
    pub calldata: Uint8Array,
    /// Consumed gas
    #[napi(readonly)]
    pub gas: BigInt,
    /// The initial gas stipend for the transaction
    #[napi(readonly)]
    pub stipend: BigInt,
}

impl Debug for FuzzCase {
    fn fmt(&self, f: &mut Formatter<'_>) -> std::fmt::Result {
        f.debug_struct("FuzzCase")
            .field("gas", &self.gas)
            .field("stipend", &self.stipend)
            .finish()
    }
}

/// See [edr_solidity_tests::result::TestKind::Invariant]
#[napi(object)]
#[derive(Debug, Clone)]
pub struct InvariantTestKind {
    /// See [edr_solidity_tests::result::TestKind::Invariant]
    #[napi(readonly)]
    pub runs: BigInt,
    /// See [edr_solidity_tests::result::TestKind::Invariant]
    #[napi(readonly)]
    pub calls: BigInt,
    /// See [edr_solidity_tests::result::TestKind::Invariant]
    #[napi(readonly)]
    pub reverts: BigInt,
}

/// Original sequence size and sequence of calls used as a counter example
/// for invariant tests.
#[napi(object)]
#[derive(Clone, Debug)]
pub struct CounterExampleSequence {
    /// The original sequence size before shrinking.
    pub original_sequence_size: BigInt,
    /// The shrunk counterexample sequence.
    pub sequence: Vec<BaseCounterExample>,
}

/// See [edr_solidity_tests::fuzz::BaseCounterExample]
#[napi(object)]
#[derive(Clone)]
pub struct BaseCounterExample {
    /// See [edr_solidity_tests::fuzz::BaseCounterExample::sender]
    #[napi(readonly)]
    pub sender: Option<Uint8Array>,
    /// See [edr_solidity_tests::fuzz::BaseCounterExample::addr]
    #[napi(readonly)]
    pub address: Option<Uint8Array>,
    /// See [edr_solidity_tests::fuzz::BaseCounterExample::calldata]
    #[napi(readonly)]
    pub calldata: Uint8Array,
    /// See [edr_solidity_tests::fuzz::BaseCounterExample::contract_name]
    #[napi(readonly)]
    pub contract_name: Option<String>,
    /// See [edr_solidity_tests::fuzz::BaseCounterExample::signature]
    #[napi(readonly)]
    pub signature: Option<String>,
    /// See [edr_solidity_tests::fuzz::BaseCounterExample::args]
    #[napi(readonly)]
    pub args: Option<String>,
}

impl Debug for BaseCounterExample {
    fn fmt(&self, f: &mut Formatter<'_>) -> std::fmt::Result {
        f.debug_struct("BaseCounterExample")
            .field("contract_name", &self.contract_name)
            .field("signature", &self.signature)
            .field("args", &self.args)
            .finish()
    }
}

impl From<edr_solidity_tests::fuzz::BaseCounterExample> for BaseCounterExample {
    fn from(value: edr_solidity_tests::fuzz::BaseCounterExample) -> Self {
        Self {
            sender: value.sender.map(Uint8Array::with_data_copied),
            address: value.addr.map(Uint8Array::with_data_copied),
            calldata: Uint8Array::with_data_copied(value.calldata),
            contract_name: value.contract_name,
            signature: value.signature,
            args: value.args,
        }
    }
}

/// Object representing a call in an execution trace, including contract
/// creation.
#[napi(object)]
pub struct CallTrace {
    /// The kind of call or contract creation this represents.
    pub kind: CallKind,
    /// Whether the call succeeded or reverted.
    pub success: bool,
    /// Whether the call is a cheatcode.
    pub is_cheatcode: bool,
    /// The amount of gas that was consumed.
    pub gas_used: BigInt,
    /// The amount of native token that was included with the call.
    pub value: BigInt,
    /// The target of the call. Provided as a contract name if known, otherwise
    /// a checksum address.
    pub contract: String,
    /// The input (calldata) to the call. If it encodes a known function call,
    /// it will be decoded into the function name and a list of arguments.
    /// For example, `{ name: "ownerOf", arguments: ["1"] }`. Note that the
    /// function name may also be any of the special `fallback` and `receive`
    /// functions. Otherwise, it will be provided as a raw byte array.
    pub inputs: Either<DecodedTraceParameters, Uint8Array>,
    /// The output of the call. This will be a decoded human-readable
    /// representation of the value if the function is known, otherwise a
    /// raw byte array.
    pub outputs: Either<String, Uint8Array>,
    /// Interleaved subcalls and event logs. Use `kind` to check if each member
    /// of the array is a call or log trace.
    pub children: Vec<Either<CallTrace, LogTrace>>,
}

/// Object representing an event log in an execution trace.
#[napi(object)]
pub struct LogTrace {
    /// A constant to help discriminate the union `CallTrace | LogTrace`.
    pub kind: LogKind,
    /// If the log is a known event (based on its first topic), it will be
    /// decoded into the event name and list of named parameters. For
    /// example, `{ name: "Log", arguments: ["value: 1"] }`. Otherwise, it
    /// will be provided as an array where all but the last element are the
    /// log topics, and the last element is the log data.
    pub parameters: Either<DecodedTraceParameters, Vec<Uint8Array>>,
}

/// The various kinds of call frames possible in the EVM.
#[napi]
#[derive(Debug)]
pub enum CallKind {
    /// Regular call that may change state.
    Call = 0,
    /// Variant of `DelegateCall` that doesn't preserve sender or value in the
    /// frame.
    CallCode = 1,
    /// Call that executes the code of the target in the context of the caller.
    DelegateCall = 2,
    /// Regular call that may not change state.
    StaticCall = 3,
    /// Contract creation.
    Create = 4,
}

/// Kind marker for log traces.
#[napi]
#[derive(Debug)]
pub enum LogKind {
    /// Single kind of log.
    Log = 5,
    // NOTE: The discriminants of LogKind and CallKind must be disjoint.
}

/// Decoded function call or event.
#[napi(object)]
pub struct DecodedTraceParameters {
    /// The name of a function or an event.
    pub name: String,
    /// The arguments of the function call or the event, in their human-readable
    /// representations.
    pub arguments: Vec<String>,
}

impl CallTrace {
    /// Instantiates a `CallTrace` with the details from a node and the supplied
    /// children.
    fn new(node: &traces::CallTraceNode, children: Vec<Either<CallTrace, LogTrace>>) -> Self {
        let contract = node
            .trace
            .decoded
            .label
            .clone()
            .unwrap_or(node.trace.address.to_checksum(None));

        let inputs = match &node.trace.decoded.call_data {
            Some(traces::DecodedCallData { signature, args }) => {
                let name = signature
                    .split('(')
                    .next()
                    .expect("invalid function signature")
                    .to_string();
                let arguments = args.clone();
                Either::A(DecodedTraceParameters { name, arguments })
            }
            None => Either::B(node.trace.data.as_ref().into()),
        };

        let outputs = match &node.trace.decoded.return_data {
            Some(outputs) => Either::A(outputs.clone()),
            None => {
                if node.kind().is_any_create() && node.trace.success {
                    Either::A(format!("{} bytes of code", node.trace.output.len()))
                } else {
                    Either::B(node.trace.output.as_ref().into())
                }
            }
        };

        Self {
            kind: node.kind().into(),
            success: node.trace.success,
            is_cheatcode: node.trace.address == CHEATCODE_ADDRESS,
            gas_used: node.trace.gas_used.into(),
            value: u256_to_bigint(&node.trace.value),
            contract,
            inputs,
            outputs,
            children,
        }
    }

    /// Creates a tree of `CallTrace` rooted at some node in a trace arena.
    fn from_arena_node(arena: &CallTraceArena, arena_index: usize) -> Self {
        struct StackItem {
            visited: bool,
            parent_stack_index: Option<usize>,
            arena_index: usize,
            child_traces: Vec<Option<CallTrace>>,
        }

        let mut stack = Vec::new();

        stack.push(StackItem {
            visited: false,
            arena_index,
            parent_stack_index: None,
            child_traces: Vec::new(),
        });

        loop {
            // We will break out of the loop before the stack goes empty.
            let mut item = stack.pop().unwrap();
            let node = &arena.nodes()[item.arena_index];

            if item.visited {
                let mut logs = node
                    .logs
                    .iter()
                    .map(|log| Some(LogTrace::from(log)))
                    .collect::<Vec<_>>();

                let children = node
                    .ordering
                    .iter()
                    .filter_map(|ord| match *ord {
                        traces::TraceMemberOrder::Log(i) => {
                            let log = logs[i].take().unwrap();
                            Some(Either::B(log))
                        }
                        traces::TraceMemberOrder::Call(i) => {
                            let child_trace = item.child_traces[i].take().unwrap();
                            Some(Either::A(child_trace))
                        }
                        traces::TraceMemberOrder::Step(_) => None,
                    })
                    .collect();

                let trace = CallTrace::new(node, children);

                if let Some(parent_stack_index) = item.parent_stack_index {
                    let parent = &mut stack[parent_stack_index];
                    parent.child_traces.push(Some(trace));
                } else {
                    return trace;
                }
            } else {
                item.visited = true;
                item.child_traces.reserve(node.children.len());

                stack.push(item);

                let top_index = Some(stack.len() - 1);

                // Push children in reverse order to result in linear traversal of the arena for
                // cache efficiency, on the assumption that the arena contains a pre-order
                // traversal of the trace.
                stack.extend(node.children.iter().rev().map(|&arena_index| StackItem {
                    visited: false,
                    parent_stack_index: top_index,
                    arena_index,
                    child_traces: Vec::new(),
                }));
            }
        }
    }
}

impl From<&traces::CallLog> for LogTrace {
    fn from(log: &traces::CallLog) -> Self {
        let decoded_log = log.decoded.name.clone().zip(log.decoded.params.as_ref());

        let parameters = decoded_log.map_or_else(
            || {
                let raw_log = &log.raw_log;
                let mut params = Vec::with_capacity(raw_log.topics().len() + 1);
                params.extend(raw_log.topics().iter().map(|topic| topic.as_slice().into()));
                params.push(log.raw_log.data.as_ref().into());
                Either::B(params)
            },
            |(name, params)| {
                let arguments = params
                    .iter()
                    .map(|(name, value)| format!("{name}: {value}"))
                    .collect();
                Either::A(DecodedTraceParameters { name, arguments })
            },
        );

        Self {
            kind: LogKind::Log,
            parameters,
        }
    }
}

impl From<traces::CallKind> for CallKind {
    fn from(value: traces::CallKind) -> Self {
        match value {
            traces::CallKind::Call => CallKind::Call,
            traces::CallKind::StaticCall => CallKind::StaticCall,
            traces::CallKind::CallCode => CallKind::CallCode,
            traces::CallKind::DelegateCall => CallKind::DelegateCall,
            traces::CallKind::Create | traces::CallKind::Create2 => CallKind::Create,

            // We do not support these EVM features.
            traces::CallKind::AuthCall => {
                unreachable!("Unsupported EVM features")
            }
        }
    }
}<|MERGE_RESOLUTION|>--- conflicted
+++ resolved
@@ -104,17 +104,13 @@
     pub kind: Either3<StandardTestKind, FuzzTestKind, InvariantTestKind>,
     /// See [edr_solidity_tests::result::TestResult::duration]
     #[napi(readonly)]
-<<<<<<< HEAD
-    pub duration_ms: BigInt,
+    pub duration_ns: BigInt,
     /// Groups of value snapshot entries (incl. gas).
     ///
     /// Only present if the test runner collected scoped snapshots. Currently,
     /// this is always the case.
     #[napi(readonly)]
     pub value_snapshot_groups: Option<Vec<ValueSnapshotGroup>>,
-=======
-    pub duration_ns: BigInt,
->>>>>>> e1ef5a8b
 
     stack_trace_result: Option<Arc<StackTraceResult<String>>>,
     call_trace_arenas: Vec<(traces::TraceKind, SparsedTraceArena)>,
@@ -293,8 +289,7 @@
                     reverts: BigInt::from(reverts as u64),
                 }),
             },
-<<<<<<< HEAD
-            duration_ms: BigInt::from(test_result.duration.as_millis()),
+            duration_ns: BigInt::from(test_result.duration.as_nanos()),
             value_snapshot_groups: Some(
                 test_result
                     .value_snapshots
@@ -308,9 +303,6 @@
                     })
                     .collect(),
             ),
-=======
-            duration_ns: BigInt::from(test_result.duration.as_nanos()),
->>>>>>> e1ef5a8b
             stack_trace_result: test_result.stack_trace_result.map(Arc::new),
             call_trace_arenas: if include_trace {
                 test_result.traces
