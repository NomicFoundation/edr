use std::{collections::HashMap, fmt::Debug, path::PathBuf};

use alloy_primitives::hex;
use edr_solidity_tests::{
    executors::invariant::InvariantConfig,
    fuzz::FuzzConfig,
    inspectors::cheatcodes::{CheatsConfigOptions, ExecutionContextConfig},
    SolidityTestRunnerConfig, TestFilterConfig,
};
use foundry_cheatcodes::{FsPermissions, RpcEndpoint, RpcEndpoints};
use napi::{
    bindgen_prelude::{BigInt, Buffer},
    Either, Status,
};
use napi_derive::napi;

use crate::{
    cast::TryCast,
    serde::{
        serialize_buffer_as_hex, serialize_optional_bigint_as_struct,
        serialize_optional_buffer_as_hex,
    },
};

/// Solidity test runner configuration arguments exposed through the ffi.
/// Docs based on https://book.getfoundry.sh/reference/config/testing
#[napi(object)]
#[derive(Clone, serde::Serialize)]
pub struct SolidityTestRunnerConfigArgs {
    /// The absolute path to the project root directory.
    /// Relative paths in cheat codes are resolved against this path.
    pub project_root: String,
    /// Configures the permissions of cheat codes that access the file system.
    pub fs_permissions: Option<Vec<PathPermission>>,
    /// Whether to support the `testFail` prefix. Defaults to false.
    pub test_fail: Option<bool>,
    /// Address labels for traces. Defaults to none.
    pub labels: Option<Vec<AddressLabel>>,
    /// Whether to enable isolation of calls. In isolation mode all top-level
    /// calls are executed as a separate transaction in a separate EVM
    /// context, enabling more precise gas accounting and transaction state
    /// changes.
    /// Defaults to false.
    pub isolate: Option<bool>,
    /// Whether or not to enable the ffi cheatcode.
    /// Warning: Enabling this cheatcode has security implications, as it allows
    /// tests to execute arbitrary programs on your computer.
    /// Defaults to false.
    pub ffi: Option<bool>,
    /// The value of `msg.sender` in tests as hex string.
    /// Defaults to `0x1804c8AB1F12E6bbf3894d4083f33e07309d1f38`.
    #[serde(serialize_with = "serialize_optional_buffer_as_hex")]
    pub sender: Option<Buffer>,
    /// The value of `tx.origin` in tests as hex string.
    /// Defaults to `0x1804c8AB1F12E6bbf3894d4083f33e07309d1f38`.
    #[serde(serialize_with = "serialize_optional_buffer_as_hex")]
    pub tx_origin: Option<Buffer>,
    /// The initial balance of the sender in tests.
    /// Defaults to `0xffffffffffffffffffffffff`.
    #[serde(serialize_with = "serialize_optional_bigint_as_struct")]
    pub initial_balance: Option<BigInt>,
    /// The value of `block.number` in tests.
    /// Defaults to `1`.
    #[serde(serialize_with = "serialize_optional_bigint_as_struct")]
    pub block_number: Option<BigInt>,
    /// The value of the `chainid` opcode in tests.
    /// Defaults to `31337`.
    #[serde(serialize_with = "serialize_optional_bigint_as_struct")]
    pub chain_id: Option<BigInt>,
    /// The gas limit for each test case.
    /// Defaults to `9_223_372_036_854_775_807` (`i64::MAX`).
    #[serde(serialize_with = "serialize_optional_bigint_as_struct")]
    pub gas_limit: Option<BigInt>,
    /// The price of gas (in wei) in tests.
    /// Defaults to `0`.
    #[serde(serialize_with = "serialize_optional_bigint_as_struct")]
    pub gas_price: Option<BigInt>,
    /// The base fee per gas (in wei) in tests.
    /// Defaults to `0`.
    #[serde(serialize_with = "serialize_optional_bigint_as_struct")]
    pub block_base_fee_per_gas: Option<BigInt>,
    /// The value of `block.coinbase` in tests.
    /// Defaults to `0x0000000000000000000000000000000000000000`.
    #[serde(serialize_with = "serialize_optional_buffer_as_hex")]
    pub block_coinbase: Option<Buffer>,
    /// The value of `block.timestamp` in tests.
    /// Defaults to 1.
    #[serde(serialize_with = "serialize_optional_bigint_as_struct")]
    pub block_timestamp: Option<BigInt>,
    /// The value of `block.difficulty` in tests.
    /// Defaults to 0.
    #[serde(serialize_with = "serialize_optional_bigint_as_struct")]
    pub block_difficulty: Option<BigInt>,
    /// The `block.gaslimit` value during EVM execution.
    /// Defaults to none.
    #[serde(serialize_with = "serialize_optional_bigint_as_struct")]
    pub block_gas_limit: Option<BigInt>,
    /// Whether to disable the block gas limit.
    /// Defaults to false.
    pub disable_block_gas_limit: Option<bool>,
    /// The memory limit of the EVM in bytes.
    /// Defaults to 33_554_432 (2^25 = 32MiB).
    #[serde(serialize_with = "serialize_optional_bigint_as_struct")]
    pub memory_limit: Option<BigInt>,
    /// If set, all tests are run in fork mode using this url or remote name.
    /// Defaults to none.
    pub eth_rpc_url: Option<String>,
    /// Pins the block number for the global state fork.
    #[serde(serialize_with = "serialize_optional_bigint_as_struct")]
    pub fork_block_number: Option<BigInt>,
    /// Map of RPC endpoints from chain name to RPC urls for fork cheat codes,
    /// e.g. `{ "optimism": "https://optimism.alchemyapi.io/v2/..." }`
    pub rpc_endpoints: Option<HashMap<String, String>>,
    /// Optional RPC cache path. If this is none, then no RPC calls will be
    /// cached, otherwise data is cached to `<rpc_cache_path>/<chain
    /// id>/<block number>`. Caching can be disabled for specific chains
    /// with `rpc_storage_caching`.
    pub rpc_cache_path: Option<String>,
    /// What RPC endpoints are cached. Defaults to all.
    pub rpc_storage_caching: Option<StorageCachingConfig>,
    /// The number of seconds to wait before `vm.prompt` reverts with a timeout.
    /// Defaults to 120.
    pub prompt_timeout: Option<u32>,
    /// Fuzz testing configuration.
    pub fuzz: Option<FuzzConfigArgs>,
    /// Invariant testing configuration.
    /// If an invariant config setting is not set, but a corresponding fuzz
    /// config value is set, then the fuzz config value will be used.
    pub invariant: Option<InvariantConfigArgs>,
<<<<<<< HEAD

    pub traces: Option<ShowTraces>,
=======
    /// A regex pattern to filter tests. If provided, only test methods that
    /// match the pattern will be executed and reported as a test result.
    pub test_pattern: Option<String>,
>>>>>>> e32a2a5c
}

impl Debug for SolidityTestRunnerConfigArgs {
    fn fmt(&self, f: &mut std::fmt::Formatter<'_>) -> std::fmt::Result {
        f.debug_struct("SolidityTestRunnerConfigArgs")
            .field("project_root", &self.project_root)
            .field("fs_permissions", &self.fs_permissions)
            .field("ffi", &self.ffi)
            .field("sender", &self.sender.as_ref().map(hex::encode))
            .field("tx_origin", &self.tx_origin.as_ref().map(hex::encode))
            .field("initial_balance", &self.initial_balance)
            .field("block_number", &self.block_number)
            .field("chain_id", &self.chain_id)
            .field("gas_limit", &self.gas_limit)
            .field("gas_price", &self.gas_price)
            .field("block_base_fee_per_gas", &self.block_base_fee_per_gas)
            .field(
                "block_coinbase",
                &self.block_coinbase.as_ref().map(hex::encode),
            )
            .field("block_timestamp", &self.block_timestamp)
            .field("block_difficulty", &self.block_difficulty)
            .field("block_gas_limit", &self.block_gas_limit)
            .field("memory_limit", &self.memory_limit)
            .field("eth_rpc_url", &self.eth_rpc_url)
            .field("rpc_cache_path", &self.rpc_cache_path)
            .field("rpc_endpoints", &self.rpc_endpoints)
            .field("rpc_storage_caching", &self.rpc_storage_caching)
            .field("prompt_timeout", &self.prompt_timeout)
            .field("fuzz", &self.fuzz)
            .field("invariant", &self.invariant)
            .field("test_pattern", &self.test_pattern)
            .finish()
    }
}

impl TryFrom<SolidityTestRunnerConfigArgs> for SolidityTestRunnerConfig {
    type Error = napi::Error;

    fn try_from(value: SolidityTestRunnerConfigArgs) -> Result<Self, Self::Error> {
        let SolidityTestRunnerConfigArgs {
            project_root,
            fs_permissions,
            test_fail,
            labels,
            isolate,
            ffi,
            sender,
            tx_origin,
            initial_balance,
            block_number,
            chain_id,
            gas_limit,
            gas_price,
            block_base_fee_per_gas,
            block_coinbase,
            block_timestamp,
            block_difficulty,
            block_gas_limit,
            disable_block_gas_limit,
            memory_limit,
            eth_rpc_url,
            rpc_cache_path,
            fork_block_number,
            rpc_endpoints,
            rpc_storage_caching,
            prompt_timeout,
            fuzz,
            invariant,
<<<<<<< HEAD
            traces,
=======
            test_pattern: _,
>>>>>>> e32a2a5c
        } = value;

        let invariant: InvariantConfig = fuzz
            .as_ref()
            .map(|f| invariant.clone().unwrap_or_default().defaults_from_fuzz(f))
            .or(invariant)
            .map(TryFrom::try_from)
            .transpose()?
            .unwrap_or_default();

        let fuzz: FuzzConfig = fuzz.map(TryFrom::try_from).transpose()?.unwrap_or_default();

        let cheats_config_options = CheatsConfigOptions {
            // TODO https://github.com/NomicFoundation/edr/issues/657
            // If gas reporting or coverage is supported, take that into account here.
            execution_context: ExecutionContextConfig::Test,
            rpc_endpoints: rpc_endpoints
                .map(|endpoints| {
                    RpcEndpoints::new(
                        endpoints
                            .into_iter()
                            .map(|(chain, url)| (chain, RpcEndpoint::Url(url))),
                    )
                })
                .unwrap_or_default(),
            rpc_cache_path: rpc_cache_path.map(PathBuf::from),
            rpc_storage_caching: rpc_storage_caching
                .map(TryFrom::try_from)
                .transpose()?
                .unwrap_or_default(),
            fs_permissions: FsPermissions::new(
                fs_permissions
                    .unwrap_or_default()
                    .into_iter()
                    .map(Into::into),
            ),
            prompt_timeout: prompt_timeout.map_or(120, Into::into),
            labels: labels
                .unwrap_or_default()
                .into_iter()
                .map(|AddressLabel { address, label }| Ok((address.try_cast()?, label)))
                .collect::<Result<_, napi::Error>>()?,
        };

        let mut evm_opts = SolidityTestRunnerConfig::default_evm_opts();

        if let Some(gas_limit) = gas_limit {
            evm_opts.env.gas_limit = gas_limit.try_cast()?;
        }

        evm_opts.env.chain_id = chain_id.map(TryCast::try_cast).transpose()?;

        evm_opts.env.gas_price = gas_price.map(TryCast::try_cast).transpose()?;

        if let Some(block_base_fee_per_gas) = block_base_fee_per_gas {
            evm_opts.env.block_base_fee_per_gas = block_base_fee_per_gas.try_cast()?;
        }

        if let Some(tx_origin) = tx_origin {
            evm_opts.env.tx_origin = tx_origin.try_cast()?;
        }

        if let Some(block_number) = block_number {
            evm_opts.env.block_number = block_number.try_cast()?;
        }

        if let Some(block_difficulty) = block_difficulty {
            evm_opts.env.block_difficulty = block_difficulty.try_cast()?;
        }

        evm_opts.env.block_gas_limit = block_gas_limit.map(TryCast::try_cast).transpose()?;

        if let Some(block_timestamp) = block_timestamp {
            evm_opts.env.block_timestamp = block_timestamp.try_cast()?;
        }

        if let Some(block_coinbase) = block_coinbase {
            evm_opts.env.block_coinbase = block_coinbase.try_cast()?;
        }

        evm_opts.fork_url = eth_rpc_url;

        evm_opts.fork_block_number = fork_block_number.map(TryCast::try_cast).transpose()?;

        if let Some(isolate) = isolate {
            evm_opts.isolate = isolate;
        }

        if let Some(ffi) = ffi {
            evm_opts.ffi = ffi;
        }

        if let Some(sender) = sender {
            evm_opts.sender = sender.try_cast()?;
        }

        if let Some(initial_balance) = initial_balance {
            evm_opts.initial_balance = initial_balance.try_cast()?;
        }

        if let Some(memory_limit) = memory_limit {
            evm_opts.memory_limit = memory_limit.try_cast()?;
        }

        if let Some(disable_block_gas_limit) = disable_block_gas_limit {
            evm_opts.disable_block_gas_limit = disable_block_gas_limit;
        }

        Ok(SolidityTestRunnerConfig {
            project_root: project_root.into(),
            traces: traces.unwrap_or_default().into(),
            // TODO
            coverage: false,
            test_fail: test_fail.unwrap_or_default(),
            cheats_config_options,
            evm_opts,
            fuzz,
            invariant,
            // Solidity fuzz fixtures are not supported by the JS backend
            solidity_fuzz_fixtures: false,
        })
    }
}

/// Fuzz testing configuration
#[napi(object)]
#[derive(Clone, Default, Debug, serde::Serialize)]
pub struct FuzzConfigArgs {
    /// Path where fuzz failures are recorded and replayed if set.
    pub failure_persist_dir: Option<String>,
    /// Name of the file to record fuzz failures, defaults to `failures`.
    pub failure_persist_file: Option<String>,
    /// The amount of fuzz runs to perform for each fuzz test case. Higher
    /// values gives more confidence in results at the cost of testing
    /// speed.
    /// Defaults to 256.
    pub runs: Option<u32>,
    /// The maximum number of combined inputs that may be rejected before the
    /// test as a whole aborts. “Global” filters apply to the whole test
    /// case. If the test case is rejected, the whole thing is regenerated.
    /// Defaults to 65536.
    pub max_test_rejects: Option<u32>,
    /// Hexadecimal string.
    /// Optional seed for the fuzzing RNG algorithm.
    /// Defaults to None.
    pub seed: Option<String>,
    /// Integer between 0 and 100.
    /// The weight of the dictionary. A higher dictionary weight will bias the
    /// fuzz inputs towards “interesting” values, e.g. boundary values like
    /// type(uint256).max or contract addresses from your environment.
    /// Defaults to 40.
    pub dictionary_weight: Option<u32>,
    /// The flag indicating whether to include values from storage.
    /// Defaults to true.
    pub include_storage: Option<bool>,
    /// The flag indicating whether to include push bytes values.
    /// Defaults to true.
    pub include_push_bytes: Option<bool>,
}

impl TryFrom<FuzzConfigArgs> for FuzzConfig {
    type Error = napi::Error;

    fn try_from(value: FuzzConfigArgs) -> Result<Self, Self::Error> {
        let FuzzConfigArgs {
            failure_persist_dir,
            failure_persist_file,
            runs,
            max_test_rejects,
            seed,
            dictionary_weight,
            include_storage,
            include_push_bytes,
        } = value;

        let failure_persist_dir = failure_persist_dir.map(PathBuf::from);
        let failure_persist_file = failure_persist_file.unwrap_or("failures".to_string());
        let seed = seed
            .map(|s| {
                s.parse().map_err(|_err| {
                    napi::Error::new(Status::InvalidArg, format!("Invalid seed value: {s}"))
                })
            })
            .transpose()?;

        let mut fuzz = FuzzConfig {
            seed,
            failure_persist_dir,
            failure_persist_file,
            // TODO https://github.com/NomicFoundation/edr/issues/657
            gas_report_samples: 0,
            ..FuzzConfig::default()
        };

        if let Some(runs) = runs {
            fuzz.runs = runs;
        }

        if let Some(max_test_rejects) = max_test_rejects {
            fuzz.max_test_rejects = max_test_rejects;
        }

        if let Some(dictionary_weight) = dictionary_weight {
            fuzz.dictionary.dictionary_weight = dictionary_weight;
        }

        if let Some(include_storage) = include_storage {
            fuzz.dictionary.include_storage = include_storage;
        }

        if let Some(include_push_bytes) = include_push_bytes {
            fuzz.dictionary.include_push_bytes = include_push_bytes;
        }

        Ok(fuzz)
    }
}

impl SolidityTestRunnerConfigArgs {
    pub fn try_get_test_filter(&self) -> napi::Result<TestFilterConfig> {
        let test_pattern = self
            .test_pattern
            .as_ref()
            .map(|p| {
                p.parse()
                    .map_err(|e| napi::Error::new(Status::InvalidArg, e))
            })
            .transpose()?;
        Ok(TestFilterConfig { test_pattern })
    }
}

/// Invariant testing configuration.
#[napi(object)]
#[derive(Clone, Default, Debug, serde::Serialize)]
pub struct InvariantConfigArgs {
    /// Path where invariant failures are recorded and replayed if set.
    pub failure_persist_dir: Option<String>,
    /// The number of runs that must execute for each invariant test group.
    /// Defaults to 256.
    pub runs: Option<u32>,
    /// The number of calls executed to attempt to break invariants in one run.
    /// Defaults to 500.
    pub depth: Option<u32>,
    /// Fails the invariant fuzzing if a revert occurs.
    /// Defaults to false.
    pub fail_on_revert: Option<bool>,
    /// Overrides unsafe external calls when running invariant tests, useful for
    /// e.g. performing reentrancy checks.
    /// Defaults to false.
    pub call_override: Option<bool>,
    /// Integer between 0 and 100.
    /// The weight of the dictionary. A higher dictionary weight will bias the
    /// fuzz inputs towards “interesting” values, e.g. boundary values like
    /// type(uint256).max or contract addresses from your environment.
    /// Defaults to 40.
    pub dictionary_weight: Option<u32>,
    /// The flag indicating whether to include values from storage.
    /// Defaults to true.
    pub include_storage: Option<bool>,
    /// The flag indicating whether to include push bytes values.
    /// Defaults to true.
    pub include_push_bytes: Option<bool>,
    /// The maximum number of attempts to shrink a failed the sequence. Shrink
    /// process is disabled if set to 0.
    /// Defaults to 5000.
    pub shrink_run_limit: Option<u32>,
}

impl InvariantConfigArgs {
    /// Fill in fields from the fuzz config if they are not set.
    fn defaults_from_fuzz(mut self, fuzz: &FuzzConfigArgs) -> Self {
        let FuzzConfigArgs {
            failure_persist_dir,
            runs,
            dictionary_weight,
            include_storage,
            include_push_bytes,
            // These aren't used in the invariant config.
            failure_persist_file: _,
            max_test_rejects: _,
            seed: _,
        } = fuzz;

        if self.failure_persist_dir.is_none() {
            self.failure_persist_dir.clone_from(failure_persist_dir);
        }

        if self.runs.is_none() {
            self.runs = *runs;
        }

        if self.dictionary_weight.is_none() {
            self.dictionary_weight = *dictionary_weight;
        }

        if self.include_storage.is_none() {
            self.include_storage = *include_storage;
        }

        if self.include_push_bytes.is_none() {
            self.include_push_bytes = *include_push_bytes;
        }

        self
    }
}

impl From<InvariantConfigArgs> for InvariantConfig {
    fn from(value: InvariantConfigArgs) -> Self {
        let InvariantConfigArgs {
            failure_persist_dir,
            runs,
            depth,
            fail_on_revert,
            call_override,
            dictionary_weight,
            include_storage,
            include_push_bytes,
            shrink_run_limit,
        } = value;

        let failure_persist_dir = failure_persist_dir.map(PathBuf::from);

        let mut invariant = InvariantConfig {
            failure_persist_dir,
            // TODO https://github.com/NomicFoundation/edr/issues/657
            gas_report_samples: 0,
            ..InvariantConfig::default()
        };

        if let Some(runs) = runs {
            invariant.runs = runs;
        }

        if let Some(depth) = depth {
            invariant.depth = depth;
        }

        if let Some(fail_on_revert) = fail_on_revert {
            invariant.fail_on_revert = fail_on_revert;
        }

        if let Some(call_override) = call_override {
            invariant.call_override = call_override;
        }

        if let Some(dictionary_weight) = dictionary_weight {
            invariant.dictionary.dictionary_weight = dictionary_weight;
        }

        if let Some(include_storage) = include_storage {
            invariant.dictionary.include_storage = include_storage;
        }

        if let Some(include_push_bytes) = include_push_bytes {
            invariant.dictionary.include_push_bytes = include_push_bytes;
        }

        if let Some(shrink_run_limit) = shrink_run_limit {
            invariant.shrink_run_limit = shrink_run_limit;
        }

        invariant
    }
}

/// Settings to configure caching of remote
#[napi(object)]
#[derive(Clone, Debug, serde::Serialize)]
pub struct StorageCachingConfig {
    /// Chains to cache. Either all or none or a list of chain names, e.g.
    /// ["optimism", "mainnet"].
    pub chains: Either<CachedChains, Vec<String>>,
    /// Endpoints to cache. Either all or remote or a regex.
    pub endpoints: Either<CachedEndpoints, String>,
}

impl Default for StorageCachingConfig {
    fn default() -> Self {
        Self {
            chains: Either::A(CachedChains::default()),
            endpoints: Either::A(CachedEndpoints::default()),
        }
    }
}

impl TryFrom<StorageCachingConfig> for foundry_cheatcodes::StorageCachingConfig {
    type Error = napi::Error;

    fn try_from(value: StorageCachingConfig) -> Result<Self, Self::Error> {
        let chains = match value.chains {
            Either::A(chains) => chains.into(),
            Either::B(chains) => {
                let chains = chains
                    .into_iter()
                    .map(|c| {
                        c.parse()
                            .map_err(|c| napi::Error::new(Status::InvalidArg, c))
                    })
                    .collect::<Result<_, _>>()?;
                foundry_cheatcodes::CachedChains::Chains(chains)
            }
        };
        let endpoints = match value.endpoints {
            Either::A(endpoints) => endpoints.into(),
            Either::B(regex) => {
                let regex = regex.parse().map_err(|_err| {
                    napi::Error::new(Status::InvalidArg, format!("Invalid regex: {regex}"))
                })?;
                foundry_cheatcodes::CachedEndpoints::Pattern(regex)
            }
        };
        Ok(Self { chains, endpoints })
    }
}

/// What chains to cache
#[napi]
#[derive(Debug, Default, serde::Serialize)]
pub enum CachedChains {
    /// Cache all chains
    #[default]
    All,
    /// Don't cache anything
    None,
}

impl From<CachedChains> for foundry_cheatcodes::CachedChains {
    fn from(value: CachedChains) -> Self {
        match value {
            CachedChains::All => foundry_cheatcodes::CachedChains::All,
            CachedChains::None => foundry_cheatcodes::CachedChains::None,
        }
    }
}

/// What endpoints to enable caching for
#[napi]
#[derive(Debug, Default, serde::Serialize)]
pub enum CachedEndpoints {
    /// Cache all endpoints
    #[default]
    All,
    /// Only cache non-local host endpoints
    Remote,
}

impl From<CachedEndpoints> for foundry_cheatcodes::CachedEndpoints {
    fn from(value: CachedEndpoints) -> Self {
        match value {
            CachedEndpoints::All => foundry_cheatcodes::CachedEndpoints::All,
            CachedEndpoints::Remote => foundry_cheatcodes::CachedEndpoints::Remote,
        }
    }
}

/// Represents an access permission to a single path
#[napi(object)]
#[derive(Clone, Debug, serde::Serialize)]
pub struct PathPermission {
    /// Permission level to access the `path`
    pub access: FsAccessPermission,
    /// The targeted path guarded by the permission
    pub path: String,
}

impl From<PathPermission> for foundry_cheatcodes::PathPermission {
    fn from(value: PathPermission) -> Self {
        let PathPermission { access, path } = value;
        Self {
            access: access.into(),
            path: path.into(),
        }
    }
}

/// Determines the status of file system access
#[napi]
#[derive(Debug, serde::Serialize)]
pub enum FsAccessPermission {
    /// FS access is allowed with `read` + `write` permission
    ReadWrite,
    /// Only reading is allowed
    Read,
    /// Only writing is allowed
    Write,
}

impl From<FsAccessPermission> for foundry_cheatcodes::FsAccessPermission {
    fn from(value: FsAccessPermission) -> Self {
        match value {
            FsAccessPermission::ReadWrite => foundry_cheatcodes::FsAccessPermission::ReadWrite,
            FsAccessPermission::Read => foundry_cheatcodes::FsAccessPermission::Read,
            FsAccessPermission::Write => foundry_cheatcodes::FsAccessPermission::Write,
        }
    }
}

#[napi(object)]
#[derive(Clone, serde::Serialize)]
pub struct AddressLabel {
    /// The address to label
    #[serde(serialize_with = "serialize_buffer_as_hex")]
    pub address: Buffer,
    /// The label to assign to the address
    pub label: String,
}

impl Debug for AddressLabel {
    fn fmt(&self, f: &mut std::fmt::Formatter<'_>) -> std::fmt::Result {
        f.debug_struct("AddressLabel")
            .field("address", &hex::encode(&self.address))
            .field("label", &self.label)
            .finish()
    }
}

#[napi]
#[derive(Debug, Default, serde::Serialize)]
pub enum ShowTraces {
    #[default]
    None,
    Failing,
    All,
}

impl From<ShowTraces> for edr_solidity_tests::ShowTraces {
    fn from(value: ShowTraces) -> Self {
        match value {
            ShowTraces::None => edr_solidity_tests::ShowTraces::None,
            ShowTraces::Failing => edr_solidity_tests::ShowTraces::Failing,
            ShowTraces::All => edr_solidity_tests::ShowTraces::All,
        }
    }
}<|MERGE_RESOLUTION|>--- conflicted
+++ resolved
@@ -127,14 +127,11 @@
     /// If an invariant config setting is not set, but a corresponding fuzz
     /// config value is set, then the fuzz config value will be used.
     pub invariant: Option<InvariantConfigArgs>,
-<<<<<<< HEAD
 
     pub traces: Option<ShowTraces>,
-=======
     /// A regex pattern to filter tests. If provided, only test methods that
     /// match the pattern will be executed and reported as a test result.
     pub test_pattern: Option<String>,
->>>>>>> e32a2a5c
 }
 
 impl Debug for SolidityTestRunnerConfigArgs {
@@ -204,11 +201,8 @@
             prompt_timeout,
             fuzz,
             invariant,
-<<<<<<< HEAD
             traces,
-=======
             test_pattern: _,
->>>>>>> e32a2a5c
         } = value;
 
         let invariant: InvariantConfig = fuzz
