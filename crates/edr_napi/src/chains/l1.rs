--- conflicted
+++ resolved
@@ -66,7 +66,6 @@
 ///
 /// Returns an error if the string does not match any known hardfork.
 #[napi]
-<<<<<<< HEAD
 pub fn l1_hardfork_from_string(hardfork: String) -> napi::Result<SpecId> {
     edr_eth::l1::SpecId::try_from(hardfork.as_str()).map_or_else(
         |()| {
@@ -77,11 +76,6 @@
         },
         |hardfork| Ok(SpecId::from(hardfork)),
     )
-=======
-pub fn l1_hardfork_from_string(hardfork: String) -> SpecId {
-    let hardfork = edr_eth::l1::SpecId::from(hardfork.as_str());
-    hardfork.into()
->>>>>>> d9f4fbc2
 }
 
 #[napi]
