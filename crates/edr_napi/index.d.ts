/* tslint:disable */
/* eslint-disable */

/* auto-generated by NAPI-RS */

/** A description of an account's state. */
export interface Account {
  /** The account's address */
  address: Uint8Array
  /** The account's balance */
  balance: bigint
  /** The account's nonce */
  nonce: bigint
  /** The account's code */
  code?: Uint8Array
  /** The account's storage */
  storage: Array<StorageSlot>
}
/** A description of a storage slot's state. */
export interface StorageSlot {
  /** The storage slot's index */
  index: bigint
  /** The storage slot's value */
  value: bigint
}
/**
 * An owned account, for which the secret key is known, and its desired genesis
 * balance.
 */
export interface OwnedAccount {
  /** Account secret key */
  secretKey: string
  /** Account balance */
  balance: bigint
}
export interface BlockOptions {
  /** The parent block's hash */
  parentHash?: Buffer
  /** The block's beneficiary */
  beneficiary?: Buffer
  /** The state's root hash */
  stateRoot?: Buffer
  /** The block's difficulty */
  difficulty?: bigint
  /** The block's number */
  number?: bigint
  /** The block's gas limit */
  gasLimit?: bigint
  /** The block's timestamp */
  timestamp?: bigint
  /** The block's extra data */
  extraData?: Buffer
  /** The block's mix hash (or prevrandao) */
  mixHash?: Buffer
  /** The block's nonce */
  nonce?: Buffer
  /** The block's base gas fee */
  baseFee?: bigint
  /** The block's withdrawals */
  withdrawals?: Array<Withdrawal>
  /** Blob gas was added by EIP-4844 and is ignored in older headers. */
  blobGas?: BlobGas
  /**
   * The hash tree root of the parent beacon block for the given execution
   * block (EIP-4788).
   */
  parentBeaconBlockRoot?: Buffer
}
/** Information about the blob gas used in a block. */
export interface BlobGas {
  /**
   * The total amount of blob gas consumed by the transactions within the
   * block.
   */
  gasUsed: bigint
  /**
   * The running total of blob gas consumed in excess of the target, prior to
   * the block. Blocks with above-target blob gas consumption increase this
   * value, blocks with below-target blob gas consumption decrease it
   * (bounded at 0).
   */
  excessGas: bigint
}
/** The result of executing a call override. */
export interface CallOverrideResult {
  result: Buffer
  shouldRevert: boolean
}
export const GENERIC_CHAIN_TYPE: string
export declare function genericChainProviderFactory(): ProviderFactory
export const L1_CHAIN_TYPE: string
export declare function l1GenesisState(hardfork: SpecId): Array<Account>
/**
 * Creates a new instance by matching the provided string.
 *
 * Defaults to `SpecId::Latest` if the string does not match any known
 * hardfork.
 */
export declare function l1HardforkFromString(hardfork: string): SpecId
export declare function l1ProviderFactory(): ProviderFactory
/** Identifier for the Ethereum spec. */
export enum SpecId {
  /** Frontier */
  Frontier = 0,
  /** Frontier Thawing */
  FrontierThawing = 1,
  /** Homestead */
  Homestead = 2,
  /** DAO Fork */
  DaoFork = 3,
  /** Tangerine */
  Tangerine = 4,
  /** Spurious Dragon */
  SpuriousDragon = 5,
  /** Byzantium */
  Byzantium = 6,
  /** Constantinople */
  Constantinople = 7,
  /** Petersburg */
  Petersburg = 8,
  /** Istanbul */
  Istanbul = 9,
  /** Muir Glacier */
  MuirGlacier = 10,
  /** Berlin */
  Berlin = 11,
  /** London */
  London = 12,
  /** Arrow Glacier */
  ArrowGlacier = 13,
  /** Gray Glacier */
  GrayGlacier = 14,
  /** Merge */
  Merge = 15,
  /** Shanghai */
  Shanghai = 16,
  /** Cancun */
  Cancun = 17,
  /** Latest */
<<<<<<< HEAD
  Latest = 2147483647
}
export const FRONTIER: string
export const FRONTIER_THAWING: string
export const HOMESTEAD: string
export const DAO_FORK: string
export const TANGERINE: string
export const SPURIOUS_DRAGON: string
export const BYZANTIUM: string
export const CONSTANTINOPLE: string
export const PETERSBURG: string
export const ISTANBUL: string
export const MUIR_GLACIER: string
export const BERLIN: string
export const LONDON: string
export const ARROW_GLACIER: string
export const GRAY_GLACIER: string
export const MERGE: string
export const SHANGHAI: string
export const CANCUN: string
export const PRAGUE: string
export const PRAGUE_EOF: string
export const LATEST: string
=======
  Latest = 18
}
export interface DebugTraceResult {
  pass: boolean
  gasUsed: bigint
  output?: Buffer
  structLogs: Array<DebugTraceLogItem>
}
export interface DebugTraceLogItem {
  /** Program Counter */
  pc: bigint
  op: number
  /** Gas left before executing this operation as hex number. */
  gas: string
  /** Gas cost of this operation as hex number. */
  gasCost: string
  /** Array of all values (hex numbers) on the stack */
  stack?: Array<string>
  /** Depth of the call stack */
  depth: bigint
  /** Size of memory array */
  memSize: bigint
  /** Name of the operation */
  opName: string
  /** Description of an error as a hex string. */
  error?: string
  /** Array of all allocated values as hex strings. */
  memory?: Array<string>
  /** Map of all stored values with keys and values encoded as hex strings. */
  storage?: Record<string, string>
}
/** Ethereum execution log. */
export interface ExecutionLog {
  address: Buffer
  topics: Array<Buffer>
  data: Buffer
}
export interface ContractAndFunctionName {
  /** The contract name. */
  contractName: string
  /** The function name. Only present for calls. */
  functionName?: string
}
export interface LoggerConfig {
  /** Whether to enable the logger. */
  enable: boolean
  decodeConsoleLogInputsCallback: (inputs: Buffer[]) => string[]
  printLineCallback: (message: string, replace: boolean) => void
}
>>>>>>> 1bf91759
/** Configuration for a chain */
export interface ChainConfig {
  /** The chain ID */
  chainId: bigint
  /** The chain's supported hardforks */
  hardforks: Array<HardforkActivation>
}
/** Configuration for forking a blockchain */
export interface ForkConfig {
  /** The URL of the JSON-RPC endpoint to fork from */
  jsonRpcUrl: string
  /**
   * The block number to fork from. If not provided, the latest safe block is
   * used.
   */
  blockNumber?: bigint
  /** The HTTP headers to use when making requests to the JSON-RPC endpoint */
  httpHeaders?: Array<HttpHeader>
}
export interface HttpHeader {
  name: string
  value: string
}
/** Configuration for a hardfork activation */
export interface HardforkActivation {
  /** The block number at which the hardfork is activated */
  blockNumber: bigint
  /** The activated hardfork */
  specId: string
}
/**The type of ordering to use when selecting blocks to mine. */
export enum MineOrdering {
  /**Insertion order */
  Fifo = 'Fifo',
  /**Effective miner fee */
  Priority = 'Priority'
}
/** Configuration for the provider's mempool. */
export interface MemPoolConfig {
  order: MineOrdering
}
export interface IntervalRange {
  min: bigint
  max: bigint
}
/** Configuration for the provider's miner. */
export interface MiningConfig {
  autoMine: boolean
  interval?: bigint | IntervalRange
  memPool: MemPoolConfig
}
/** Configuration for a provider */
export interface ProviderConfig {
  /** Whether to allow blocks with the same timestamp */
  allowBlocksWithSameTimestamp: boolean
  /** Whether to allow unlimited contract size */
  allowUnlimitedContractSize: boolean
  /** Whether to return an `Err` when `eth_call` fails */
  bailOnCallFailure: boolean
  /** Whether to return an `Err` when a `eth_sendTransaction` fails */
  bailOnTransactionFailure: boolean
  /** The gas limit of each block */
  blockGasLimit: bigint
  /** The directory to cache remote JSON-RPC responses */
  cacheDir?: string
  /** The chain ID of the blockchain */
  chainId: bigint
  /** The configuration for chains */
  chains: Array<ChainConfig>
  /** The address of the coinbase */
  coinbase: Buffer
  /** Enables RIP-7212 */
  enableRip7212: boolean
  /**
   * The configuration for forking a blockchain. If not provided, a local
   * blockchain will be created
   */
  fork?: ForkConfig
  /** The genesis state of the blockchain */
  genesisState: Array<Account>
  /** The hardfork of the blockchain */
  hardfork: string
  /**
   * The initial base fee per gas of the blockchain. Required for EIP-1559
   * transactions and later
   */
  initialBaseFeePerGas?: bigint
  /** The initial blob gas of the blockchain. Required for EIP-4844 */
  initialBlobGas?: BlobGas
  /** The initial date of the blockchain, in seconds since the Unix epoch */
  initialDate?: bigint
  /**
   * The initial parent beacon block root of the blockchain. Required for
   * EIP-4788
   */
  initialParentBeaconBlockRoot?: Buffer
  /** The minimum gas price of the next block. */
  minGasPrice: bigint
  /** The configuration for the miner */
  mining: MiningConfig
  /** The network ID of the blockchain */
  networkId: bigint
  /** Owned accounts, for which the secret key is known */
  ownedAccounts: Array<OwnedAccount>
}
export interface DebugTraceResult {
  pass: boolean
  gasUsed: bigint
  output?: Buffer
  structLogs: Array<DebugTraceLogItem>
}
export interface DebugTraceLogItem {
  /** Program Counter */
  pc: bigint
  op: number
  /** Gas left before executing this operation as hex number. */
  gas: string
  /** Gas cost of this operation as hex number. */
  gasCost: string
  /** Array of all values (hex numbers) on the stack */
  stack?: Array<string>
  /** Depth of the call stack */
  depth: bigint
  /** Size of memory array */
  memSize: bigint
  /** Name of the operation */
  opName: string
  /** Description of an error as a hex string. */
  error?: string
  /** Array of all allocated values as hex strings. */
  memory?: Array<string>
  /** Map of all stored values with keys and values encoded as hex strings. */
  storage?: Record<string, string>
}
/** Ethereum execution log. */
export interface ExecutionLog {
  address: Buffer
  topics: Array<Buffer>
  data: Buffer
}
export interface ContractAndFunctionName {
  /** The contract name. */
  contractName: string
  /** The function name. Only present for calls. */
  functionName?: string
}
export interface LoggerConfig {
  /** Whether to enable the logger. */
  enable: boolean
  decodeConsoleLogInputsCallback: (inputs: Buffer[]) => string[]
  /** Used to resolve the contract and function name when logging. */
  getContractAndFunctionNameCallback: (code: Buffer, calldata?: Buffer) => ContractAndFunctionName
  printLineCallback: (message: string, replace: boolean) => void
}
/** The possible reasons for successful termination of the EVM. */
export enum SuccessReason {
  /** The opcode `STOP` was called */
  Stop = 0,
  /** The opcode `RETURN` was called */
  Return = 1,
  /** The opcode `SELFDESTRUCT` was called */
  SelfDestruct = 2,
  EofReturnContract = 3
}
export interface CallOutput {
  /** Return value */
  returnValue: Buffer
}
export interface CreateOutput {
  /** Return value */
  returnValue: Buffer
  /** Optionally, a 160-bit address */
  address?: Buffer
}
/** The result when the EVM terminates successfully. */
export interface SuccessResult {
  /** The reason for termination */
  reason: SuccessReason
  /** The amount of gas used */
  gasUsed: bigint
  /** The amount of gas refunded */
  gasRefunded: bigint
  /** The logs */
  logs: Array<ExecutionLog>
  /** The transaction output */
  output: CallOutput | CreateOutput
}
/** The result when the EVM terminates due to a revert. */
export interface RevertResult {
  /** The amount of gas used */
  gasUsed: bigint
  /** The transaction output */
  output: Buffer
}
/**
 * Indicates that the EVM has experienced an exceptional halt. This causes
 * execution to immediately end with all gas being consumed.
 */
export enum ExceptionalHalt {
  OutOfGas = 0,
  OpcodeNotFound = 1,
  InvalidFEOpcode = 2,
  InvalidJump = 3,
  NotActivated = 4,
  StackUnderflow = 5,
  StackOverflow = 6,
  OutOfOffset = 7,
  CreateCollision = 8,
  PrecompileError = 9,
  NonceOverflow = 10,
  /** Create init code size exceeds limit (runtime). */
  CreateContractSizeLimit = 11,
  /** Error on created contract that begins with EF */
  CreateContractStartingWithEF = 12,
  /** EIP-3860: Limit and meter initcode. Initcode size limit exceeded. */
  CreateInitCodeSizeLimit = 13,
  /** Aux data overflow, new aux data is larger tha u16 max size. */
  EofAuxDataOverflow = 14,
  /** Aud data is smaller then already present data size. */
  EofAuxDataTooSmall = 15,
  /** EOF Subroutine stack overflow */
  EOFFunctionStackOverflow = 16,
  /** Check for target address validity is only done inside subcall. */
  InvalidEXTCALLTarget = 17
}
/** The result when the EVM terminates due to an exceptional halt. */
export interface HaltResult {
  /** The exceptional halt that occurred */
  reason: ExceptionalHalt
  /**
   * Halting will spend all the gas and will thus be equal to the specified
   * gas limit
   */
  gasUsed: bigint
}
/** The result of executing a transaction. */
export interface ExecutionResult {
  /** The transaction result */
  result: SuccessResult | RevertResult | HaltResult
  /** Optional contract address if the transaction created a new contract. */
  contractAddress?: Buffer
}
/** Configuration for subscriptions. */
export interface SubscriptionConfig {
  /** Callback to be called when a new event is received. */
  subscriptionCallback: (event: SubscriptionEvent) => void
}
export interface SubscriptionEvent {
  filterId: bigint
  result: any
}
export declare function linkHexStringBytecode(code: string, address: string, position: number): string
<<<<<<< HEAD
export enum ContractFunctionType {
  CONSTRUCTOR = 0,
  FUNCTION = 1,
  FALLBACK = 2,
  RECEIVE = 3,
  GETTER = 4,
  MODIFIER = 5,
  FREE_FUNCTION = 6
}
export declare function printMessageTrace(trace: PrecompileMessageTrace | CallMessageTrace | CreateMessageTrace, depth?: number | undefined | null): void
=======
>>>>>>> 1bf91759
export declare function printStackTrace(trace: SolidityStackTrace): void
/** Represents the exit code of the EVM. */
export enum ExitCode {
  /** Execution was successful. */
  SUCCESS = 0,
  /** Execution was reverted. */
  REVERT = 1,
  /** Execution ran out of gas. */
  OUT_OF_GAS = 2,
  /** Execution encountered an internal error. */
  INTERNAL_ERROR = 3,
  /** Execution encountered an invalid opcode. */
  INVALID_OPCODE = 4,
  /** Execution encountered a stack underflow. */
  STACK_UNDERFLOW = 5,
  /** Create init code size exceeds limit (runtime). */
  CODESIZE_EXCEEDS_MAXIMUM = 6,
  /** Create collision. */
  CREATE_COLLISION = 7,
  /** Unknown halt reason. */
  UNKNOWN_HALT_REASON = 8
}
export const enum ContractFunctionType {
  CONSTRUCTOR = 0,
  FUNCTION = 1,
  FALLBACK = 2,
  RECEIVE = 3,
  GETTER = 4,
  MODIFIER = 5,
  FREE_FUNCTION = 6
}
export enum StackTraceEntryType {
  CALLSTACK_ENTRY = 0,
  UNRECOGNIZED_CREATE_CALLSTACK_ENTRY = 1,
  UNRECOGNIZED_CONTRACT_CALLSTACK_ENTRY = 2,
  PRECOMPILE_ERROR = 3,
  REVERT_ERROR = 4,
  PANIC_ERROR = 5,
  CUSTOM_ERROR = 6,
  FUNCTION_NOT_PAYABLE_ERROR = 7,
  INVALID_PARAMS_ERROR = 8,
  FALLBACK_NOT_PAYABLE_ERROR = 9,
  FALLBACK_NOT_PAYABLE_AND_NO_RECEIVE_ERROR = 10,
  UNRECOGNIZED_FUNCTION_WITHOUT_FALLBACK_ERROR = 11,
  MISSING_FALLBACK_OR_RECEIVE_ERROR = 12,
  RETURNDATA_SIZE_ERROR = 13,
  NONCONTRACT_ACCOUNT_CALLED_ERROR = 14,
  CALL_FAILED_ERROR = 15,
  DIRECT_LIBRARY_CALL_ERROR = 16,
  UNRECOGNIZED_CREATE_ERROR = 17,
  UNRECOGNIZED_CONTRACT_ERROR = 18,
  OTHER_EXECUTION_ERROR = 19,
  UNMAPPED_SOLC_0_6_3_REVERT_ERROR = 20,
  CONTRACT_TOO_LARGE_ERROR = 21,
  INTERNAL_FUNCTION_CALLSTACK_ENTRY = 22,
  CONTRACT_CALL_RUN_OUT_OF_GAS_ERROR = 23
}
export declare function stackTraceEntryTypeToString(val: StackTraceEntryType): string
export const FALLBACK_FUNCTION_NAME: string
export const RECEIVE_FUNCTION_NAME: string
export const CONSTRUCTOR_FUNCTION_NAME: string
export const UNRECOGNIZED_FUNCTION_NAME: string
export const UNKNOWN_FUNCTION_NAME: string
export const PRECOMPILE_FUNCTION_NAME: string
export const UNRECOGNIZED_CONTRACT_NAME: string
export interface SourceReference {
  sourceName: string
  sourceContent: string
  contract?: string
  function?: string
  line: number
  range: Array<number>
}
export interface CallstackEntryStackTraceEntry {
  type: StackTraceEntryType.CALLSTACK_ENTRY
  sourceReference: SourceReference
  functionType: ContractFunctionType
}
export interface UnrecognizedCreateCallstackEntryStackTraceEntry {
  type: StackTraceEntryType.UNRECOGNIZED_CREATE_CALLSTACK_ENTRY
  sourceReference?: undefined
}
export interface UnrecognizedContractCallstackEntryStackTraceEntry {
  type: StackTraceEntryType.UNRECOGNIZED_CONTRACT_CALLSTACK_ENTRY
  address: Uint8Array
  sourceReference?: undefined
}
export interface PrecompileErrorStackTraceEntry {
  type: StackTraceEntryType.PRECOMPILE_ERROR
  precompile: number
  sourceReference?: undefined
}
export interface RevertErrorStackTraceEntry {
  type: StackTraceEntryType.REVERT_ERROR
  returnData: Uint8Array
  sourceReference: SourceReference
  isInvalidOpcodeError: boolean
}
export interface PanicErrorStackTraceEntry {
  type: StackTraceEntryType.PANIC_ERROR
  errorCode: bigint
  sourceReference?: SourceReference
}
export interface CustomErrorStackTraceEntry {
  type: StackTraceEntryType.CUSTOM_ERROR
  message: string
  sourceReference: SourceReference
}
export interface FunctionNotPayableErrorStackTraceEntry {
  type: StackTraceEntryType.FUNCTION_NOT_PAYABLE_ERROR
  value: bigint
  sourceReference: SourceReference
}
export interface InvalidParamsErrorStackTraceEntry {
  type: StackTraceEntryType.INVALID_PARAMS_ERROR
  sourceReference: SourceReference
}
export interface FallbackNotPayableErrorStackTraceEntry {
  type: StackTraceEntryType.FALLBACK_NOT_PAYABLE_ERROR
  value: bigint
  sourceReference: SourceReference
}
export interface FallbackNotPayableAndNoReceiveErrorStackTraceEntry {
  type: StackTraceEntryType.FALLBACK_NOT_PAYABLE_AND_NO_RECEIVE_ERROR
  value: bigint
  sourceReference: SourceReference
}
export interface UnrecognizedFunctionWithoutFallbackErrorStackTraceEntry {
  type: StackTraceEntryType.UNRECOGNIZED_FUNCTION_WITHOUT_FALLBACK_ERROR
  sourceReference: SourceReference
}
export interface MissingFallbackOrReceiveErrorStackTraceEntry {
  type: StackTraceEntryType.MISSING_FALLBACK_OR_RECEIVE_ERROR
  sourceReference: SourceReference
}
export interface ReturndataSizeErrorStackTraceEntry {
  type: StackTraceEntryType.RETURNDATA_SIZE_ERROR
  sourceReference: SourceReference
}
export interface NonContractAccountCalledErrorStackTraceEntry {
  type: StackTraceEntryType.NONCONTRACT_ACCOUNT_CALLED_ERROR
  sourceReference: SourceReference
}
export interface CallFailedErrorStackTraceEntry {
  type: StackTraceEntryType.CALL_FAILED_ERROR
  sourceReference: SourceReference
}
export interface DirectLibraryCallErrorStackTraceEntry {
  type: StackTraceEntryType.DIRECT_LIBRARY_CALL_ERROR
  sourceReference: SourceReference
}
export interface UnrecognizedCreateErrorStackTraceEntry {
  type: StackTraceEntryType.UNRECOGNIZED_CREATE_ERROR
  returnData: Uint8Array
  sourceReference?: undefined
  isInvalidOpcodeError: boolean
}
export interface UnrecognizedContractErrorStackTraceEntry {
  type: StackTraceEntryType.UNRECOGNIZED_CONTRACT_ERROR
  address: Uint8Array
  returnData: Uint8Array
  sourceReference?: undefined
  isInvalidOpcodeError: boolean
}
export interface OtherExecutionErrorStackTraceEntry {
  type: StackTraceEntryType.OTHER_EXECUTION_ERROR
  sourceReference?: SourceReference
}
export interface UnmappedSolc063RevertErrorStackTraceEntry {
  type: StackTraceEntryType.UNMAPPED_SOLC_0_6_3_REVERT_ERROR
  sourceReference?: SourceReference
}
export interface ContractTooLargeErrorStackTraceEntry {
  type: StackTraceEntryType.CONTRACT_TOO_LARGE_ERROR
  sourceReference?: SourceReference
}
export interface InternalFunctionCallStackEntry {
  type: StackTraceEntryType.INTERNAL_FUNCTION_CALLSTACK_ENTRY
  pc: number
  sourceReference: SourceReference
}
export interface ContractCallRunOutOfGasError {
  type: StackTraceEntryType.CONTRACT_CALL_RUN_OUT_OF_GAS_ERROR
  sourceReference?: SourceReference
}
export interface TracingMessage {
  /** Sender address */
  readonly caller: Buffer
  /** Recipient address. None if it is a Create message. */
  readonly to?: Buffer
  /** Whether it's a static call */
  readonly isStaticCall: boolean
  /** Transaction gas limit */
  readonly gasLimit: bigint
  /** Depth of the message */
  readonly depth: number
  /** Input data of the message */
  readonly data: Buffer
  /** Value sent in the message */
  readonly value: bigint
  /**
   * Address of the code that is being executed. Can be different from `to`
   * if a delegate call is being done.
   */
  readonly codeAddress?: Buffer
  /** Code of the contract that is being executed. */
  readonly code?: Buffer
}
export interface TracingStep {
  /** Call depth */
  readonly depth: number
  /** The program counter */
  readonly pc: bigint
  /** The executed op code */
  readonly opcode: string
  /**
   * The entries on the stack. It only contains the top element unless
   * verbose tracing is enabled. The vector is empty if there are no elements
   * on the stack.
   */
  readonly stack: Array<bigint>
  /** The memory at the step. None if verbose tracing is disabled. */
  readonly memory?: Buffer
}
export interface TracingMessageResult {
  /** Execution result */
  readonly executionResult: ExecutionResult
}
/**
 * Returns the latest version of solc that EDR officially
 * supports and is tested against.
 */
export declare function getLatestSupportedSolcVersion(): string
export interface Withdrawal {
  /** The index of withdrawal */
  index: bigint
  /** The index of the validator that generated the withdrawal */
  validatorIndex: bigint
  /** The recipient address for withdrawal value */
  address: Buffer
  /** The value contained in withdrawal */
  amount: bigint
}
export declare class EdrContext {
  /**Creates a new [`EdrContext`] instance. Should only be called once! */
  constructor()
  /**Constructs a new provider with the provided configuration. */
  createProvider(chainType: string, providerConfig: ProviderConfig, loggerConfig: LoggerConfig, subscriptionConfig: SubscriptionConfig): Promise<Provider>
  /**Registers a new provider factory for the provided chain type. */
  registerProviderFactory(chainType: string, factory: ProviderFactory): Promise<void>
}
export declare class ProviderFactory { }
export declare class Response {
  /**Returns the response data as a JSON string or a JSON object. */
  get data(): string | any
  /**Returns the Solidity trace of the transaction that failed to execute, if any. */
  get solidityTrace(): RawTrace | null
  /**Returns the raw traces of executed contracts. This maybe contain zero or more traces. */
  get traces(): Array<RawTrace>
}
/** A JSON-RPC provider for Ethereum. */
export declare class Provider {
<<<<<<< HEAD
=======
  /**Constructs a new provider with the provided configuration. */
  static withConfig(context: EdrContext, config: ProviderConfig, loggerConfig: LoggerConfig, tracingConfig: any, subscriberCallback: (event: SubscriptionEvent) => void): Promise<Provider>
>>>>>>> 1bf91759
  /**Handles a JSON-RPC request and returns a JSON-RPC response. */
  handleRequest(request: string): Promise<Response>
  setCallOverrideCallback(callOverrideCallback: (contract_address: Buffer, data: Buffer) => Promise<CallOverrideResult | undefined>): Promise<void>
  /**
   * Set to `true` to make the traces returned with `eth_call`,
   * `eth_estimateGas`, `eth_sendRawTransaction`, `eth_sendTransaction`,
   * `evm_mine`, `hardhat_mine` include the full stack and memory. Set to
   * `false` to disable this.
   */
<<<<<<< HEAD
  setVerboseTracing(verboseTracing: boolean): Promise<void>
=======
  setVerboseTracing(verboseTracing: boolean): void
}
export declare class Response {
  /** Returns the response data as a JSON string or a JSON object. */
  get data(): string | any
  get traces(): Array<RawTrace>
  /**Compute the error stack trace. Return the stack trace if it can be decoded, otherwise returns none. Throws if there was an error computing the stack trace. */
  stackTrace(): SolidityStackTrace | null
>>>>>>> 1bf91759
}
export declare class Exit {
  get kind(): ExitCode
  isError(): boolean
  getReason(): string
}
/**
 * Opaque handle to the `Bytecode` struct.
 * Only used on the JS side by the `VmTraceDecoder` class.
 */
export declare class BytecodeWrapper { }
export declare class ReturnData {
  readonly value: Uint8Array
  constructor(value: Uint8Array)
  isEmpty(): boolean
  isErrorReturnData(): boolean
  isPanicReturnData(): boolean
  decodeError(): string
  decodePanic(): bigint
}
export declare class RawTrace {
  trace(): Array<TracingMessage | TracingStep | TracingMessageResult>
}<|MERGE_RESOLUTION|>--- conflicted
+++ resolved
@@ -137,7 +137,6 @@
   /** Cancun */
   Cancun = 17,
   /** Latest */
-<<<<<<< HEAD
   Latest = 2147483647
 }
 export const FRONTIER: string
@@ -161,8 +160,110 @@
 export const PRAGUE: string
 export const PRAGUE_EOF: string
 export const LATEST: string
-=======
-  Latest = 18
+/** Configuration for a chain */
+export interface ChainConfig {
+  /** The chain ID */
+  chainId: bigint
+  /** The chain's supported hardforks */
+  hardforks: Array<HardforkActivation>
+}
+/** Configuration for forking a blockchain */
+export interface ForkConfig {
+  /** The URL of the JSON-RPC endpoint to fork from */
+  jsonRpcUrl: string
+  /**
+   * The block number to fork from. If not provided, the latest safe block is
+   * used.
+   */
+  blockNumber?: bigint
+  /** The HTTP headers to use when making requests to the JSON-RPC endpoint */
+  httpHeaders?: Array<HttpHeader>
+}
+export interface HttpHeader {
+  name: string
+  value: string
+}
+/** Configuration for a hardfork activation */
+export interface HardforkActivation {
+  /** The block number at which the hardfork is activated */
+  blockNumber: bigint
+  /** The activated hardfork */
+  specId: string
+}
+/**The type of ordering to use when selecting blocks to mine. */
+export enum MineOrdering {
+  /**Insertion order */
+  Fifo = 'Fifo',
+  /**Effective miner fee */
+  Priority = 'Priority'
+}
+/** Configuration for the provider's mempool. */
+export interface MemPoolConfig {
+  order: MineOrdering
+}
+export interface IntervalRange {
+  min: bigint
+  max: bigint
+}
+/** Configuration for the provider's miner. */
+export interface MiningConfig {
+  autoMine: boolean
+  interval?: bigint | IntervalRange
+  memPool: MemPoolConfig
+}
+/** Configuration for a provider */
+export interface ProviderConfig {
+  /** Whether to allow blocks with the same timestamp */
+  allowBlocksWithSameTimestamp: boolean
+  /** Whether to allow unlimited contract size */
+  allowUnlimitedContractSize: boolean
+  /** Whether to return an `Err` when `eth_call` fails */
+  bailOnCallFailure: boolean
+  /** Whether to return an `Err` when a `eth_sendTransaction` fails */
+  bailOnTransactionFailure: boolean
+  /** The gas limit of each block */
+  blockGasLimit: bigint
+  /** The directory to cache remote JSON-RPC responses */
+  cacheDir?: string
+  /** The chain ID of the blockchain */
+  chainId: bigint
+  /** The configuration for chains */
+  chains: Array<ChainConfig>
+  /** The address of the coinbase */
+  coinbase: Buffer
+  /** Enables RIP-7212 */
+  enableRip7212: boolean
+  /**
+   * The configuration for forking a blockchain. If not provided, a local
+   * blockchain will be created
+   */
+  fork?: ForkConfig
+  /** The genesis state of the blockchain */
+  genesisState: Array<Account>
+  /** The hardfork of the blockchain */
+  hardfork: string
+  /**
+   * The initial base fee per gas of the blockchain. Required for EIP-1559
+   * transactions and later
+   */
+  initialBaseFeePerGas?: bigint
+  /** The initial blob gas of the blockchain. Required for EIP-4844 */
+  initialBlobGas?: BlobGas
+  /** The initial date of the blockchain, in seconds since the Unix epoch */
+  initialDate?: bigint
+  /**
+   * The initial parent beacon block root of the blockchain. Required for
+   * EIP-4788
+   */
+  initialParentBeaconBlockRoot?: Buffer
+  /** The minimum gas price of the next block. */
+  minGasPrice: bigint
+  /** The configuration for the miner */
+  mining: MiningConfig
+  /** The network ID of the blockchain */
+  networkId: bigint
+  /** Owned accounts, for which the secret key is known */
+  ownedAccounts: Array<OwnedAccount>
 }
 export interface DebugTraceResult {
   pass: boolean
@@ -209,161 +310,6 @@
   /** Whether to enable the logger. */
   enable: boolean
   decodeConsoleLogInputsCallback: (inputs: Buffer[]) => string[]
-  printLineCallback: (message: string, replace: boolean) => void
-}
->>>>>>> 1bf91759
-/** Configuration for a chain */
-export interface ChainConfig {
-  /** The chain ID */
-  chainId: bigint
-  /** The chain's supported hardforks */
-  hardforks: Array<HardforkActivation>
-}
-/** Configuration for forking a blockchain */
-export interface ForkConfig {
-  /** The URL of the JSON-RPC endpoint to fork from */
-  jsonRpcUrl: string
-  /**
-   * The block number to fork from. If not provided, the latest safe block is
-   * used.
-   */
-  blockNumber?: bigint
-  /** The HTTP headers to use when making requests to the JSON-RPC endpoint */
-  httpHeaders?: Array<HttpHeader>
-}
-export interface HttpHeader {
-  name: string
-  value: string
-}
-/** Configuration for a hardfork activation */
-export interface HardforkActivation {
-  /** The block number at which the hardfork is activated */
-  blockNumber: bigint
-  /** The activated hardfork */
-  specId: string
-}
-/**The type of ordering to use when selecting blocks to mine. */
-export enum MineOrdering {
-  /**Insertion order */
-  Fifo = 'Fifo',
-  /**Effective miner fee */
-  Priority = 'Priority'
-}
-/** Configuration for the provider's mempool. */
-export interface MemPoolConfig {
-  order: MineOrdering
-}
-export interface IntervalRange {
-  min: bigint
-  max: bigint
-}
-/** Configuration for the provider's miner. */
-export interface MiningConfig {
-  autoMine: boolean
-  interval?: bigint | IntervalRange
-  memPool: MemPoolConfig
-}
-/** Configuration for a provider */
-export interface ProviderConfig {
-  /** Whether to allow blocks with the same timestamp */
-  allowBlocksWithSameTimestamp: boolean
-  /** Whether to allow unlimited contract size */
-  allowUnlimitedContractSize: boolean
-  /** Whether to return an `Err` when `eth_call` fails */
-  bailOnCallFailure: boolean
-  /** Whether to return an `Err` when a `eth_sendTransaction` fails */
-  bailOnTransactionFailure: boolean
-  /** The gas limit of each block */
-  blockGasLimit: bigint
-  /** The directory to cache remote JSON-RPC responses */
-  cacheDir?: string
-  /** The chain ID of the blockchain */
-  chainId: bigint
-  /** The configuration for chains */
-  chains: Array<ChainConfig>
-  /** The address of the coinbase */
-  coinbase: Buffer
-  /** Enables RIP-7212 */
-  enableRip7212: boolean
-  /**
-   * The configuration for forking a blockchain. If not provided, a local
-   * blockchain will be created
-   */
-  fork?: ForkConfig
-  /** The genesis state of the blockchain */
-  genesisState: Array<Account>
-  /** The hardfork of the blockchain */
-  hardfork: string
-  /**
-   * The initial base fee per gas of the blockchain. Required for EIP-1559
-   * transactions and later
-   */
-  initialBaseFeePerGas?: bigint
-  /** The initial blob gas of the blockchain. Required for EIP-4844 */
-  initialBlobGas?: BlobGas
-  /** The initial date of the blockchain, in seconds since the Unix epoch */
-  initialDate?: bigint
-  /**
-   * The initial parent beacon block root of the blockchain. Required for
-   * EIP-4788
-   */
-  initialParentBeaconBlockRoot?: Buffer
-  /** The minimum gas price of the next block. */
-  minGasPrice: bigint
-  /** The configuration for the miner */
-  mining: MiningConfig
-  /** The network ID of the blockchain */
-  networkId: bigint
-  /** Owned accounts, for which the secret key is known */
-  ownedAccounts: Array<OwnedAccount>
-}
-export interface DebugTraceResult {
-  pass: boolean
-  gasUsed: bigint
-  output?: Buffer
-  structLogs: Array<DebugTraceLogItem>
-}
-export interface DebugTraceLogItem {
-  /** Program Counter */
-  pc: bigint
-  op: number
-  /** Gas left before executing this operation as hex number. */
-  gas: string
-  /** Gas cost of this operation as hex number. */
-  gasCost: string
-  /** Array of all values (hex numbers) on the stack */
-  stack?: Array<string>
-  /** Depth of the call stack */
-  depth: bigint
-  /** Size of memory array */
-  memSize: bigint
-  /** Name of the operation */
-  opName: string
-  /** Description of an error as a hex string. */
-  error?: string
-  /** Array of all allocated values as hex strings. */
-  memory?: Array<string>
-  /** Map of all stored values with keys and values encoded as hex strings. */
-  storage?: Record<string, string>
-}
-/** Ethereum execution log. */
-export interface ExecutionLog {
-  address: Buffer
-  topics: Array<Buffer>
-  data: Buffer
-}
-export interface ContractAndFunctionName {
-  /** The contract name. */
-  contractName: string
-  /** The function name. Only present for calls. */
-  functionName?: string
-}
-export interface LoggerConfig {
-  /** Whether to enable the logger. */
-  enable: boolean
-  decodeConsoleLogInputsCallback: (inputs: Buffer[]) => string[]
-  /** Used to resolve the contract and function name when logging. */
-  getContractAndFunctionNameCallback: (code: Buffer, calldata?: Buffer) => ContractAndFunctionName
   printLineCallback: (message: string, replace: boolean) => void
 }
 /** The possible reasons for successful termination of the EVM. */
@@ -464,19 +410,6 @@
   result: any
 }
 export declare function linkHexStringBytecode(code: string, address: string, position: number): string
-<<<<<<< HEAD
-export enum ContractFunctionType {
-  CONSTRUCTOR = 0,
-  FUNCTION = 1,
-  FALLBACK = 2,
-  RECEIVE = 3,
-  GETTER = 4,
-  MODIFIER = 5,
-  FREE_FUNCTION = 6
-}
-export declare function printMessageTrace(trace: PrecompileMessageTrace | CallMessageTrace | CreateMessageTrace, depth?: number | undefined | null): void
-=======
->>>>>>> 1bf91759
 export declare function printStackTrace(trace: SolidityStackTrace): void
 /** Represents the exit code of the EVM. */
 export enum ExitCode {
@@ -499,7 +432,7 @@
   /** Unknown halt reason. */
   UNKNOWN_HALT_REASON = 8
 }
-export const enum ContractFunctionType {
+export enum ContractFunctionType {
   CONSTRUCTOR = 0,
   FUNCTION = 1,
   FALLBACK = 2,
@@ -724,7 +657,7 @@
   /**Creates a new [`EdrContext`] instance. Should only be called once! */
   constructor()
   /**Constructs a new provider with the provided configuration. */
-  createProvider(chainType: string, providerConfig: ProviderConfig, loggerConfig: LoggerConfig, subscriptionConfig: SubscriptionConfig): Promise<Provider>
+  createProvider(chainType: string, providerConfig: ProviderConfig, loggerConfig: LoggerConfig, subscriptionConfig: SubscriptionConfig, tracingConfig: any): Promise<Provider>
   /**Registers a new provider factory for the provided chain type. */
   registerProviderFactory(chainType: string, factory: ProviderFactory): Promise<void>
 }
@@ -732,18 +665,13 @@
 export declare class Response {
   /**Returns the response data as a JSON string or a JSON object. */
   get data(): string | any
-  /**Returns the Solidity trace of the transaction that failed to execute, if any. */
-  get solidityTrace(): RawTrace | null
+  /**Compute the error stack trace. Return the stack trace if it can be decoded, otherwise returns none. Throws if there was an error computing the stack trace. */
+  stackTrace(): SolidityStackTrace | null
   /**Returns the raw traces of executed contracts. This maybe contain zero or more traces. */
   get traces(): Array<RawTrace>
 }
 /** A JSON-RPC provider for Ethereum. */
 export declare class Provider {
-<<<<<<< HEAD
-=======
-  /**Constructs a new provider with the provided configuration. */
-  static withConfig(context: EdrContext, config: ProviderConfig, loggerConfig: LoggerConfig, tracingConfig: any, subscriberCallback: (event: SubscriptionEvent) => void): Promise<Provider>
->>>>>>> 1bf91759
   /**Handles a JSON-RPC request and returns a JSON-RPC response. */
   handleRequest(request: string): Promise<Response>
   setCallOverrideCallback(callOverrideCallback: (contract_address: Buffer, data: Buffer) => Promise<CallOverrideResult | undefined>): Promise<void>
@@ -753,18 +681,7 @@
    * `evm_mine`, `hardhat_mine` include the full stack and memory. Set to
    * `false` to disable this.
    */
-<<<<<<< HEAD
   setVerboseTracing(verboseTracing: boolean): Promise<void>
-=======
-  setVerboseTracing(verboseTracing: boolean): void
-}
-export declare class Response {
-  /** Returns the response data as a JSON string or a JSON object. */
-  get data(): string | any
-  get traces(): Array<RawTrace>
-  /**Compute the error stack trace. Return the stack trace if it can be decoded, otherwise returns none. Throws if there was an error computing the stack trace. */
-  stackTrace(): SolidityStackTrace | null
->>>>>>> 1bf91759
 }
 export declare class Exit {
   get kind(): ExitCode
