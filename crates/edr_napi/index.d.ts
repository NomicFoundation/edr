/* tslint:disable */
/* eslint-disable */

/* auto-generated by NAPI-RS */

/** A description of an account's state. */
export interface Account {
  /** The account's address */
  address: Uint8Array
  /** The account's balance */
  balance: bigint
  /** The account's nonce */
  nonce: bigint
  /** The account's code */
  code?: Uint8Array
  /** The account's storage */
  storage: Array<StorageSlot>
}
/** A description of a storage slot's state. */
export interface StorageSlot {
  /** The storage slot's index */
  index: bigint
  /** The storage slot's value */
  value: bigint
}
/**
 * An owned account, for which the secret key is known, and its desired genesis
 * balance.
 */
export interface OwnedAccount {
  /** Account secret key */
  secretKey: string
  /** Account balance */
  balance: bigint
}
export interface BlockOptions {
  /** The parent block's hash */
  parentHash?: Buffer
  /** The block's beneficiary */
  beneficiary?: Buffer
  /** The state's root hash */
  stateRoot?: Buffer
  /** The block's difficulty */
  difficulty?: bigint
  /** The block's number */
  number?: bigint
  /** The block's gas limit */
  gasLimit?: bigint
  /** The block's timestamp */
  timestamp?: bigint
  /** The block's extra data */
  extraData?: Buffer
  /** The block's mix hash (or prevrandao) */
  mixHash?: Buffer
  /** The block's nonce */
  nonce?: Buffer
  /** The block's base gas fee */
  baseFee?: bigint
  /** The block's withdrawals */
  withdrawals?: Array<Withdrawal>
  /** Blob gas was added by EIP-4844 and is ignored in older headers. */
  blobGas?: BlobGas
  /**
   * The hash tree root of the parent beacon block for the given execution
   * block (EIP-4788).
   */
  parentBeaconBlockRoot?: Buffer
  /**
   * The commitment hash calculated for a list of [EIP-7685] data requests.
   *
   * [EIP-7685]: https://eips.ethereum.org/EIPS/eip-7685
   */
  requestsHash?: Buffer
}
/** Information about the blob gas used in a block. */
export interface BlobGas {
  /**
   * The total amount of blob gas consumed by the transactions within the
   * block.
   */
  gasUsed: bigint
  /**
   * The running total of blob gas consumed in excess of the target, prior to
   * the block. Blocks with above-target blob gas consumption increase this
   * value, blocks with below-target blob gas consumption decrease it
   * (bounded at 0).
   */
  excessGas: bigint
}
/** The result of executing a call override. */
export interface CallOverrideResult {
  result: Buffer
  shouldRevert: boolean
}
export const GENERIC_CHAIN_TYPE: string
export declare function genericChainProviderFactory(): ProviderFactory
export const L1_CHAIN_TYPE: string
export declare function l1GenesisState(hardfork: SpecId): Array<Account>
export declare function l1ProviderFactory(): ProviderFactory
/** Identifier for the Ethereum spec. */
export enum SpecId {
  /** Frontier */
  Frontier = 0,
  /** Frontier Thawing */
  FrontierThawing = 1,
  /** Homestead */
  Homestead = 2,
  /** DAO Fork */
  DaoFork = 3,
  /** Tangerine */
  Tangerine = 4,
  /** Spurious Dragon */
  SpuriousDragon = 5,
  /** Byzantium */
  Byzantium = 6,
  /** Constantinople */
  Constantinople = 7,
  /** Petersburg */
  Petersburg = 8,
  /** Istanbul */
  Istanbul = 9,
  /** Muir Glacier */
  MuirGlacier = 10,
  /** Berlin */
  Berlin = 11,
  /** London */
  London = 12,
  /** Arrow Glacier */
  ArrowGlacier = 13,
  /** Gray Glacier */
  GrayGlacier = 14,
  /** Merge */
  Merge = 15,
  /** Shanghai */
  Shanghai = 16,
  /** Cancun */
  Cancun = 17,
  /** Prague */
  Prague = 18
}
/**
 * Tries to parse the provided string to create a [`SpecId`] instance.
 *
 * Returns an error if the string does not match any known hardfork.
 */
export declare function l1HardforkFromString(hardfork: string): SpecId
export declare function l1HardforkToString(harfork: SpecId): string
/**
 * Returns the latest supported OP hardfork.
 *
 * The returned value will be updated after each network upgrade.
 */
export declare function l1HardforkLatest(): SpecId
export const FRONTIER: string
export const FRONTIER_THAWING: string
export const HOMESTEAD: string
export const DAO_FORK: string
export const TANGERINE: string
export const SPURIOUS_DRAGON: string
export const BYZANTIUM: string
export const CONSTANTINOPLE: string
export const PETERSBURG: string
export const ISTANBUL: string
export const MUIR_GLACIER: string
export const BERLIN: string
export const LONDON: string
export const ARROW_GLACIER: string
export const GRAY_GLACIER: string
export const MERGE: string
export const SHANGHAI: string
export const CANCUN: string
export const PRAGUE: string
/** Configuration for a chain */
export interface ChainConfig {
  /** The chain ID */
  chainId: bigint
  /** The chain's supported hardforks */
  hardforks: Array<HardforkActivation>
}
/** Configuration for forking a blockchain */
export interface ForkConfig {
  /** The URL of the JSON-RPC endpoint to fork from */
  jsonRpcUrl: string
  /**
   * The block number to fork from. If not provided, the latest safe block is
   * used.
   */
  blockNumber?: bigint
  /** The HTTP headers to use when making requests to the JSON-RPC endpoint */
  httpHeaders?: Array<HttpHeader>
}
export interface HttpHeader {
  name: string
  value: string
}
/** Configuration for a hardfork activation */
export interface HardforkActivation {
  /** The block number at which the hardfork is activated */
  blockNumber: bigint
  /** The activated hardfork */
  specId: string
}
/**The type of ordering to use when selecting blocks to mine. */
export enum MineOrdering {
  /**Insertion order */
  Fifo = 'Fifo',
  /**Effective miner fee */
  Priority = 'Priority'
}
/** Configuration for the provider's mempool. */
export interface MemPoolConfig {
  order: MineOrdering
}
export interface IntervalRange {
  min: bigint
  max: bigint
}
/** Configuration for the provider's miner. */
export interface MiningConfig {
  autoMine: boolean
  interval?: bigint | IntervalRange
  memPool: MemPoolConfig
}
/** Configuration for a provider */
export interface ProviderConfig {
  /** Whether to allow blocks with the same timestamp */
  allowBlocksWithSameTimestamp: boolean
  /** Whether to allow unlimited contract size */
  allowUnlimitedContractSize: boolean
  /** Whether to return an `Err` when `eth_call` fails */
  bailOnCallFailure: boolean
  /** Whether to return an `Err` when a `eth_sendTransaction` fails */
  bailOnTransactionFailure: boolean
  /** The gas limit of each block */
  blockGasLimit: bigint
  /** The directory to cache remote JSON-RPC responses */
  cacheDir?: string
  /** The chain ID of the blockchain */
  chainId: bigint
  /** The configuration for chains */
  chains: Array<ChainConfig>
  /** The address of the coinbase */
  coinbase: Buffer
  /** Enables RIP-7212 */
  enableRip7212: boolean
  /**
   * The configuration for forking a blockchain. If not provided, a local
   * blockchain will be created
   */
  fork?: ForkConfig
  /** The genesis state of the blockchain */
  genesisState: Array<Account>
  /** The hardfork of the blockchain */
  hardfork: string
  /**
   * The initial base fee per gas of the blockchain. Required for EIP-1559
   * transactions and later
   */
  initialBaseFeePerGas?: bigint
  /** The initial blob gas of the blockchain. Required for EIP-4844 */
  initialBlobGas?: BlobGas
  /** The initial date of the blockchain, in seconds since the Unix epoch */
  initialDate?: bigint
  /**
   * The initial parent beacon block root of the blockchain. Required for
   * EIP-4788
   */
  initialParentBeaconBlockRoot?: Buffer
  /** The minimum gas price of the next block. */
  minGasPrice: bigint
  /** The configuration for the miner */
  mining: MiningConfig
  /** The network ID of the blockchain */
  networkId: bigint
  /** Owned accounts, for which the secret key is known */
  ownedAccounts: Array<OwnedAccount>
}
/** Tracing config for Solidity stack trace generation. */
export interface TracingConfigWithBuffers {
  /**
   * Build information to use for decoding contracts. Either a Hardhat v2
   * build info file that contains both input and output or a Hardhat v3
   * build info file that doesn't contain output and a separate output file.
   */
  buildInfos?: Array<Uint8Array> | Array<BuildInfoAndOutput>
  /** Whether to ignore contracts whose name starts with "Ignored". */
  ignoreContracts?: boolean
}
/**
 * Hardhat V3 build info where the compiler output is not part of the build
 * info file.
 */
export interface BuildInfoAndOutput {
  /** The build info input file */
  buildInfo: Uint8Array
  /** The build info output file */
  output: Uint8Array
}
export interface DebugTraceResult {
  pass: boolean
  gasUsed: bigint
  output?: Buffer
  structLogs: Array<DebugTraceLogItem>
}
export interface DebugTraceLogItem {
  /** Program Counter */
  pc: bigint
  op: number
  /** Gas left before executing this operation as hex number. */
  gas: string
  /** Gas cost of this operation as hex number. */
  gasCost: string
  /** Array of all values (hex numbers) on the stack */
  stack?: Array<string>
  /** Depth of the call stack */
  depth: bigint
  /** Size of memory array */
  memSize: bigint
  /** Name of the operation */
  opName: string
  /** Description of an error as a hex string. */
  error?: string
  /** Array of all allocated values as hex strings. */
  memory?: Array<string>
  /** Map of all stored values with keys and values encoded as hex strings. */
  storage?: Record<string, string>
}
/** Ethereum execution log. */
export interface ExecutionLog {
  address: Buffer
  topics: Array<Buffer>
  data: Buffer
}
export interface ContractAndFunctionName {
  /** The contract name. */
  contractName: string
  /** The function name. Only present for calls. */
  functionName?: string
}
export interface LoggerConfig {
  /** Whether to enable the logger. */
  enable: boolean
  decodeConsoleLogInputsCallback: (inputs: Buffer[]) => string[]
  printLineCallback: (message: string, replace: boolean) => void
}
/** The possible reasons for successful termination of the EVM. */
export enum SuccessReason {
  /** The opcode `STOP` was called */
  Stop = 0,
  /** The opcode `RETURN` was called */
  Return = 1,
  /** The opcode `SELFDESTRUCT` was called */
  SelfDestruct = 2,
  EofReturnContract = 3
}
export interface CallOutput {
  /** Return value */
  returnValue: Buffer
}
export interface CreateOutput {
  /** Return value */
  returnValue: Buffer
  /** Optionally, a 160-bit address */
  address?: Buffer
}
/** The result when the EVM terminates successfully. */
export interface SuccessResult {
  /** The reason for termination */
  reason: SuccessReason
  /** The amount of gas used */
  gasUsed: bigint
  /** The amount of gas refunded */
  gasRefunded: bigint
  /** The logs */
  logs: Array<ExecutionLog>
  /** The transaction output */
  output: CallOutput | CreateOutput
}
/** The result when the EVM terminates due to a revert. */
export interface RevertResult {
  /** The amount of gas used */
  gasUsed: bigint
  /** The transaction output */
  output: Buffer
}
/**
 * Indicates that the EVM has experienced an exceptional halt. This causes
 * execution to immediately end with all gas being consumed.
 */
export enum ExceptionalHalt {
  OutOfGas = 0,
  OpcodeNotFound = 1,
  InvalidFEOpcode = 2,
  InvalidJump = 3,
  NotActivated = 4,
  StackUnderflow = 5,
  StackOverflow = 6,
  OutOfOffset = 7,
  CreateCollision = 8,
  PrecompileError = 9,
  NonceOverflow = 10,
  /** Create init code size exceeds limit (runtime). */
  CreateContractSizeLimit = 11,
  /** Error on created contract that begins with EF */
  CreateContractStartingWithEF = 12,
  /** EIP-3860: Limit and meter initcode. Initcode size limit exceeded. */
  CreateInitCodeSizeLimit = 13,
  /** Aux data overflow, new aux data is larger tha u16 max size. */
  EofAuxDataOverflow = 14,
  /** Aud data is smaller then already present data size. */
  EofAuxDataTooSmall = 15,
  /** EOF Subroutine stack overflow */
  SubRoutineStackOverflow = 16,
  /** Check for target address validity is only done inside subcall. */
  InvalidEXTCALLTarget = 17
}
/** The result when the EVM terminates due to an exceptional halt. */
export interface HaltResult {
  /** The exceptional halt that occurred */
  reason: ExceptionalHalt
  /**
   * Halting will spend all the gas and will thus be equal to the specified
   * gas limit
   */
  gasUsed: bigint
}
/** The result of executing a transaction. */
export interface ExecutionResult {
  /** The transaction result */
  result: SuccessResult | RevertResult | HaltResult
  /** Optional contract address if the transaction created a new contract. */
  contractAddress?: Buffer
}
<<<<<<< HEAD
/** A compilation artifact. */
export interface Artifact {
  /** The identifier of the artifact. */
  id: ArtifactId
  /** The test contract. */
  contract: ContractData
}
/** The identifier of a Solidity contract. */
export interface ArtifactId {
  /** The name of the contract. */
  name: string
  /** Original source file path. */
  source: string
  /** The solc semver string. */
  solcVersion: string
}
/** A test contract to execute. */
export interface ContractData {
  /** Contract ABI as json string. */
  abi: string
  /**
   * Contract creation code as hex string. It can be missing if the contract
   * is ABI only.
   */
  bytecode?: string
  /** The link references of the deployment bytecode. */
  linkReferences?: Record<string, Record<string, Array<LinkReference>>>
  /**
   * Contract runtime code as hex string. It can be missing if the contract
   * is ABI only.
   */
  deployedBytecode?: string
  /** The link references of the deployed bytecode. */
  deployedLinkReferences?: Record<string, Record<string, Array<LinkReference>>>
}
export interface LinkReference {
  start: number
  length: number
}
/**
 * Solidity test runner configuration arguments exposed through the ffi.
 * Docs based on https://book.getfoundry.sh/reference/config/testing
 */
export interface SolidityTestRunnerConfigArgs {
  /**
   * The absolute path to the project root directory.
   * Relative paths in cheat codes are resolved against this path.
   */
  projectRoot: string
  /** Configures the permissions of cheat codes that access the file system. */
  fsPermissions?: Array<PathPermission>
  /** Whether to support the `testFail` prefix. Defaults to false. */
  testFail?: boolean
  /** Address labels for traces. Defaults to none. */
  labels?: Array<AddressLabel>
  /**
   * Whether to enable isolation of calls. In isolation mode all top-level
   * calls are executed as a separate transaction in a separate EVM
   * context, enabling more precise gas accounting and transaction state
   * changes.
   * Defaults to false.
   */
  isolate?: boolean
  /**
   * Whether or not to enable the ffi cheatcode.
   * Warning: Enabling this cheatcode has security implications, as it allows
   * tests to execute arbitrary programs on your computer.
   * Defaults to false.
   */
  ffi?: boolean
  /**
   * The value of `msg.sender` in tests as hex string.
   * Defaults to `0x1804c8AB1F12E6bbf3894d4083f33e07309d1f38`.
   */
  sender?: Buffer
  /**
   * The value of `tx.origin` in tests as hex string.
   * Defaults to `0x1804c8AB1F12E6bbf3894d4083f33e07309d1f38`.
   */
  txOrigin?: Buffer
  /**
   * The initial balance of the sender in tests.
   * Defaults to `0xffffffffffffffffffffffff`.
   */
  initialBalance?: bigint
  /**
   * The value of `block.number` in tests.
   * Defaults to `1`.
   */
  blockNumber?: bigint
  /**
   * The value of the `chainid` opcode in tests.
   * Defaults to `31337`.
   */
  chainId?: bigint
  /**
   * The gas limit for each test case.
   * Defaults to `9_223_372_036_854_775_807` (`i64::MAX`).
   */
  gasLimit?: bigint
  /**
   * The price of gas (in wei) in tests.
   * Defaults to `0`.
   */
  gasPrice?: bigint
  /**
   * The base fee per gas (in wei) in tests.
   * Defaults to `0`.
   */
  blockBaseFeePerGas?: bigint
  /**
   * The value of `block.coinbase` in tests.
   * Defaults to `0x0000000000000000000000000000000000000000`.
   */
  blockCoinbase?: Buffer
  /**
   * The value of `block.timestamp` in tests.
   * Defaults to 1.
   */
  blockTimestamp?: bigint
  /**
   * The value of `block.difficulty` in tests.
   * Defaults to 0.
   */
  blockDifficulty?: bigint
  /**
   * The `block.gaslimit` value during EVM execution.
   * Defaults to none.
   */
  blockGasLimit?: bigint
  /**
   * Whether to disable the block gas limit.
   * Defaults to false.
   */
  disableBlockGasLimit?: boolean
  /**
   * The memory limit of the EVM in bytes.
   * Defaults to 33_554_432 (2^25 = 32MiB).
   */
  memoryLimit?: bigint
  /**
   * If set, all tests are run in fork mode using this url or remote name.
   * Defaults to none.
   */
  ethRpcUrl?: string
  /** Pins the block number for the global state fork. */
  forkBlockNumber?: bigint
  /**
   * Map of RPC endpoints from chain name to RPC urls for fork cheat codes,
   * e.g. `{ "optimism": "https://optimism.alchemyapi.io/v2/..." }`
   */
  rpcEndpoints?: Record<string, string>
  /**
   * Optional RPC cache path. If this is none, then no RPC calls will be
   * cached, otherwise data is cached to `<rpc_cache_path>/<chain
   * id>/<block number>`. Caching can be disabled for specific chains
   * with `rpc_storage_caching`.
   */
  rpcCachePath?: string
  /** What RPC endpoints are cached. Defaults to all. */
  rpcStorageCaching?: StorageCachingConfig
  /**
   * The number of seconds to wait before `vm.prompt` reverts with a timeout.
   * Defaults to 120.
   */
  promptTimeout?: number
  /** Fuzz testing configuration. */
  fuzz?: FuzzConfigArgs
  /**
   * Invariant testing configuration.
   * If an invariant config setting is not set, but a corresponding fuzz
   * config value is set, then the fuzz config value will be used.
   */
  invariant?: InvariantConfigArgs
  /**
   * A regex pattern to filter tests. If provided, only test methods that
   * match the pattern will be executed and reported as a test result.
   */
  testPattern?: string
}
/** Fuzz testing configuration */
export interface FuzzConfigArgs {
  /** Path where fuzz failures are recorded and replayed if set. */
  failurePersistDir?: string
  /** Name of the file to record fuzz failures, defaults to `failures`. */
  failurePersistFile?: string
  /**
   * The amount of fuzz runs to perform for each fuzz test case. Higher
   * values gives more confidence in results at the cost of testing
   * speed.
   * Defaults to 256.
   */
  runs?: number
  /**
   * The maximum number of combined inputs that may be rejected before the
   * test as a whole aborts. “Global” filters apply to the whole test
   * case. If the test case is rejected, the whole thing is regenerated.
   * Defaults to 65536.
   */
  maxTestRejects?: number
  /**
   * Hexadecimal string.
   * Optional seed for the fuzzing RNG algorithm.
   * Defaults to None.
   */
  seed?: string
  /**
   * Integer between 0 and 100.
   * The weight of the dictionary. A higher dictionary weight will bias the
   * fuzz inputs towards “interesting” values, e.g. boundary values like
   * type(uint256).max or contract addresses from your environment.
   * Defaults to 40.
   */
  dictionaryWeight?: number
  /**
   * The flag indicating whether to include values from storage.
   * Defaults to true.
   */
  includeStorage?: boolean
  /**
   * The flag indicating whether to include push bytes values.
   * Defaults to true.
   */
  includePushBytes?: boolean
}
/** Invariant testing configuration. */
export interface InvariantConfigArgs {
  /** Path where invariant failures are recorded and replayed if set. */
  failurePersistDir?: string
  /**
   * The number of runs that must execute for each invariant test group.
   * Defaults to 256.
   */
  runs?: number
  /**
   * The number of calls executed to attempt to break invariants in one run.
   * Defaults to 500.
   */
  depth?: number
  /**
   * Fails the invariant fuzzing if a revert occurs.
   * Defaults to false.
   */
  failOnRevert?: boolean
  /**
   * Overrides unsafe external calls when running invariant tests, useful for
   * e.g. performing reentrancy checks.
   * Defaults to false.
   */
  callOverride?: boolean
  /**
   * Integer between 0 and 100.
   * The weight of the dictionary. A higher dictionary weight will bias the
   * fuzz inputs towards “interesting” values, e.g. boundary values like
   * type(uint256).max or contract addresses from your environment.
   * Defaults to 40.
   */
  dictionaryWeight?: number
  /**
   * The flag indicating whether to include values from storage.
   * Defaults to true.
   */
  includeStorage?: boolean
  /**
   * The flag indicating whether to include push bytes values.
   * Defaults to true.
   */
  includePushBytes?: boolean
  /**
   * The maximum number of attempts to shrink a failed the sequence. Shrink
   * process is disabled if set to 0.
   * Defaults to 5000.
   */
  shrinkRunLimit?: number
}
/** Settings to configure caching of remote */
export interface StorageCachingConfig {
  /**
   * Chains to cache. Either all or none or a list of chain names, e.g.
   * ["optimism", "mainnet"].
   */
  chains: CachedChains | Array<string>
  /** Endpoints to cache. Either all or remote or a regex. */
  endpoints: CachedEndpoints | string
}
/** What chains to cache */
export const enum CachedChains {
  /** Cache all chains */
  All = 0,
  /** Don't cache anything */
  None = 1
}
/** What endpoints to enable caching for */
export const enum CachedEndpoints {
  /** Cache all endpoints */
  All = 0,
  /** Only cache non-local host endpoints */
  Remote = 1
}
/** Represents an access permission to a single path */
export interface PathPermission {
  /** Permission level to access the `path` */
  access: FsAccessPermission
  /** The targeted path guarded by the permission */
  path: string
}
/** Determines the status of file system access */
export const enum FsAccessPermission {
  /** FS access is allowed with `read` + `write` permission */
  ReadWrite = 0,
  /** Only reading is allowed */
  Read = 1,
  /** Only writing is allowed */
  Write = 2
}
export interface AddressLabel {
  /** The address to label */
  address: Buffer
  /** The label to assign to the address */
  label: string
}
/** The stack trace result */
export interface StackTrace {
  /** Enum tag for JS. */
  kind: "StackTrace"
  /** The stack trace entries */
  entries: Array<SolidityStackTraceEntry>
}
/** We couldn't generate stack traces, because an unexpected error occurred. */
export interface UnexpectedError {
  /** Enum tag for JS. */
  kind: "UnexpectedError"
  /** The error message from the unexpected error. */
  errorMessage: string
}
/**
 * We couldn't generate stack traces, because the stack trace generation
 * heuristics failed due to an unknown reason.
 */
export interface HeuristicFailed {
  /** Enum tag for JS. */
  kind: "HeuristicFailed"
}
/**
 * We couldn't generate stack traces, because the test execution is unsafe to
 * replay due to indeterminism. This can be caused by either specifying a fork
 * url without a fork block number in the test runner config or using impure
 * cheatcodes.
 */
export interface UnsafeToReplay {
  /** Enum tag for JS. */
  kind: "UnsafeToReplay"
  /**
   * Indeterminism due to specifying a fork url without a fork block number
   * in the test runner config.
   */
  globalForkLatest: boolean
  /**
   * The list of executed impure cheatcode signatures. We collect function
   * signatures instead of function names as whether a cheatcode is impure
   * can depend on the arguments it takes (e.g. `createFork` without a second
   * argument means implicitly fork from “latest”). Example signature:
   * `function createSelectFork(string calldata urlOrAlias) external returns
   * (uint256 forkId);`.
   */
  impureCheatcodes: Array<string>
}
/**The result of a test execution. */
export const enum TestStatus {
  /**Test success */
  Success = 'Success',
  /**Test failure */
  Failure = 'Failure',
  /**Test skipped */
  Skipped = 'Skipped'
}
/** See [edr_solidity_tests::result::TestKind::Standard] */
export interface StandardTestKind {
  /** The gas consumed by the test. */
  readonly consumedGas: bigint
}
/** See [edr_solidity_tests::result::TestKind::Fuzz] */
export interface FuzzTestKind {
  /** See [edr_solidity_tests::result::TestKind::Fuzz] */
  readonly runs: bigint
  /** See [edr_solidity_tests::result::TestKind::Fuzz] */
  readonly meanGas: bigint
  /** See [edr_solidity_tests::result::TestKind::Fuzz] */
  readonly medianGas: bigint
}
/** See [edr_solidity_tests::fuzz::FuzzCase] */
export interface FuzzCase {
  /** The calldata used for this fuzz test */
  readonly calldata: Buffer
  /** Consumed gas */
  readonly gas: bigint
  /** The initial gas stipend for the transaction */
  readonly stipend: bigint
}
/** See [edr_solidity_tests::result::TestKind::Invariant] */
export interface InvariantTestKind {
  /** See [edr_solidity_tests::result::TestKind::Invariant] */
  readonly runs: bigint
  /** See [edr_solidity_tests::result::TestKind::Invariant] */
  readonly calls: bigint
  /** See [edr_solidity_tests::result::TestKind::Invariant] */
  readonly reverts: bigint
}
/**
 * Original sequence size and sequence of calls used as a counter example
 * for invariant tests.
 */
export interface CounterExampleSequence {
  /** The original sequence size before shrinking. */
  originalSequenceSize: bigint
  /** The shrunk counterexample sequence. */
  sequence: Array<BaseCounterExample>
}
/** See [edr_solidity_tests::fuzz::BaseCounterExample] */
export interface BaseCounterExample {
  /** See [edr_solidity_tests::fuzz::BaseCounterExample::sender] */
  readonly sender?: Buffer
  /** See [edr_solidity_tests::fuzz::BaseCounterExample::addr] */
  readonly address?: Buffer
  /** See [edr_solidity_tests::fuzz::BaseCounterExample::calldata] */
  readonly calldata: Buffer
  /** See [edr_solidity_tests::fuzz::BaseCounterExample::contract_name] */
  readonly contractName?: string
  /** See [edr_solidity_tests::fuzz::BaseCounterExample::signature] */
  readonly signature?: string
  /** See [edr_solidity_tests::fuzz::BaseCounterExample::args] */
  readonly args?: string
}
/**
 * Executes Solidity tests.
 *
 * The function will return as soon as test execution is started.
 * The progress callback will be called with the results of each test suite.
 * It is up to the caller to track how many times the callback is called to
 * know when all tests are done.
 * The error callback is called if an invalid configuration value is provided.
 */
export declare function runSolidityTests(artifacts: Array<Artifact>, testSuites: Array<ArtifactId>, configArgs: SolidityTestRunnerConfigArgs, tracingConfig: TracingConfigWithBuffers, progressCallback: (result: SuiteResult) => void, errorCallback: (error: Error) => void): void
=======
/** Configuration for subscriptions. */
export interface SubscriptionConfig {
  /** Callback to be called when a new event is received. */
  subscriptionCallback: (event: SubscriptionEvent) => void
}
>>>>>>> 62323100
export interface SubscriptionEvent {
  filterId: bigint
  result: any
}
export declare function linkHexStringBytecode(code: string, address: string, position: number): string
export declare function printStackTrace(trace: SolidityStackTrace): void
/** Represents the exit code of the EVM. */
export enum ExitCode {
  /** Execution was successful. */
  SUCCESS = 0,
  /** Execution was reverted. */
  REVERT = 1,
  /** Execution ran out of gas. */
  OUT_OF_GAS = 2,
  /** Execution encountered an internal error. */
  INTERNAL_ERROR = 3,
  /** Execution encountered an invalid opcode. */
  INVALID_OPCODE = 4,
  /** Execution encountered a stack underflow. */
  STACK_UNDERFLOW = 5,
  /** Create init code size exceeds limit (runtime). */
  CODESIZE_EXCEEDS_MAXIMUM = 6,
  /** Create collision. */
  CREATE_COLLISION = 7,
  /** Unknown halt reason. */
  UNKNOWN_HALT_REASON = 8
}
export enum ContractFunctionType {
  CONSTRUCTOR = 0,
  FUNCTION = 1,
  FALLBACK = 2,
  RECEIVE = 3,
  GETTER = 4,
  MODIFIER = 5,
  FREE_FUNCTION = 6
}
export enum StackTraceEntryType {
  CALLSTACK_ENTRY = 0,
  UNRECOGNIZED_CREATE_CALLSTACK_ENTRY = 1,
  UNRECOGNIZED_CONTRACT_CALLSTACK_ENTRY = 2,
  PRECOMPILE_ERROR = 3,
  REVERT_ERROR = 4,
  PANIC_ERROR = 5,
  CUSTOM_ERROR = 6,
  FUNCTION_NOT_PAYABLE_ERROR = 7,
  INVALID_PARAMS_ERROR = 8,
  FALLBACK_NOT_PAYABLE_ERROR = 9,
  FALLBACK_NOT_PAYABLE_AND_NO_RECEIVE_ERROR = 10,
  UNRECOGNIZED_FUNCTION_WITHOUT_FALLBACK_ERROR = 11,
  MISSING_FALLBACK_OR_RECEIVE_ERROR = 12,
  RETURNDATA_SIZE_ERROR = 13,
  NONCONTRACT_ACCOUNT_CALLED_ERROR = 14,
  CALL_FAILED_ERROR = 15,
  DIRECT_LIBRARY_CALL_ERROR = 16,
  UNRECOGNIZED_CREATE_ERROR = 17,
  UNRECOGNIZED_CONTRACT_ERROR = 18,
  OTHER_EXECUTION_ERROR = 19,
  UNMAPPED_SOLC_0_6_3_REVERT_ERROR = 20,
  CONTRACT_TOO_LARGE_ERROR = 21,
  INTERNAL_FUNCTION_CALLSTACK_ENTRY = 22,
  CONTRACT_CALL_RUN_OUT_OF_GAS_ERROR = 23
}
export declare function stackTraceEntryTypeToString(val: StackTraceEntryType): string
export const FALLBACK_FUNCTION_NAME: string
export const RECEIVE_FUNCTION_NAME: string
export const CONSTRUCTOR_FUNCTION_NAME: string
export const UNRECOGNIZED_FUNCTION_NAME: string
export const UNKNOWN_FUNCTION_NAME: string
export const PRECOMPILE_FUNCTION_NAME: string
export const UNRECOGNIZED_CONTRACT_NAME: string
export interface SourceReference {
  sourceName: string
  sourceContent: string
  contract?: string
  function?: string
  line: number
  range: Array<number>
}
export interface CallstackEntryStackTraceEntry {
  type: StackTraceEntryType.CALLSTACK_ENTRY
  sourceReference: SourceReference
  functionType: ContractFunctionType
}
export interface UnrecognizedCreateCallstackEntryStackTraceEntry {
  type: StackTraceEntryType.UNRECOGNIZED_CREATE_CALLSTACK_ENTRY
  sourceReference?: undefined
}
export interface UnrecognizedContractCallstackEntryStackTraceEntry {
  type: StackTraceEntryType.UNRECOGNIZED_CONTRACT_CALLSTACK_ENTRY
  address: Uint8Array
  sourceReference?: undefined
}
export interface PrecompileErrorStackTraceEntry {
  type: StackTraceEntryType.PRECOMPILE_ERROR
  precompile: number
  sourceReference?: undefined
}
export interface RevertErrorStackTraceEntry {
  type: StackTraceEntryType.REVERT_ERROR
  returnData: Uint8Array
  sourceReference: SourceReference
  isInvalidOpcodeError: boolean
}
export interface PanicErrorStackTraceEntry {
  type: StackTraceEntryType.PANIC_ERROR
  errorCode: bigint
  sourceReference?: SourceReference
}
export interface CustomErrorStackTraceEntry {
  type: StackTraceEntryType.CUSTOM_ERROR
  message: string
  sourceReference: SourceReference
}
export interface FunctionNotPayableErrorStackTraceEntry {
  type: StackTraceEntryType.FUNCTION_NOT_PAYABLE_ERROR
  value: bigint
  sourceReference: SourceReference
}
export interface InvalidParamsErrorStackTraceEntry {
  type: StackTraceEntryType.INVALID_PARAMS_ERROR
  sourceReference: SourceReference
}
export interface FallbackNotPayableErrorStackTraceEntry {
  type: StackTraceEntryType.FALLBACK_NOT_PAYABLE_ERROR
  value: bigint
  sourceReference: SourceReference
}
export interface FallbackNotPayableAndNoReceiveErrorStackTraceEntry {
  type: StackTraceEntryType.FALLBACK_NOT_PAYABLE_AND_NO_RECEIVE_ERROR
  value: bigint
  sourceReference: SourceReference
}
export interface UnrecognizedFunctionWithoutFallbackErrorStackTraceEntry {
  type: StackTraceEntryType.UNRECOGNIZED_FUNCTION_WITHOUT_FALLBACK_ERROR
  sourceReference: SourceReference
}
export interface MissingFallbackOrReceiveErrorStackTraceEntry {
  type: StackTraceEntryType.MISSING_FALLBACK_OR_RECEIVE_ERROR
  sourceReference: SourceReference
}
export interface ReturndataSizeErrorStackTraceEntry {
  type: StackTraceEntryType.RETURNDATA_SIZE_ERROR
  sourceReference: SourceReference
}
export interface NonContractAccountCalledErrorStackTraceEntry {
  type: StackTraceEntryType.NONCONTRACT_ACCOUNT_CALLED_ERROR
  sourceReference: SourceReference
}
export interface CallFailedErrorStackTraceEntry {
  type: StackTraceEntryType.CALL_FAILED_ERROR
  sourceReference: SourceReference
}
export interface DirectLibraryCallErrorStackTraceEntry {
  type: StackTraceEntryType.DIRECT_LIBRARY_CALL_ERROR
  sourceReference: SourceReference
}
export interface UnrecognizedCreateErrorStackTraceEntry {
  type: StackTraceEntryType.UNRECOGNIZED_CREATE_ERROR
  returnData: Uint8Array
  sourceReference?: undefined
  isInvalidOpcodeError: boolean
}
export interface UnrecognizedContractErrorStackTraceEntry {
  type: StackTraceEntryType.UNRECOGNIZED_CONTRACT_ERROR
  address: Uint8Array
  returnData: Uint8Array
  sourceReference?: undefined
  isInvalidOpcodeError: boolean
}
export interface OtherExecutionErrorStackTraceEntry {
  type: StackTraceEntryType.OTHER_EXECUTION_ERROR
  sourceReference?: SourceReference
}
export interface UnmappedSolc063RevertErrorStackTraceEntry {
  type: StackTraceEntryType.UNMAPPED_SOLC_0_6_3_REVERT_ERROR
  sourceReference?: SourceReference
}
export interface ContractTooLargeErrorStackTraceEntry {
  type: StackTraceEntryType.CONTRACT_TOO_LARGE_ERROR
  sourceReference?: SourceReference
}
export interface InternalFunctionCallStackEntry {
  type: StackTraceEntryType.INTERNAL_FUNCTION_CALLSTACK_ENTRY
  pc: number
  sourceReference: SourceReference
}
export interface ContractCallRunOutOfGasError {
  type: StackTraceEntryType.CONTRACT_CALL_RUN_OUT_OF_GAS_ERROR
  sourceReference?: SourceReference
}
export interface TracingMessage {
  /** Sender address */
  readonly caller: Buffer
  /** Recipient address. None if it is a Create message. */
  readonly to?: Buffer
  /** Whether it's a static call */
  readonly isStaticCall: boolean
  /** Transaction gas limit */
  readonly gasLimit: bigint
  /** Depth of the message */
  readonly depth: number
  /** Input data of the message */
  readonly data: Buffer
  /** Value sent in the message */
  readonly value: bigint
  /**
   * Address of the code that is being executed. Can be different from `to`
   * if a delegate call is being done.
   */
  readonly codeAddress?: Buffer
  /** Code of the contract that is being executed. */
  readonly code?: Buffer
}
export interface TracingStep {
  /** Call depth */
  readonly depth: number
  /** The program counter */
  readonly pc: bigint
  /** The executed op code */
  readonly opcode: string
  /**
   * The entries on the stack. It only contains the top element unless
   * verbose tracing is enabled. The vector is empty if there are no elements
   * on the stack.
   */
  readonly stack: Array<bigint>
  /** The memory at the step. None if verbose tracing is disabled. */
  readonly memory?: Buffer
}
export interface TracingMessageResult {
  /** Execution result */
  readonly executionResult: ExecutionResult
}
/**
 * Returns the latest version of solc that EDR officially
 * supports and is tested against.
 */
export declare function getLatestSupportedSolcVersion(): string
export interface Withdrawal {
  /** The index of withdrawal */
  index: bigint
  /** The index of the validator that generated the withdrawal */
  validatorIndex: bigint
  /** The recipient address for withdrawal value */
  address: Buffer
  /** The value contained in withdrawal */
  amount: bigint
}
export declare class EdrContext {
  /**Creates a new [`EdrContext`] instance. Should only be called once! */
  constructor()
  /**Constructs a new provider with the provided configuration. */
  createProvider(chainType: string, providerConfig: ProviderConfig, loggerConfig: LoggerConfig, subscriptionConfig: SubscriptionConfig, tracingConfig: TracingConfigWithBuffers): Promise<Provider>
  /**Registers a new provider factory for the provided chain type. */
  registerProviderFactory(chainType: string, factory: ProviderFactory): Promise<void>
}
export declare class ProviderFactory { }
export declare class Response {
  /**Returns the response data as a JSON string or a JSON object. */
  get data(): string | any
  /**Compute the error stack trace. Return the stack trace if it can be decoded, otherwise returns none. Throws if there was an error computing the stack trace. */
  stackTrace(): SolidityStackTrace | null
  /**Returns the raw traces of executed contracts. This maybe contain zero or more traces. */
  get traces(): Array<RawTrace>
}
/** A JSON-RPC provider for Ethereum. */
export declare class Provider {
  /**Handles a JSON-RPC request and returns a JSON-RPC response. */
  handleRequest(request: string): Promise<Response>
  setCallOverrideCallback(callOverrideCallback: (contract_address: Buffer, data: Buffer) => Promise<CallOverrideResult | undefined>): Promise<void>
  /**
   * Set to `true` to make the traces returned with `eth_call`,
   * `eth_estimateGas`, `eth_sendRawTransaction`, `eth_sendTransaction`,
   * `evm_mine`, `hardhat_mine` include the full stack and memory. Set to
   * `false` to disable this.
   */
  setVerboseTracing(verboseTracing: boolean): Promise<void>
}
/** See [edr_solidity_tests::result::SuiteResult] */
export declare class SuiteResult {
  /**
   * The artifact id can be used to match input to result in the progress
   * callback
   */
  readonly id: ArtifactId
  /** See [edr_solidity_tests::result::SuiteResult::duration] */
  readonly durationMs: bigint
  /** See [edr_solidity_tests::result::SuiteResult::test_results] */
  readonly testResults: Array<TestResult>
  /** See [edr_solidity_tests::result::SuiteResult::warnings] */
  readonly warnings: Array<string>
}
/** See [edr_solidity_tests::result::TestResult] */
export declare class TestResult {
  /** The name of the test. */
  readonly name: string
  /** See [edr_solidity_tests::result::TestResult::status] */
  readonly status: TestStatus
  /** See [edr_solidity_tests::result::TestResult::reason] */
  readonly reason?: string
  /** See [edr_solidity_tests::result::TestResult::counterexample] */
  readonly counterexample?: BaseCounterExample | CounterExampleSequence
  /** See [edr_solidity_tests::result::TestResult::decoded_logs] */
  readonly decodedLogs: Array<string>
  /** See [edr_solidity_tests::result::TestResult::kind] */
  readonly kind: StandardTestKind | FuzzTestKind | InvariantTestKind
  /** See [edr_solidity_tests::result::TestResult::duration] */
  readonly durationMs: bigint
  /**
   * Compute the error stack trace.
   * The result is either the stack trace or the reason why we couldn't
   * generate the stack trace.
   * Returns null if the test status is succeeded or skipped.
   * Cannot throw.
   */
  stackTrace(): StackTrace | UnexpectedError | HeuristicFailed | UnsafeToReplay | null
}
export declare class Exit {
  get kind(): ExitCode
  isError(): boolean
  getReason(): string
}
/**
 * Opaque handle to the `Bytecode` struct.
 * Only used on the JS side by the `VmTraceDecoder` class.
 */
export declare class BytecodeWrapper { }
export declare class ReturnData {
  readonly value: Uint8Array
  constructor(value: Uint8Array)
  isEmpty(): boolean
  isErrorReturnData(): boolean
  isPanicReturnData(): boolean
  decodeError(): string
  decodePanic(): bigint
}
export declare class RawTrace {
  trace(): Array<TracingMessage | TracingStep | TracingMessageResult>
}<|MERGE_RESOLUTION|>--- conflicted
+++ resolved
@@ -431,7 +431,6 @@
   /** Optional contract address if the transaction created a new contract. */
   contractAddress?: Buffer
 }
-<<<<<<< HEAD
 /** A compilation artifact. */
 export interface Artifact {
   /** The identifier of the artifact. */
@@ -718,14 +717,14 @@
   endpoints: CachedEndpoints | string
 }
 /** What chains to cache */
-export const enum CachedChains {
+export enum CachedChains {
   /** Cache all chains */
   All = 0,
   /** Don't cache anything */
   None = 1
 }
 /** What endpoints to enable caching for */
-export const enum CachedEndpoints {
+export enum CachedEndpoints {
   /** Cache all endpoints */
   All = 0,
   /** Only cache non-local host endpoints */
@@ -739,7 +738,7 @@
   path: string
 }
 /** Determines the status of file system access */
-export const enum FsAccessPermission {
+export enum FsAccessPermission {
   /** FS access is allowed with `read` + `write` permission */
   ReadWrite = 0,
   /** Only reading is allowed */
@@ -800,7 +799,7 @@
   impureCheatcodes: Array<string>
 }
 /**The result of a test execution. */
-export const enum TestStatus {
+export enum TestStatus {
   /**Test success */
   Success = 'Success',
   /**Test failure */
@@ -875,13 +874,11 @@
  * The error callback is called if an invalid configuration value is provided.
  */
 export declare function runSolidityTests(artifacts: Array<Artifact>, testSuites: Array<ArtifactId>, configArgs: SolidityTestRunnerConfigArgs, tracingConfig: TracingConfigWithBuffers, progressCallback: (result: SuiteResult) => void, errorCallback: (error: Error) => void): void
-=======
 /** Configuration for subscriptions. */
 export interface SubscriptionConfig {
   /** Callback to be called when a new event is received. */
   subscriptionCallback: (event: SubscriptionEvent) => void
 }
->>>>>>> 62323100
 export interface SubscriptionEvent {
   filterId: bigint
   result: any
