{
  "name": "@nomicfoundation/edr",
  "version": "0.10.0",
  "devDependencies": {
    "@napi-rs/cli": "^2.18.4",
    "@nomicfoundation/ethereumjs-util": "^9.0.4",
    "@types/chai": "^4.2.0",
    "@types/chai-as-promised": "^7.1.8",
    "@types/mocha": ">=9.1.0",
    "@types/node": "^20.0.0",
    "@typescript-eslint/eslint-plugin": "5.61.0",
    "@typescript-eslint/parser": "5.61.0",
    "chai": "^4.3.6",
    "chai-as-promised": "^7.1.1",
    "eslint": "^8.44.0",
    "eslint-config-prettier": "9.1.0",
    "eslint-plugin-import": "2.27.5",
    "eslint-plugin-mocha": "10.4.1",
    "eslint-plugin-prettier": "5.2.1",
    "json-stream-stringify": "^3.1.4",
    "mocha": "^10.0.0",
    "prettier": "^3.2.5",
    "ts-node": "^10.8.0",
    "typescript": "~5.0.0"
  },
  "engines": {
    "node": ">= 18"
  },
  "files": [
    "index.js",
    "index.d.ts",
    "Cargo.toml",
    "build.rs",
    "src/"
  ],
  "license": "MIT",
  "main": "index.js",
  "napi": {
    "name": "edr",
    "triples": {
      "defaults": false,
      "additional": [
        "aarch64-apple-darwin",
        "x86_64-apple-darwin",
        "aarch64-unknown-linux-gnu",
        "aarch64-unknown-linux-musl",
        "x86_64-unknown-linux-gnu",
        "x86_64-unknown-linux-musl",
        "x86_64-pc-windows-msvc"
      ]
    }
  },
  "repository": "NomicFoundation/edr.git",
  "scripts": {
    "artifacts": "napi artifacts",
    "build": "napi build --platform --release --no-const-enum",
    "build:debug": "napi build --platform  --no-const-enum",
<<<<<<< HEAD
    "build:optimism": "napi build --platform --release --no-const-enum --features optimism",
=======
>>>>>>> 66c70521
    "build:scenarios": "napi build --platform --release --no-const-enum --features scenarios",
    "build:tracing": "napi build --platform --release --no-const-enum --features tracing",
    "clean": "rm -rf @nomicfoundation/edr.node",
    "eslint": "eslint 'test/**/*.ts'",
    "lint": "pnpm run prettier && pnpm run eslint",
    "lint:fix": "pnpm run prettier --write",
    "prepublishOnly": "bash ../../scripts/prepublish.sh",
    "pretest": "pnpm build:optimism",
    "prettier": "prettier --check \"test/**.ts\"",
    "test": "pnpm tsc && node --max-old-space-size=8192 node_modules/mocha/bin/_mocha --recursive \"test/**/*.ts\"",
    "testNoBuild": "pnpm tsc && node --max-old-space-size=8192 node_modules/mocha/bin/_mocha --recursive \"test/**/{,!(optimism)}.ts\"",
    "universal": "napi universal",
    "version": "napi version"
  },
  "types": "index.d.ts"
}<|MERGE_RESOLUTION|>--- conflicted
+++ resolved
@@ -55,10 +55,7 @@
     "artifacts": "napi artifacts",
     "build": "napi build --platform --release --no-const-enum",
     "build:debug": "napi build --platform  --no-const-enum",
-<<<<<<< HEAD
     "build:optimism": "napi build --platform --release --no-const-enum --features optimism",
-=======
->>>>>>> 66c70521
     "build:scenarios": "napi build --platform --release --no-const-enum --features scenarios",
     "build:tracing": "napi build --platform --release --no-const-enum --features tracing",
     "clean": "rm -rf @nomicfoundation/edr.node",
