--- conflicted
+++ resolved
@@ -53,18 +53,12 @@
   "repository": "NomicFoundation/edr.git",
   "scripts": {
     "artifacts": "napi artifacts",
-<<<<<<< HEAD
-    "build": "napi build --platform --release --no-const-enum --features op",
+    "build": "pnpm run build:publish",
     "build:debug": "napi build --platform --no-const-enum --features op",
-=======
-    "build": "pnpm run build:publish",
-    "build:debug": "napi build --platform  --no-const-enum",
-    "build:dev": "napi build --platform  --release --no-const-enum",
-    "build:op": "napi build --platform --release --no-const-enum --features op",
-    "build:publish": "napi build --platform --profile napi-publish --no-const-enum ",
->>>>>>> 25e5d83c
-    "build:scenarios": "napi build --platform --release --no-const-enum --features scenarios",
-    "build:tracing": "napi build --platform --release --no-const-enum --features tracing",
+    "build:dev": "napi build --platform  --release --no-const-enum --features op",
+    "build:publish": "napi build --platform --profile napi-publish --no-const-enum --features op",
+    "build:scenarios": "napi build --platform --release --no-const-enum --features op,scenarios",
+    "build:tracing": "napi build --platform --release --no-const-enum --features op,tracing",
     "clean": "rm -rf @ignored/edr-optimism.node",
     "eslint": "eslint 'test/**/*.ts'",
     "lint": "pnpm run prettier && pnpm run eslint",
