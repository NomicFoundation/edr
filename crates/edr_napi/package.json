--- conflicted
+++ resolved
@@ -1,10 +1,6 @@
 {
   "name": "@nomicfoundation/edr",
-<<<<<<< HEAD
-  "version": "0.5.0",
-=======
   "version": "0.5.2",
->>>>>>> a417e196
   "main": "index.js",
   "types": "index.d.ts",
   "files": [
