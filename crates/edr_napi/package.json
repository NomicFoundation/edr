{
  "name": "@nomicfoundation/edr",
  "version": "0.5.2",
  "devDependencies": {
    "@napi-rs/cli": "^2.18.1",
    "@types/chai": "^4.2.0",
    "@types/chai-as-promised": "^7.1.8",
    "@types/mocha": ">=9.1.0",
    "@types/node": "^20.0.0",
    "@typescript-eslint/eslint-plugin": "5.61.0",
    "@typescript-eslint/parser": "5.61.0",
    "chai": "^4.3.6",
    "chai-as-promised": "^7.1.1",
    "eslint": "^8.44.0",
    "eslint-config-prettier": "9.1.0",
    "eslint-plugin-import": "2.27.5",
    "eslint-plugin-mocha": "10.4.1",
    "eslint-plugin-prettier": "5.2.1",
    "json-stream-stringify": "^3.1.4",
    "mocha": "^10.0.0",
    "prettier": "^3.2.5",
    "ts-node": "^10.8.0",
<<<<<<< HEAD
    "typescript": "~5.5.3"
=======
    "typescript": "~5.0.0"
>>>>>>> 36b96373
  },
  "engines": {
    "node": ">= 18"
  },
  "files": [
    "index.js",
    "index.d.ts",
    "Cargo.toml",
    "build.rs",
    "src/"
  ],
  "license": "MIT",
  "main": "index.js",
  "napi": {
    "name": "edr",
    "triples": {
      "defaults": false,
      "additional": [
        "aarch64-apple-darwin",
        "x86_64-apple-darwin",
        "aarch64-unknown-linux-gnu",
        "aarch64-unknown-linux-musl",
        "x86_64-unknown-linux-gnu",
        "x86_64-unknown-linux-musl",
        "x86_64-pc-windows-msvc"
      ]
    }
  },
  "repository": "NomicFoundation/edr.git",
  "scripts": {
    "artifacts": "napi artifacts",
    "build": "napi build --platform  --profile napi-publish",
    "build:debug": "napi build --platform",
    "build:scenarios": "napi build --platform --release --features scenarios",
<<<<<<< HEAD
    "build:test": "napi build --platform --release",
=======
>>>>>>> 36b96373
    "build:tracing": "napi build --platform --release --features tracing",
    "clean": "rm -rf @nomicfoundation/edr.node",
    "eslint": "eslint 'test/**/*.ts'",
    "lint": "pnpm run prettier && pnpm run eslint",
    "lint:fix": "pnpm run prettier --write",
    "prepublishOnly": "bash scripts/prepublish.sh",
<<<<<<< HEAD
    "pretest": "pnpm build:test",
=======
    "pretest": "pnpm build",
>>>>>>> 36b96373
    "prettier": "prettier --check \"test/**.ts\"",
    "test": "pnpm tsc && node --max-old-space-size=8192 node_modules/mocha/bin/_mocha --recursive \"test/**/*.ts\"",
    "testNoBuild": "pnpm tsc && node --max-old-space-size=8192 node_modules/mocha/bin/_mocha --recursive \"test/**/*.ts\"",
    "universal": "napi universal",
    "version": "napi version"
  },
  "types": "index.d.ts"
}<|MERGE_RESOLUTION|>--- conflicted
+++ resolved
@@ -20,11 +20,7 @@
     "mocha": "^10.0.0",
     "prettier": "^3.2.5",
     "ts-node": "^10.8.0",
-<<<<<<< HEAD
     "typescript": "~5.5.3"
-=======
-    "typescript": "~5.0.0"
->>>>>>> 36b96373
   },
   "engines": {
     "node": ">= 18"
@@ -56,24 +52,17 @@
   "repository": "NomicFoundation/edr.git",
   "scripts": {
     "artifacts": "napi artifacts",
-    "build": "napi build --platform  --profile napi-publish",
+    "build": "napi build --platform --profile napi-publish",
     "build:debug": "napi build --platform",
     "build:scenarios": "napi build --platform --release --features scenarios",
-<<<<<<< HEAD
     "build:test": "napi build --platform --release",
-=======
->>>>>>> 36b96373
     "build:tracing": "napi build --platform --release --features tracing",
     "clean": "rm -rf @nomicfoundation/edr.node",
     "eslint": "eslint 'test/**/*.ts'",
     "lint": "pnpm run prettier && pnpm run eslint",
     "lint:fix": "pnpm run prettier --write",
     "prepublishOnly": "bash scripts/prepublish.sh",
-<<<<<<< HEAD
     "pretest": "pnpm build:test",
-=======
-    "pretest": "pnpm build",
->>>>>>> 36b96373
     "prettier": "prettier --check \"test/**.ts\"",
     "test": "pnpm tsc && node --max-old-space-size=8192 node_modules/mocha/bin/_mocha --recursive \"test/**/*.ts\"",
     "testNoBuild": "pnpm tsc && node --max-old-space-size=8192 node_modules/mocha/bin/_mocha --recursive \"test/**/*.ts\"",
