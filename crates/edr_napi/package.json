{
  "name": "@nomicfoundation/edr",
<<<<<<< HEAD
  "version": "0.5.2",
  "main": "index.js",
  "types": "index.d.ts",
=======
  "version": "0.6.0",
  "devDependencies": {
    "@napi-rs/cli": "^2.18.3",
    "@types/chai": "^4.2.0",
    "@types/chai-as-promised": "^7.1.8",
    "@types/mocha": ">=9.1.0",
    "@types/node": "^20.0.0",
    "@typescript-eslint/eslint-plugin": "5.61.0",
    "@typescript-eslint/parser": "5.61.0",
    "chai": "^4.3.6",
    "chai-as-promised": "^7.1.1",
    "eslint": "^8.44.0",
    "eslint-config-prettier": "9.1.0",
    "eslint-plugin-import": "2.27.5",
    "eslint-plugin-mocha": "10.4.1",
    "eslint-plugin-prettier": "5.2.1",
    "json-stream-stringify": "^3.1.4",
    "mocha": "^10.0.0",
    "prettier": "^3.2.5",
    "ts-node": "^10.8.0",
    "typescript": "~5.0.0"
  },
  "engines": {
    "node": ">= 18"
  },
>>>>>>> c8fbf3b2
  "files": [
    "index.js",
    "index.d.ts",
    "Cargo.toml",
    "build.rs",
    "src/"
  ],
  "license": "MIT",
  "main": "index.js",
  "napi": {
    "name": "edr",
    "triples": {
      "defaults": false,
      "additional": [
        "aarch64-apple-darwin",
        "x86_64-apple-darwin",
        "aarch64-unknown-linux-gnu",
        "aarch64-unknown-linux-musl",
        "x86_64-unknown-linux-gnu",
        "x86_64-unknown-linux-musl",
        "x86_64-pc-windows-msvc"
      ]
    }
  },
<<<<<<< HEAD
  "license": "MIT",
  "devDependencies": {
    "@napi-rs/cli": "^2.18.1",
    "@nomicfoundation/ethereumjs-util": "^9.0.4",
    "@types/chai": "^4.2.0",
    "@types/chai-as-promised": "^7.1.8",
    "@types/mocha": ">=9.1.0",
    "@types/node": "^18.0.0",
    "chai": "^4.3.6",
    "chai-as-promised": "^7.1.1",
    "json-stream-stringify": "^3.1.4",
    "mocha": "^10.0.0",
    "ts-node": "^10.8.0",
    "typescript": "~4.5.2"
  },
  "engines": {
    "node": ">= 18"
  },
=======
  "repository": "NomicFoundation/edr.git",
>>>>>>> c8fbf3b2
  "scripts": {
    "artifacts": "napi artifacts",
    "build": "napi build --platform --release",
    "build:debug": "napi build --platform",
<<<<<<< HEAD
    "build:optimism": "napi build --platform --release --features optimism",
    "build:tracing": "napi build --platform --release --features tracing",
    "build:scenarios": "napi build --platform --release --features scenarios",
    "prepublishOnly": "bash ../../scripts/prepublish.sh",
    "universal": "napi universal",
    "version": "napi version",
    "pretest": "pnpm build:optimism",
    "test": "pnpm tsc && node --max-old-space-size=8192 node_modules/mocha/bin/_mocha --recursive \"test/**/*.ts\"",
    "testNoBuild": "pnpm tsc && node --max-old-space-size=8192 node_modules/mocha/bin/_mocha --recursive \"test/**/{,!(optimism)}.ts\"",
    "clean": "rm -rf @nomicfoundation/edr.node"
  }
=======
    "build:scenarios": "napi build --platform --release --features scenarios",
    "build:tracing": "napi build --platform --release --features tracing",
    "clean": "rm -rf @nomicfoundation/edr.node",
    "eslint": "eslint 'test/**/*.ts'",
    "lint": "pnpm run prettier && pnpm run eslint",
    "lint:fix": "pnpm run prettier --write",
    "prepublishOnly": "bash scripts/prepublish.sh",
    "pretest": "pnpm build",
    "prettier": "prettier --check \"test/**.ts\"",
    "test": "pnpm tsc && node --max-old-space-size=8192 node_modules/mocha/bin/_mocha --recursive \"test/**/*.ts\"",
    "testNoBuild": "pnpm tsc && node --max-old-space-size=8192 node_modules/mocha/bin/_mocha --recursive \"test/**/*.ts\"",
    "universal": "napi universal",
    "version": "napi version"
  },
  "types": "index.d.ts"
>>>>>>> c8fbf3b2
}<|MERGE_RESOLUTION|>--- conflicted
+++ resolved
@@ -1,13 +1,9 @@
 {
   "name": "@nomicfoundation/edr",
-<<<<<<< HEAD
-  "version": "0.5.2",
-  "main": "index.js",
-  "types": "index.d.ts",
-=======
   "version": "0.6.0",
   "devDependencies": {
     "@napi-rs/cli": "^2.18.3",
+    "@nomicfoundation/ethereumjs-util": "^9.0.4",
     "@types/chai": "^4.2.0",
     "@types/chai-as-promised": "^7.1.8",
     "@types/mocha": ">=9.1.0",
@@ -30,7 +26,6 @@
   "engines": {
     "node": ">= 18"
   },
->>>>>>> c8fbf3b2
   "files": [
     "index.js",
     "index.d.ts",
@@ -55,59 +50,25 @@
       ]
     }
   },
-<<<<<<< HEAD
-  "license": "MIT",
-  "devDependencies": {
-    "@napi-rs/cli": "^2.18.1",
-    "@nomicfoundation/ethereumjs-util": "^9.0.4",
-    "@types/chai": "^4.2.0",
-    "@types/chai-as-promised": "^7.1.8",
-    "@types/mocha": ">=9.1.0",
-    "@types/node": "^18.0.0",
-    "chai": "^4.3.6",
-    "chai-as-promised": "^7.1.1",
-    "json-stream-stringify": "^3.1.4",
-    "mocha": "^10.0.0",
-    "ts-node": "^10.8.0",
-    "typescript": "~4.5.2"
-  },
-  "engines": {
-    "node": ">= 18"
-  },
-=======
   "repository": "NomicFoundation/edr.git",
->>>>>>> c8fbf3b2
   "scripts": {
     "artifacts": "napi artifacts",
     "build": "napi build --platform --release",
     "build:debug": "napi build --platform",
-<<<<<<< HEAD
     "build:optimism": "napi build --platform --release --features optimism",
-    "build:tracing": "napi build --platform --release --features tracing",
-    "build:scenarios": "napi build --platform --release --features scenarios",
-    "prepublishOnly": "bash ../../scripts/prepublish.sh",
-    "universal": "napi universal",
-    "version": "napi version",
-    "pretest": "pnpm build:optimism",
-    "test": "pnpm tsc && node --max-old-space-size=8192 node_modules/mocha/bin/_mocha --recursive \"test/**/*.ts\"",
-    "testNoBuild": "pnpm tsc && node --max-old-space-size=8192 node_modules/mocha/bin/_mocha --recursive \"test/**/{,!(optimism)}.ts\"",
-    "clean": "rm -rf @nomicfoundation/edr.node"
-  }
-=======
     "build:scenarios": "napi build --platform --release --features scenarios",
     "build:tracing": "napi build --platform --release --features tracing",
     "clean": "rm -rf @nomicfoundation/edr.node",
     "eslint": "eslint 'test/**/*.ts'",
     "lint": "pnpm run prettier && pnpm run eslint",
     "lint:fix": "pnpm run prettier --write",
-    "prepublishOnly": "bash scripts/prepublish.sh",
-    "pretest": "pnpm build",
+    "prepublishOnly": "bash ../../scripts/prepublish.sh",
+    "pretest": "pnpm build:optimism",
     "prettier": "prettier --check \"test/**.ts\"",
     "test": "pnpm tsc && node --max-old-space-size=8192 node_modules/mocha/bin/_mocha --recursive \"test/**/*.ts\"",
-    "testNoBuild": "pnpm tsc && node --max-old-space-size=8192 node_modules/mocha/bin/_mocha --recursive \"test/**/*.ts\"",
+    "testNoBuild": "pnpm tsc && node --max-old-space-size=8192 node_modules/mocha/bin/_mocha --recursive \"test/**/{,!(optimism)}.ts\"",
     "universal": "napi universal",
     "version": "napi version"
   },
   "types": "index.d.ts"
->>>>>>> c8fbf3b2
 }