{
<<<<<<< HEAD
  "name": "@ignored/edr",
  "version": "0.6.5-alpha.1",
=======
  "name": "@nomicfoundation/edr",
  "version": "0.7.0",
>>>>>>> 1bf91759
  "devDependencies": {
    "@napi-rs/cli": "^2.18.4",
    "@types/chai": "^4.2.0",
    "@types/chai-as-promised": "^7.1.8",
    "@types/mocha": ">=9.1.0",
    "@types/node": "^20.0.0",
    "@typescript-eslint/eslint-plugin": "5.61.0",
    "@typescript-eslint/parser": "5.61.0",
    "chai": "^4.3.6",
    "chai-as-promised": "^7.1.1",
    "eslint": "^8.44.0",
    "eslint-config-prettier": "9.1.0",
    "eslint-plugin-import": "2.27.5",
    "eslint-plugin-mocha": "10.4.1",
    "eslint-plugin-prettier": "5.2.1",
    "json-stream-stringify": "^3.1.4",
    "mocha": "^10.0.0",
    "prettier": "^3.2.5",
    "ts-node": "^10.8.0",
    "typescript": "~5.5.3"
  },
  "engines": {
    "node": ">= 18"
  },
  "files": [
    "index.js",
    "index.d.ts",
    "Cargo.toml",
    "build.rs",
    "src/"
  ],
  "license": "MIT",
  "main": "index.js",
  "napi": {
    "name": "edr",
    "triples": {
      "defaults": false,
      "additional": [
        "aarch64-apple-darwin",
        "x86_64-apple-darwin",
        "aarch64-unknown-linux-gnu",
        "aarch64-unknown-linux-musl",
        "x86_64-unknown-linux-gnu",
        "x86_64-unknown-linux-musl",
        "x86_64-pc-windows-msvc"
      ]
    }
  },
  "repository": "NomicFoundation/edr.git",
  "scripts": {
    "artifacts": "napi artifacts",
    "build": "pnpm run build:publish",
    "build:debug": "napi build --platform",
    "build:dev": "napi build --platform --release",
    "build:publish": "napi build --platform --profile napi-publish",
    "build:scenarios": "napi build --platform --release --features scenarios",
    "build:tracing": "napi build --platform --release --features tracing",
    "clean": "rm -rf @ignored/edr.node",
    "eslint": "eslint 'test/**/*.ts'",
    "lint": "pnpm run prettier && pnpm run eslint",
    "lint:fix": "pnpm run prettier --write",
    "prepublishOnly": "bash scripts/prepublish.sh",
    "pretest": "cd ../.. && pnpm build:dev",
    "prettier": "prettier --check \"test/**.ts\"",
    "test": "pnpm tsc && node --max-old-space-size=8192 node_modules/mocha/bin/_mocha --recursive \"test/**/*.ts\"",
    "testNoBuild": "pnpm tsc && node --max-old-space-size=8192 node_modules/mocha/bin/_mocha --recursive \"test/**/*.ts\"",
    "universal": "napi universal",
    "version": "napi version"
  },
  "types": "index.d.ts"
}<|MERGE_RESOLUTION|>--- conflicted
+++ resolved
@@ -1,11 +1,6 @@
 {
-<<<<<<< HEAD
   "name": "@ignored/edr",
-  "version": "0.6.5-alpha.1",
-=======
-  "name": "@nomicfoundation/edr",
-  "version": "0.7.0",
->>>>>>> 1bf91759
+  "version": "0.7.0-alpha.1",
   "devDependencies": {
     "@napi-rs/cli": "^2.18.4",
     "@types/chai": "^4.2.0",
