{
<<<<<<< HEAD
  "name": "@ignored/edr",
  "version": "0.10.0-alpha.6",
=======
  "name": "@nomicfoundation/edr",
  "version": "0.12.0-alpha.0",
>>>>>>> 62323100
  "devDependencies": {
    "@napi-rs/cli": "^2.18.4",
    "@nomicfoundation/ethereumjs-util": "^9.0.4",
    "@types/chai": "^4.2.0",
    "@types/chai-as-promised": "^7.1.8",
    "@types/mocha": ">=9.1.0",
    "@types/node": "^20.0.0",
    "@typescript-eslint/eslint-plugin": "5.61.0",
    "@typescript-eslint/parser": "5.61.0",
    "chai": "^4.3.6",
    "chai-as-promised": "^7.1.1",
    "eslint": "^8.44.0",
    "eslint-config-prettier": "9.1.0",
    "eslint-plugin-import": "2.27.5",
    "eslint-plugin-mocha": "10.4.1",
    "eslint-plugin-prettier": "5.2.1",
    "json-stream-stringify": "^3.1.4",
    "mocha": "^10.0.0",
    "prettier": "^3.2.5",
    "ts-node": "^10.8.0",
    "typescript": "~5.8.2"
  },
  "engines": {
    "node": ">= 18"
  },
  "files": [
    "index.js",
    "index.d.ts",
    "Cargo.toml",
    "build.rs",
    "src/"
  ],
  "license": "MIT",
  "main": "index.js",
  "napi": {
    "name": "edr",
    "triples": {
      "defaults": false,
      "additional": [
        "aarch64-apple-darwin",
        "x86_64-apple-darwin",
        "aarch64-unknown-linux-gnu",
        "aarch64-unknown-linux-musl",
        "x86_64-unknown-linux-gnu",
        "x86_64-unknown-linux-musl",
        "x86_64-pc-windows-msvc"
      ]
    }
  },
  "repository": "NomicFoundation/edr.git",
  "scripts": {
    "artifacts": "napi artifacts",
<<<<<<< HEAD
    "build": "pnpm run build:publish",
    "build:debug": "napi build --platform",
    "build:dev": "napi build --platform --release",
    "build:publish": "napi build --platform --profile napi-publish",
    "build:scenarios": "napi build --platform --release --features scenarios",
    "build:tracing": "napi build --platform --release --features tracing",
    "clean": "rm -rf @ignored/edr.node",
    "eslint": "eslint 'test/**/*.ts'",
    "lint": "pnpm run prettier && pnpm run eslint",
    "lint:fix": "pnpm run prettier --write",
    "prepublishOnly": "bash scripts/prepublish.sh",
    "pretest": "cd ../.. && pnpm build:dev",
=======
    "build": "napi build --platform --release --no-const-enum",
    "build:debug": "napi build --platform  --no-const-enum",
    "build:op": "napi build --platform --release --no-const-enum --features op",
    "build:scenarios": "napi build --platform --release --no-const-enum --features scenarios",
    "build:tracing": "napi build --platform --release --no-const-enum --features tracing",
    "clean": "rm -rf @nomicfoundation/edr.node",
    "eslint": "eslint 'test/**/*.ts'",
    "lint": "pnpm run prettier && pnpm run eslint",
    "lint:fix": "pnpm run prettier --write",
    "prepublishOnly": "bash ../../scripts/prepublish.sh",
    "pretest": "pnpm build:op",
>>>>>>> 62323100
    "prettier": "prettier --check \"test/**.ts\"",
    "test": "pnpm tsc && node --max-old-space-size=8192 node_modules/mocha/bin/_mocha --recursive \"test/**/*.ts\"",
    "testNoBuild": "pnpm tsc && node --max-old-space-size=8192 node_modules/mocha/bin/_mocha --recursive \"test/**/{,!(op)}.ts\"",
    "universal": "napi universal",
    "version": "napi version"
  },
  "types": "index.d.ts"
}<|MERGE_RESOLUTION|>--- conflicted
+++ resolved
@@ -1,11 +1,6 @@
 {
-<<<<<<< HEAD
-  "name": "@ignored/edr",
-  "version": "0.10.0-alpha.6",
-=======
   "name": "@nomicfoundation/edr",
   "version": "0.12.0-alpha.0",
->>>>>>> 62323100
   "devDependencies": {
     "@napi-rs/cli": "^2.18.4",
     "@nomicfoundation/ethereumjs-util": "^9.0.4",
@@ -58,23 +53,11 @@
   "repository": "NomicFoundation/edr.git",
   "scripts": {
     "artifacts": "napi artifacts",
-<<<<<<< HEAD
     "build": "pnpm run build:publish",
-    "build:debug": "napi build --platform",
-    "build:dev": "napi build --platform --release",
-    "build:publish": "napi build --platform --profile napi-publish",
-    "build:scenarios": "napi build --platform --release --features scenarios",
-    "build:tracing": "napi build --platform --release --features tracing",
-    "clean": "rm -rf @ignored/edr.node",
-    "eslint": "eslint 'test/**/*.ts'",
-    "lint": "pnpm run prettier && pnpm run eslint",
-    "lint:fix": "pnpm run prettier --write",
-    "prepublishOnly": "bash scripts/prepublish.sh",
-    "pretest": "cd ../.. && pnpm build:dev",
-=======
-    "build": "napi build --platform --release --no-const-enum",
     "build:debug": "napi build --platform  --no-const-enum",
+    "build:dev": "napi build --platform  --release --no-const-enum",
     "build:op": "napi build --platform --release --no-const-enum --features op",
+    "build:publish": "napi build --platform --profile napi-publish --no-const-enum ",
     "build:scenarios": "napi build --platform --release --no-const-enum --features scenarios",
     "build:tracing": "napi build --platform --release --no-const-enum --features tracing",
     "clean": "rm -rf @nomicfoundation/edr.node",
@@ -83,7 +66,6 @@
     "lint:fix": "pnpm run prettier --write",
     "prepublishOnly": "bash ../../scripts/prepublish.sh",
     "pretest": "pnpm build:op",
->>>>>>> 62323100
     "prettier": "prettier --check \"test/**.ts\"",
     "test": "pnpm tsc && node --max-old-space-size=8192 node_modules/mocha/bin/_mocha --recursive \"test/**/*.ts\"",
     "testNoBuild": "pnpm tsc && node --max-old-space-size=8192 node_modules/mocha/bin/_mocha --recursive \"test/**/{,!(op)}.ts\"",
