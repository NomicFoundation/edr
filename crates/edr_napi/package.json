{
  "name": "@nomicfoundation/edr",
  "version": "0.12.0-next.1",
  "devDependencies": {
    "@napi-rs/cli": "^2.18.4",
    "@nomicfoundation/ethereumjs-util": "^9.0.4",
    "@tsconfig/node20": "^20.1.6",
    "@types/chai": "^4.2.0",
    "@types/chai-as-promised": "^7.1.8",
    "@types/mocha": ">=9.1.0",
    "@types/node": "^20.0.0",
    "@typescript-eslint/eslint-plugin": "5.61.0",
    "@typescript-eslint/parser": "5.61.0",
    "chai": "^4.3.6",
    "chai-as-promised": "^7.1.1",
    "chalk": "^2.4.2",
    "eslint": "^8.44.0",
    "eslint-config-prettier": "9.1.0",
    "eslint-plugin-import": "2.27.5",
    "eslint-plugin-mocha": "10.4.1",
    "eslint-plugin-prettier": "5.2.1",
    "ethers": "^6.1.0",
    "json-stream-stringify": "^3.1.4",
    "mocha": "^10.0.0",
    "prettier": "^3.2.5",
    "ts-node": "^10.8.0",
    "typescript": "~5.8.2"
  },
  "engines": {
    "node": ">= 20"
  },
  "exports": {
    ".": "./index.js",
    "./solidity-tests": "./dist/src/ts/solidity_tests.js"
  },
  "files": [
    "index.js",
    "index.d.ts",
    "src/",
    "dist/src/"
  ],
  "license": "MIT",
  "main": "index.js",
  "napi": {
    "name": "edr",
    "triples": {
      "defaults": false,
      "additional": [
        "aarch64-apple-darwin",
        "x86_64-apple-darwin",
        "aarch64-unknown-linux-gnu",
        "aarch64-unknown-linux-musl",
        "x86_64-unknown-linux-gnu",
        "x86_64-unknown-linux-musl",
        "x86_64-pc-windows-msvc"
      ]
    }
  },
  "repository": "NomicFoundation/edr.git",
  "scripts": {
    "artifacts": "napi artifacts",
    "build": "pnpm run build:publish",
    "build:debug": "bash ../../scripts/build_edr_napi.sh --features op",
    "build:dev": "bash ../../scripts/build_edr_napi.sh --release --features op,test-mock",
    "build:publish": "bash ../../scripts/build_edr_napi.sh --profile napi-publish --features op",
    "build:scenarios": "bash ../../scripts/build_edr_napi.sh --release --features op,scenarios",
    "build:tracing": "bash ../../scripts/build_edr_napi.sh --release --features op,tracing",
    "build:typingFile": "bash ../../scripts/build_edr_napi.sh --features op",
    "clean": "rm -rf @nomicfoundation/edr.node",
    "eslint": "eslint 'test/**/*.ts'",
    "lint": "pnpm run prettier && pnpm run eslint",
    "lint:fix": "pnpm run prettier --write",
    "prepublishOnly": "bash ../../scripts/prepublish.sh",
    "pretest": "pnpm build:dev",
    "prettier": "prettier --check \"test/**.ts\"",
<<<<<<< HEAD
    "test": "pnpm tsc && node --max-old-space-size=8192 node_modules/mocha/bin/_mocha --recursive \"test/**/*.ts\"",
    "testNoBuild": "pnpm tsc && node --max-old-space-size=8192 node_modules/mocha/bin/_mocha --recursive \"test/**/{,!(logs|mock)}.ts\"",
=======
    "test": "node --max-old-space-size=8192 node_modules/mocha/bin/_mocha --recursive \"test/**/*.ts\"",
    "testNoBuild": "node --max-old-space-size=8192 node_modules/mocha/bin/_mocha --recursive \"test/**/{,!(mock)}.ts\"",
>>>>>>> 1e916c0e
    "universal": "napi universal",
    "version": "napi version"
  },
  "types": "index.d.ts"
}<|MERGE_RESOLUTION|>--- conflicted
+++ resolved
@@ -73,13 +73,8 @@
     "prepublishOnly": "bash ../../scripts/prepublish.sh",
     "pretest": "pnpm build:dev",
     "prettier": "prettier --check \"test/**.ts\"",
-<<<<<<< HEAD
-    "test": "pnpm tsc && node --max-old-space-size=8192 node_modules/mocha/bin/_mocha --recursive \"test/**/*.ts\"",
-    "testNoBuild": "pnpm tsc && node --max-old-space-size=8192 node_modules/mocha/bin/_mocha --recursive \"test/**/{,!(logs|mock)}.ts\"",
-=======
     "test": "node --max-old-space-size=8192 node_modules/mocha/bin/_mocha --recursive \"test/**/*.ts\"",
-    "testNoBuild": "node --max-old-space-size=8192 node_modules/mocha/bin/_mocha --recursive \"test/**/{,!(mock)}.ts\"",
->>>>>>> 1e916c0e
+    "testNoBuild": "node --max-old-space-size=8192 node_modules/mocha/bin/_mocha --recursive \"test/**/{,!(logs|mock)}.ts\"",
     "universal": "napi universal",
     "version": "napi version"
   },
