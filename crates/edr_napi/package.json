--- conflicted
+++ resolved
@@ -56,21 +56,12 @@
     "artifacts": "napi artifacts",
     "build": "pnpm run build:publish",
     "build:debug": "napi build --platform  --no-const-enum --features op",
-<<<<<<< HEAD
-    "build:dev": "napi build --platform --release --no-const-enum --features op",
+    "build:dev": "napi build --platform --release --no-const-enum --features op,test-mock",
     "build:publish": "napi build --platform --profile napi-publish --no-const-enum --features op",
     "build:scenarios": "napi build --platform --release --no-const-enum --features op,scenarios",
     "build:tracing": "napi build --platform --release --no-const-enum --features op,tracing",
     "build:typingFile": "napi build --platform --no-const-enum --features op",
     "clean": "rm -rf @ignored/edr-optimism.node",
-=======
-    "build:dev": "napi build --platform --release --no-const-enum --features op,test-mock",
-    "build:publish": "napi build --platform --profile napi-publish --no-const-enum ",
-    "build:scenarios": "napi build --platform --release --no-const-enum --features scenarios",
-    "build:tracing": "napi build --platform --release --no-const-enum --features tracing",
-    "build:typingFile": "napi build --platform --no-const-enum",
-    "clean": "rm -rf @nomicfoundation/edr.node",
->>>>>>> 306a95ef
     "eslint": "eslint 'test/**/*.ts'",
     "lint": "pnpm run prettier && pnpm run eslint",
     "lint:fix": "pnpm run prettier --write",
@@ -78,11 +69,7 @@
     "pretest": "pnpm build:dev",
     "prettier": "prettier --check \"test/**.ts\"",
     "test": "pnpm tsc && node --max-old-space-size=8192 node_modules/mocha/bin/_mocha --recursive \"test/**/*.ts\"",
-<<<<<<< HEAD
-    "testNoBuild": "pnpm tsc && node --max-old-space-size=8192 node_modules/mocha/bin/_mocha --recursive \"test/**/*.ts\"",
-=======
-    "testNoBuild": "pnpm tsc && node --max-old-space-size=8192 node_modules/mocha/bin/_mocha --recursive \"test/**/{,!(op|mock)}.ts\"",
->>>>>>> 306a95ef
+    "testNoBuild": "pnpm tsc && node --max-old-space-size=8192 node_modules/mocha/bin/_mocha --recursive \"test/**/{,!(mock)}.ts\"",
     "universal": "napi universal",
     "version": "napi version"
   },
