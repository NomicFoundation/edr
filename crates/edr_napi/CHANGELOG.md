--- conflicted
+++ resolved
@@ -1,7 +1,5 @@
 # @nomicfoundation/edr
 
-<<<<<<< HEAD
-=======
 ## 0.6.0
 
 ### Minor Changes
@@ -12,7 +10,6 @@
 
 - 2f1c189: Improved error message and added option to skip unsupported transaction type in `debug_traceTransaction`. Set `__EDR_UNSAFE_SKIP_UNSUPPORTED_TRANSACTION_TYPES=true` as an environment variable to enable this.
 
->>>>>>> c8fbf3b2
 ## 0.5.2
 
 ### Patch Changes
