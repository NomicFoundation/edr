# @nomicfoundation/edr

<<<<<<< HEAD
=======
## 0.6.4

### Patch Changes

- 14620c9: Fix panic due to remote nodes not returning total difficulty by adding fallback value

## 0.6.3

### Patch Changes

- a1cee4f: fix(tracing): Make sure to correctly 0x-prefix hex encoded strings in custom error message
- 7047e6c: Fixed panic from unknown opcode in stack traces

>>>>>>> 498d007a
## 0.6.2

### Patch Changes

- af56289: fix(tracing): Decode unmapped instructions only at the opcode boundary
- debac88: fix(tracing): Use correct subtrace when detecting error error propagation across delegatecall

## 0.6.1

### Patch Changes

- c8fbf3b: Allow forked block time offset to be negative
- bb3808b: Handle optional solc settings better in the tracing engine

## 0.6.0

### Minor Changes

- a417e19: Renamed `json` field in response to `data` and changed its type to `string | object` (specified as `string | any` due to an napi-rs limitation).

### Patch Changes

- 2f1c189: Improved error message and added option to skip unsupported transaction type in `debug_traceTransaction`. Set `__EDR_UNSAFE_SKIP_UNSUPPORTED_TRANSACTION_TYPES=true` as an environment variable to enable this.

## 0.5.2

### Patch Changes

- 66ca796: fix: added `json` alias property in provider response to fix breaking change in v0.5.1

## 0.5.1

### Patch Changes

- 0bba027: Fixed a bug in fork mode where the locally overridden chain id was used instead of the remote chain id when simulating transactions in pre-fork blocks.
- e02eb22: Fixed a bug in the JSON-RPC where we previously allowed a null value for storage keys of an access list
- 8ae31b9: Fixed crash when returning large JSON responses

## 0.5.0

### Minor Changes

- 07c7667: Added support for RIP-7212 by enabling it in the provider configuration

## 0.4.2

### Patch Changes

- b056511: Fixes restriction to disallow remote blocks without a nonce
- e650c9e: Upgraded revm to v37

## 0.4.1

### Patch Changes

- 245fd07: Provide a more helpful message when passing a timestamp bigger than 2^64 via JSON-RPC
- d87a8c4: Fixed a problem that prevented forking chains without mix hash fields in their blocks
- 5984f11: Fixed missing remote contract code when setting storage

## 0.4.0

### Minor Changes

- 5b4acdd: Added verbose tracing for hardhat-tracer. Breaking change: The `stack_top` property of `edr_napi::trace::TracingStep` was removed and `stack` was added instead. Please see the documentation of the struct for details.

### Patch Changes

- af8053f: Fixed order of parameters for eth_sign (#455)
- 32b765d: Added basic support for `eth_maxPriorityFeePerGas`, with a hardcoded response of 1 gwei (#369)

## 0.3.8

### Patch Changes

- a4d5b62: Added support for blob transactions (EIP-4844) when auto-mining is enabled and the mempool is empty
- ad1a4e8: Added support for EIP-712 payloads with signed integers
- b03c944: Upgraded revm to commit aceb093
- 3dfd1a5: Fixed `smock.fake` causing a panic
- 0db9db9: Added retry for sporadic "missing trie node" JSON-RPC errors
- c5da529: Fixed eth_call and eth_sendTransaction to allow passing input data with both `input` and `data` fields
- caa6f85: Added a workaround for an npm bug by using all builds as normal dependencies

## 0.3.7

_This version didn't include any changes, but it fixed a release issue that caused one of our supported architectures to not be published._

## 0.3.6

### Patch Changes

- e82246c: Removed usage of batch calls to prevent 429 errors
- 7745f35: Fixed mining of blocks when forking a chain that has non-Ethereum block headers
- 8928b77: Improved performance by avoiding call to ecrecover for known sender
- 1a83206: Improved performance - especially for large test suites - by changing internal data structures to achieve constant time checkpointing
- 7745f35: Fixed panic when re-setting global default subscriber
- 9be7023: Improved performance by avoiding clones of transaction traces

## 0.3.5

### Patch Changes

- e5f048e: Removed i686 & ARM builds of EDR
- 3d7f13e: Fixed a bug in `hardhat_metadata` where the local chain id was being used in the fork metadata
- bbc3a6d: Fixed missing KZG point evaluation precompile for Cancun hardfork
- 219f457: Fixed incorrect derivation of hardfork when executing a call in fork mode for the block immediately preceding the fork

## 0.3.4

### Patch Changes

- 71287a8: Removed API keys from RPC error messages
- bdf3971: Fixed 429 HTTP error by using smaller batches when querying genesis account info
- 7c23825: Fixed 429 HTTP error by increasing rate limiting retries
- 92693fb: Fixed calculation of used blob gas for post-Cancun blocks
- 62e28ad: Fixed eth_getLogs RPC request for pre-Merge hardforks

## 0.3.3

### Patch Changes

- 60b2a62: Fixed missing support for hex string as salt in `eth_signTypedData_v4`
- 3ac838b: Fixed detection of Cancun blocks on mainnet
- 7d0f981: Fixed node.js runtime freezing on shutdown

## 0.3.2

### Patch Changes

- b13f58a: Fixed failure when retrieving remote code during state modifications (#5000)
- 19eeeb9: Simplified internal set_account_storage_slot API (#5001)

## 0.3.1

### Patch Changes

- 591b7c5: Fixed failing RPC requests for certain providers due to missing content-type header (#4992)

## 0.3.0

### Minor Changes

- ac155d6: Bump Rust to v1.76

### Patch Changes

- 87da82b: Fixed a problem when forking networks with non-standard transaction types (#4963)
- 5fe1728: Fixed a bug in `hardhat_setStorageAt` that occured when the storage of a remote contract was modified during forking (#4970)
- 0ec305f: Fixed a bug in `hardhat_dropTransaction` where empty queues persisted and caused panics
- a5071e5: Fixed a bug in `eth_estimateGas` where a call would fail because the nonce was being checked<|MERGE_RESOLUTION|>--- conflicted
+++ resolved
@@ -1,7 +1,5 @@
 # @nomicfoundation/edr
 
-<<<<<<< HEAD
-=======
 ## 0.6.4
 
 ### Patch Changes
@@ -15,7 +13,6 @@
 - a1cee4f: fix(tracing): Make sure to correctly 0x-prefix hex encoded strings in custom error message
 - 7047e6c: Fixed panic from unknown opcode in stack traces
 
->>>>>>> 498d007a
 ## 0.6.2
 
 ### Patch Changes
