--- conflicted
+++ resolved
@@ -5,11 +5,7 @@
 use std::{str::FromStr as _, sync::Arc};
 
 use edr_eth::l1;
-<<<<<<< HEAD
 use edr_provider::{time::TimeSinceEpoch, InvalidRequestReason, SyncCallOverride};
-=======
-use edr_provider::{time::CurrentTime, InvalidRequestReason, SyncCallOverride};
->>>>>>> 1e916c0e
 use edr_rpc_client::jsonrpc;
 use edr_solidity::{
     artifacts::{CompilerInput, CompilerOutput},
@@ -90,7 +86,7 @@
                 // HACK: We need to log failed deserialization attempts when they concern input
                 // validation.
                 if let Some((method_name, provider_error)) =
-                    reason.provider_error::<ChainSpecT, CurrentTime>()
+                    reason.provider_error::<ChainSpecT, TimerT>()
                 {
                     // Ignore potential failure of logging, as returning the original error is more
                     // important
