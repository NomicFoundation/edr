--- conflicted
+++ resolved
@@ -4,10 +4,7 @@
 use edr_eth::{
     block::BlobGas,
     l1::{self, hardfork::UnknownHardfork},
-<<<<<<< HEAD
-=======
     signature::SecretKey,
->>>>>>> 83e9d934
     Address, ChainId, HashMap, B256,
 };
 use edr_evm::{
