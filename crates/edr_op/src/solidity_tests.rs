--- conflicted
+++ resolved
@@ -1,15 +1,6 @@
-<<<<<<< HEAD
-use edr_evm::{
-    evm::{self, Evm},
-    inspector::Inspector,
-    interpreter::{EthInstructions, EthInterpreter},
-    journal::Journal,
-    state::Database,
-=======
 use edr_evm_spec::{
     handler::EthInstructions, interpreter::EthInterpreter, Context, Database, Evm, Inspector,
-    Journal, JournalEntry,
->>>>>>> 7e0d6106
+    Journal,
 };
 use edr_solidity_tests::{
     evm_context::{EthInstructionsContext, EvmBuilderTrait, EvmEnvWithChainContext},
@@ -19,7 +10,7 @@
     precompiles::OpPrecompiles, L1BlockInfo, OpEvm, OpHaltReason, OpSpecId, OpTransaction,
     OpTransactionError,
 };
-use revm_context::{BlockEnv, JournalTr as _};
+use revm_context::BlockEnv;
 
 /// Type implementing the [`EvmBuilderTrait`] for the OP EVM.
 pub struct OpEvmBuilder;
@@ -77,27 +68,11 @@
             EthInterpreter,
         >,
     >(
-<<<<<<< HEAD
         journal: Journal<DatabaseT>,
-        env: EvmEnvWithChainContext<
-            edr_chain_l1::BlockEnv,
-            OpTransaction<TxEnv>,
-            OpSpecId,
-            L1BlockInfo,
-        >,
-        inspector: InspectorT,
-    ) -> Self::Evm<DatabaseT, InspectorT> {
-        let context = evm::Context {
-=======
-        db: DatabaseT,
         env: EvmEnvWithChainContext<BlockEnv, OpTransaction<TxEnv>, OpSpecId, L1BlockInfo>,
         inspector: InspectorT,
     ) -> Self::Evm<DatabaseT, InspectorT> {
-        let mut journaled_state = Journal::<DatabaseT, JournalEntry>::new(db);
-        journaled_state.set_spec_id(env.cfg.spec.into());
-
         let context = Context {
->>>>>>> 7e0d6106
             tx: env.tx,
             block: env.block,
             cfg: env.cfg,
