--- conflicted
+++ resolved
@@ -2,26 +2,6 @@
 use edr_provider::test_utils::header_overrides;
 use op_revm::OpSpecId;
 
-<<<<<<< HEAD
-/// Since Holocene, overriding `extra_data` field is necessary to fork and
-/// replay a block in EDR since this field manifests if there has been a
-/// `SystemConfig` update in eip1559 fields.
-///
-/// > Placing the EIP-1559 parameters within the L2 block header allows us to
-/// > retain the purity of the function that computes the next block's base fee
-/// > from its parent block header, while still allowing them to be dynamically
-/// > configured
-///
-/// see <https://specs.optimism.io/protocol/holocene/exec-engine.html>
-pub fn holocene_header_overrides(replay_header: &BlockHeader) -> HeaderOverrides<OpSpecId> {
-    HeaderOverrides {
-        extra_data: Some(replay_header.extra_data.clone()),
-        ..header_overrides(replay_header)
-    }
-}
-
-=======
->>>>>>> 8510d161
 /// Isthmus overrides the `withdrawals_root` field in the header with the
 /// storage root of the L2-to-L1 message passer contract, which EDR does not
 /// calculate for forked blockchains.
