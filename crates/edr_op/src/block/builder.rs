<<<<<<< HEAD
use edr_eth::{
    block::PartialHeader,
    eips::eip1559::{BaseFeeParams, ConstantBaseFeeParams},
    spec::EthHeaderConstants,
    trie::KECCAK_NULL_RLP,
    Address, Bytes, HashMap, U256,
};
=======
use edr_eip1559::ConstantBaseFeeParams;
use edr_eth::{block::PartialHeader, trie::KECCAK_NULL_RLP, Address, HashMap, U256};
>>>>>>> 9c9fb199
use edr_evm::{
    blockchain::SyncBlockchain,
    config::CfgEnv,
    inspector::Inspector,
    precompile::PrecompileFn,
    spec::ContextForChainSpec,
    state::{DatabaseComponents, SyncState, WrapDatabaseRef},
    BlockBuilder, BlockBuilderCreationError, BlockInputs, BlockTransactionErrorForChainSpec,
    EthBlockBuilder, MineBlockResultAndState,
};
use edr_evm_spec::EthHeaderConstants as _;
use op_revm::{L1BlockInfo, OpHaltReason};

use crate::{
    block::LocalBlock,
    eip1559::{encode_dynamic_base_fee_params, DYNAMIC_BASE_FEE_PARAM_VERSION},
    predeploys::L2_TO_L1_MESSAGE_PASSER_ADDRESS,
    receipt::BlockReceiptFactory,
    transaction, Hardfork, OpChainSpec,
};

/// Block builder for OP.
pub struct Builder<'builder, BlockchainErrorT, StateErrorT> {
    eth: EthBlockBuilder<'builder, BlockchainErrorT, OpChainSpec, StateErrorT>,
    l1_block_info: L1BlockInfo,
}

impl<'builder, BlockchainErrorT, StateErrorT> BlockBuilder<'builder, OpChainSpec>
    for Builder<'builder, BlockchainErrorT, StateErrorT>
where
    BlockchainErrorT: Send + std::error::Error,
    StateErrorT: Send + std::error::Error,
{
    type BlockchainError = BlockchainErrorT;
    type StateError = StateErrorT;

    fn new_block_builder(
        blockchain: &'builder dyn edr_evm::blockchain::SyncBlockchain<
            OpChainSpec,
            Self::BlockchainError,
            Self::StateError,
        >,
        state: Box<dyn edr_evm::state::SyncState<Self::StateError>>,
        cfg: CfgEnv<Hardfork>,
        mut inputs: BlockInputs,
        mut overrides: edr_eth::block::HeaderOverrides<OpSpecId>,
        custom_precompiles: &'builder HashMap<Address, PrecompileFn>,
    ) -> Result<Self, BlockBuilderCreationError<Self::BlockchainError, Hardfork, Self::StateError>>
    {
        // TODO: https://github.com/NomicFoundation/edr/issues/990
        // Replace this once we can detect chain-specific block inputs in the provider
        // and avoid passing them as input.
        if cfg.spec >= Hardfork::CANYON {
            // `EthBlockBuilder` expects `inputs.withdrawals.is_some()` despite OP not
            // supporting withdrawals.
            inputs.withdrawals = Some(Vec::new());
        }

        if cfg.spec >= Hardfork::ISTHMUS {
            let withdrawals_root = overrides
                .withdrawals_root
                .map_or_else(
                    || {
                        let storage_root =
                            state.account_storage_root(&L2_TO_L1_MESSAGE_PASSER_ADDRESS)?;

                        Ok(storage_root.unwrap_or(KECCAK_NULL_RLP))
                    },
                    Ok,
                )
                .map_err(BlockBuilderCreationError::State)?;

            overrides.withdrawals_root = Some(withdrawals_root);
        }
<<<<<<< HEAD
        if cfg.spec >= OpSpecId::HOLOCENE {
            let base_fee_params = overrides.base_fee_params.map_or_else(|| -> Result<BaseFeeParams<OpSpecId>, BlockBuilderCreationError<Self::BlockchainError, OpSpecId, Self::StateError>> {
=======

        if cfg.spec >= Hardfork::HOLOCENE {
            let base_fee_params = overrides.base_fee_params.map_or_else(|| -> Result<ConstantBaseFeeParams, BlockBuilderCreationError<Self::BlockchainError, Hardfork, Self::StateError>> {
>>>>>>> 9c9fb199
                let parent_block_number = blockchain.last_block_number();
                let parent_hardfork = blockchain
                    .spec_at_block_number(parent_block_number)
                    .map_err(BlockBuilderCreationError::Blockchain)?;

                if parent_hardfork >= Hardfork::HOLOCENE {
                    // Take parameters from parent block's extra data
                    let parent_block = blockchain
                        .last_block()
                        .map_err(BlockBuilderCreationError::Blockchain)?;

                    let base_fee_params = decode_base_params(&parent_block.header().extra_data);
                    Ok(BaseFeeParams::Constant(base_fee_params))
                } else {
                    // Use the prior EIP-1559 constants.
                    Ok(OpChainSpec::base_fee_params())
                }
            }, Ok)?;

            // The current block (parent + 1) must inform the eip-1559 params to be used in the
            // following block (parent + 2)
            // > if Holocene is active at parent_header.timestamp, then the parameters from parent_header.extraData are used.
            // See: <https://specs.optimism.io/protocol/holocene/exec-engine.html>
            let extra_data_base_fee_params = base_fee_params
                .at_condition(cfg.spec, blockchain.last_block_number() + 2)
                .expect("Chain spec must have base fee params for post-London hardforks");

            let extra_data = overrides
                .extra_data
                .unwrap_or_else(|| encode_dynamic_base_fee_params(extra_data_base_fee_params));

            overrides.base_fee_params = Some(base_fee_params);
            overrides.extra_data = Some(extra_data);
        }

        let eth = EthBlockBuilder::new(
            blockchain,
            state,
            cfg,
            inputs,
            overrides,
            custom_precompiles,
        )?;

        let l1_block_info = {
            let mut db = WrapDatabaseRef(DatabaseComponents {
                blockchain: eth.blockchain(),
                state: eth.state(),
            });

            let l2_block_number = eth.header().number;
            op_revm::L1BlockInfo::try_fetch(
                &mut db,
                U256::from(l2_block_number),
                eth.config().spec,
            )?
        };

        Ok(Self { eth, l1_block_info })
    }

    fn block_receipt_factory(&self) -> BlockReceiptFactory {
        BlockReceiptFactory {
            l1_block_info: self.l1_block_info.clone(),
        }
    }

    fn header(&self) -> &PartialHeader {
        self.eth.header()
    }

    fn add_transaction(
        &mut self,
        transaction: transaction::Signed,
    ) -> Result<
        (),
        BlockTransactionErrorForChainSpec<Self::BlockchainError, OpChainSpec, Self::StateError>,
    > {
        self.eth.add_transaction(transaction)
    }

    fn add_transaction_with_inspector<InspectorT>(
        &mut self,
        transaction: transaction::Signed,
        inspector: &mut InspectorT,
    ) -> Result<
        (),
        BlockTransactionErrorForChainSpec<Self::BlockchainError, OpChainSpec, Self::StateError>,
    >
    where
        InspectorT: for<'inspector> Inspector<
            ContextForChainSpec<
                OpChainSpec,
                WrapDatabaseRef<
                    DatabaseComponents<
                        &'inspector dyn SyncBlockchain<
                            OpChainSpec,
                            Self::BlockchainError,
                            Self::StateError,
                        >,
                        &'inspector dyn SyncState<Self::StateError>,
                    >,
                >,
            >,
        >,
    {
        self.eth
            .add_transaction_with_inspector(transaction, inspector)
    }

    fn finalize(
        self,
        rewards: Vec<(Address, u128)>,
    ) -> Result<MineBlockResultAndState<OpHaltReason, LocalBlock, Self::StateError>, Self::StateError>
    {
        let receipt_factory = self.block_receipt_factory();
        self.eth.finalize(&receipt_factory, rewards)
    }
}

/// Decodes the base fee params from Bytes considering op-stack extra-param spec
pub fn decode_base_params(extra_data: &Bytes) -> ConstantBaseFeeParams {
    let version = *extra_data
        .first()
        .expect("Extra data should have at least 1 byte for version");
    match version {
        DYNAMIC_BASE_FEE_PARAM_VERSION => {
            let denominator_bytes: [u8; 4] = extra_data[1..=4]
                .try_into()
                .expect("The slice should be exactly 4 bytes");

            let elasticity_bytes: [u8; 4] = extra_data[5..=8]
                .try_into()
                .expect("The slice should be exactly 4 bytes");

                let max_change_denominator = u32::from_be_bytes(denominator_bytes).into();
                let elasticity_multiplier = u32::from_be_bytes(elasticity_bytes).into();
                ConstantBaseFeeParams{max_change_denominator, elasticity_multiplier}
        }
        _ => panic!(
            "Unsupported base fee params version: {version}. Expected {DYNAMIC_BASE_FEE_PARAM_VERSION}."
        )
    }
}<|MERGE_RESOLUTION|>--- conflicted
+++ resolved
@@ -1,15 +1,5 @@
-<<<<<<< HEAD
-use edr_eth::{
-    block::PartialHeader,
-    eips::eip1559::{BaseFeeParams, ConstantBaseFeeParams},
-    spec::EthHeaderConstants,
-    trie::KECCAK_NULL_RLP,
-    Address, Bytes, HashMap, U256,
-};
-=======
-use edr_eip1559::ConstantBaseFeeParams;
-use edr_eth::{block::PartialHeader, trie::KECCAK_NULL_RLP, Address, HashMap, U256};
->>>>>>> 9c9fb199
+use edr_eip1559::{BaseFeeParams, ConstantBaseFeeParams};
+use edr_eth::{block::PartialHeader, trie::KECCAK_NULL_RLP, Address, Bytes, HashMap, U256};
 use edr_evm::{
     blockchain::SyncBlockchain,
     config::CfgEnv,
@@ -55,7 +45,7 @@
         state: Box<dyn edr_evm::state::SyncState<Self::StateError>>,
         cfg: CfgEnv<Hardfork>,
         mut inputs: BlockInputs,
-        mut overrides: edr_eth::block::HeaderOverrides<OpSpecId>,
+        mut overrides: edr_eth::block::HeaderOverrides<Hardfork>,
         custom_precompiles: &'builder HashMap<Address, PrecompileFn>,
     ) -> Result<Self, BlockBuilderCreationError<Self::BlockchainError, Hardfork, Self::StateError>>
     {
@@ -84,14 +74,8 @@
 
             overrides.withdrawals_root = Some(withdrawals_root);
         }
-<<<<<<< HEAD
-        if cfg.spec >= OpSpecId::HOLOCENE {
-            let base_fee_params = overrides.base_fee_params.map_or_else(|| -> Result<BaseFeeParams<OpSpecId>, BlockBuilderCreationError<Self::BlockchainError, OpSpecId, Self::StateError>> {
-=======
-
         if cfg.spec >= Hardfork::HOLOCENE {
-            let base_fee_params = overrides.base_fee_params.map_or_else(|| -> Result<ConstantBaseFeeParams, BlockBuilderCreationError<Self::BlockchainError, Hardfork, Self::StateError>> {
->>>>>>> 9c9fb199
+            let base_fee_params = overrides.base_fee_params.map_or_else(|| -> Result<BaseFeeParams<Hardfork>, BlockBuilderCreationError<Self::BlockchainError, Hardfork, Self::StateError>> {
                 let parent_block_number = blockchain.last_block_number();
                 let parent_hardfork = blockchain
                     .spec_at_block_number(parent_block_number)
