--- conflicted
+++ resolved
@@ -133,7 +133,6 @@
 /// An extension trait that allows us to easily extend the `revm::Inspector`
 /// capabilities for cheatcodes
 #[auto_impl::auto_impl(&mut)]
-<<<<<<< HEAD
 pub trait CheatcodeBackend<
     BlockT: BlockEnvTr,
     TxT: TransactionEnvTr,
@@ -141,28 +140,18 @@
     ChainContextT: ChainContextTr,
 >: Database<Error = DatabaseError>
 {
-    /// Creates a new snapshot at the current point of execution.
-    ///
-    /// A snapshot is associated with a new unique id that's created for the
-    /// snapshot. Snapshots can be reverted: [CheatcodeBackend::revert],
-    /// however, depending on the [RevertSnapshotAction], it will keep the
-    /// snapshot alive or delete it.
-    fn snapshot(
+    /// Creates a new state snapshot at the current point of execution.
+    ///
+    /// A state snapshot is associated with a new unique id that's created for
+    /// the snapshot. State snapshots can be reverted:
+    /// [CheatcodeBackend::revert_state], however, depending on the
+    /// [RevertStateSnapshotAction], it will keep the snapshot alive or
+    /// delete it.
+    fn snapshot_state(
         &mut self,
         journaled_state: &JournalInner<JournalEntry>,
         env: EvmEnv<BlockT, TxT, HardforkT>,
     ) -> U256;
-=======
-pub trait DatabaseExt: Database<Error = DatabaseError> {
-    /// Creates a new state snapshot at the current point of execution.
-    ///
-    /// A state snapshot is associated with a new unique id that's created for
-    /// the snapshot. State snapshots can be reverted:
-    /// [DatabaseExt::revert_state], however, depending on the
-    /// [RevertStateSnapshotAction], it will keep the snapshot alive or
-    /// delete it.
-    fn snapshot_state(&mut self, journaled_state: &JournaledState, env: &Env) -> U256;
->>>>>>> ae38942f
 
     /// Reverts the state snapshot if it exists
     ///
@@ -172,33 +161,18 @@
     /// **N.B.** While this reverts the state of the evm to the snapshot, it
     /// keeps new logs made since the snapshots was created. This way we can
     /// show logs that were emitted between snapshot and its revert.
-<<<<<<< HEAD
     /// This will also revert any changes in the `EvmEnv<BlockT, TxT,
     /// CfgEnv<HardforkT>>` and replace it with the captured `EvmEnv<BlockT,
-    /// TxT, CfgEnv<HardforkT>>` of `Self::snapshot`.
-    ///
-    /// Depending on [RevertSnapshotAction] it will keep the snapshot alive or
-    /// delete it.
-    fn revert<'a>(
+    /// TxT, CfgEnv<HardforkT>>` of `Self::state_snapshot`.
+    ///
+    /// Depending on [RevertStateSnapshotAction] it will keep the snapshot alive
+    /// or delete it.
+    fn revert_state<'a>(
         &'a mut self,
         id: U256,
-        action: RevertSnapshotAction,
+        action: RevertStateSnapshotAction,
         context: &'a mut EvmContext<'a, BlockT, TxT, HardforkT, ChainContextT>,
     ) -> Option<JournalInner<JournalEntry>>;
-=======
-    /// This will also revert any changes in the `Env` and replace it with the
-    /// captured `Env` of `Self::state_snapshot`.
-    ///
-    /// Depending on [RevertStateSnapshotAction] it will keep the snapshot alive
-    /// or delete it.
-    fn revert_state(
-        &mut self,
-        id: U256,
-        journaled_state: &JournaledState,
-        env: &mut Env,
-        action: RevertStateSnapshotAction,
-    ) -> Option<JournaledState>;
->>>>>>> ae38942f
 
     /// Deletes the state snapshot with the given `id`
     ///
@@ -693,18 +667,12 @@
         }
     }
 
-    /// Returns all snapshots created in this backend
-<<<<<<< HEAD
-    pub fn snapshots(
-        &self,
-    ) -> &Snapshots<BackendSnapshot<BackendDatabaseSnapshot, BlockT, TxT, HardforkT>> {
-        &self.inner.snapshots
-=======
+    /// Returns all state snapshots created in this backend
     pub fn state_snapshots(
         &self,
-    ) -> &StateSnapshots<BackendStateSnapshot<BackendDatabaseSnapshot>> {
+    ) -> &StateSnapshots<BackendStateSnapshot<BackendDatabaseSnapshot, BlockT, TxT, HardforkT>>
+    {
         &self.inner.state_snapshots
->>>>>>> ae38942f
     }
 
     /// Sets the address of the `DSTest` contract that is being executed
@@ -1181,7 +1149,6 @@
     }
 }
 
-<<<<<<< HEAD
 impl<
         BlockT: BlockEnvTr,
         TxT: TransactionEnvTr,
@@ -1190,17 +1157,11 @@
     > CheatcodeBackend<BlockT, TxT, HardforkT, ChainContextT>
     for Backend<BlockT, TxT, HardforkT, ChainContextT>
 {
-    fn snapshot(
+    fn snapshot_state(
         &mut self,
         journaled_state: &JournalInner<JournalEntry>,
         env: EvmEnv<BlockT, TxT, HardforkT>,
     ) -> U256 {
-=======
-// === impl a bunch of `revm::Database` adjacent implementations ===
-
-impl DatabaseExt for Backend {
-    fn snapshot_state(&mut self, journaled_state: &JournaledState, env: &Env) -> U256 {
->>>>>>> ae38942f
         trace!("create snapshot");
         let id = self.inner.state_snapshots.insert(BackendStateSnapshot::new(
             self.create_db_snapshot(),
@@ -1214,16 +1175,9 @@
     fn revert_state(
         &mut self,
         id: U256,
-<<<<<<< HEAD
-        action: RevertSnapshotAction,
+        action: RevertStateSnapshotAction,
         context: &mut EvmContext<'_, BlockT, TxT, HardforkT, ChainContextT>,
     ) -> Option<JournalInner<JournalEntry>> {
-=======
-        current_state: &JournaledState,
-        current: &mut Env,
-        action: RevertStateSnapshotAction,
-    ) -> Option<JournaledState> {
->>>>>>> ae38942f
         trace!(?id, "revert snapshot");
         if let Some(mut snapshot) = self.inner.state_snapshots.remove_at(id) {
             // Re-insert snapshot to persist it
@@ -1232,23 +1186,13 @@
             }
             // need to check whether there's a global failure which means an error occurred
             // either during the snapshot or even before
-<<<<<<< HEAD
             if self.is_global_failure(context.journaled_state) {
-                self.set_snapshot_failure(true);
+                self.set_state_snapshot_failure(true);
             }
 
             // merge additional logs
             snapshot.merge(context.journaled_state);
-            let BackendSnapshot {
-=======
-            if self.is_global_failure(current_state) {
-                self.set_state_snapshot_failure(true);
-            }
-
-            // merge additional logs
-            snapshot.merge(current_state);
             let BackendStateSnapshot {
->>>>>>> ae38942f
                 db,
                 mut journaled_state,
                 env,
@@ -1944,13 +1888,9 @@
     /// Holds all created fork databases
     // Note: data is stored in an `Option` so we can remove it without reshuffling
     pub forks: Vec<Option<Fork>>,
-<<<<<<< HEAD
-    /// Contains snapshots made at a certain point
-    pub snapshots: Snapshots<BackendSnapshot<BackendDatabaseSnapshot, BlockT, TxT, HardforkT>>,
-=======
     /// Contains state snapshots made at a certain point
-    pub state_snapshots: StateSnapshots<BackendStateSnapshot<BackendDatabaseSnapshot>>,
->>>>>>> ae38942f
+    pub state_snapshots:
+        StateSnapshots<BackendStateSnapshot<BackendDatabaseSnapshot, BlockT, TxT, HardforkT>>,
     /// Tracks whether there was a failure in a snapshot that was reverted
     ///
     /// The Test contract contains a bool variable that is set to true when an
