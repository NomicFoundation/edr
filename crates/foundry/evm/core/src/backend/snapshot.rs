--- conflicted
+++ resolved
@@ -17,13 +17,8 @@
 
 /// Represents a state snapshot taken during evm execution
 #[derive(Clone, Debug)]
-<<<<<<< HEAD
-pub struct BackendSnapshot<DatabaseT, BlockT, TxT, HardforkT> {
+pub struct BackendStateSnapshot<DatabaseT, BlockT, TxT, HardforkT> {
     pub db: DatabaseT,
-=======
-pub struct BackendStateSnapshot<T> {
-    pub db: T,
->>>>>>> ae38942f
     /// The `journaled_state` state at a specific point
     pub journaled_state: JournalInner<JournalEntry>,
     /// Contains the env at the time of the snapshot
@@ -32,19 +27,13 @@
 
 // === impl BackendSnapshot ===
 
-<<<<<<< HEAD
-impl<DatabaseT, BlockT, TxT, HardforkT> BackendSnapshot<DatabaseT, BlockT, TxT, HardforkT> {
-    /// Takes a new snapshot
+impl<DatabaseT, BlockT, TxT, HardforkT> BackendStateSnapshot<DatabaseT, BlockT, TxT, HardforkT> {
+    /// Takes a new state snapshot.
     pub fn new(
         db: DatabaseT,
         journaled_state: JournalInner<JournalEntry>,
         env: EvmEnv<BlockT, TxT, HardforkT>,
     ) -> Self {
-=======
-impl<T> BackendStateSnapshot<T> {
-    /// Takes a new state snapshot.
-    pub fn new(db: T, journaled_state: JournaledState, env: Env) -> Self {
->>>>>>> ae38942f
         Self {
             db,
             journaled_state,
@@ -59,13 +48,8 @@
     /// `revm::JournaledState`. Additional logs are those logs that are
     /// missing in the snapshot's `journaled_state`, since the current
     /// `journaled_state` includes the same logs, we can simply replace use that
-<<<<<<< HEAD
-    /// See also `DatabaseExt::revert`
+    /// See also `DatabaseExt::revert`.
     pub fn merge(&mut self, current: &JournalInner<JournalEntry>) {
-=======
-    /// See also `DatabaseExt::revert`.
-    pub fn merge(&mut self, current: &JournaledState) {
->>>>>>> ae38942f
         self.journaled_state.logs.clone_from(&current.logs);
     }
 }
