--- conflicted
+++ resolved
@@ -416,20 +416,15 @@
     ) -> eyre::Result<RawCallResult<BlockT, TxT, HardforkT>> {
         // execute the call
         let mut inspector = self.inspector.clone();
-<<<<<<< HEAD
         let result = self
             .backend
             .inspect(&mut env, self.chain_context.clone(), &mut inspector)?;
-        convert_executed_result(env, inspector, result, self.backend.has_snapshot_failure())
-=======
-        let result = self.backend.inspect(&mut env, &mut inspector)?;
         convert_executed_result(
             env,
             inspector,
             result,
             self.backend.has_state_snapshot_failure(),
         )
->>>>>>> ae38942f
     }
 
     /// Commit the changeset to the database and adjust `self.inspector_config`
@@ -965,13 +960,8 @@
     env: EvmEnv<BlockT, TxT, HardforkT>,
     inspector: InspectorStack<BlockT, TxT, HardforkT, ChainContextT>,
     result: ResultAndState,
-<<<<<<< HEAD
-    has_snapshot_failure: bool,
+    has_state_snapshot_failure: bool,
 ) -> eyre::Result<RawCallResult<BlockT, TxT, HardforkT>> {
-=======
-    has_state_snapshot_failure: bool,
-) -> eyre::Result<RawCallResult> {
->>>>>>> ae38942f
     let ResultAndState {
         result: exec_result,
         state: state_changeset,
