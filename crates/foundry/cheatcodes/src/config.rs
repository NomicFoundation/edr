use std::{
    collections::HashMap,
    path::{Path, PathBuf},
    sync::Arc,
    time::Duration,
};

use alloy_primitives::Address;
use edr_common::fs::normalize_path;
use edr_solidity::artifacts::ArtifactId;
use foundry_compilers::utils::canonicalize;
use foundry_evm_core::{contracts::ContractsByArtifact, evm_context::HardforkTr, opts::EvmOpts};

use super::{FsAccessKind, FsPermissions, Result, RpcEndpoints};
use crate::{cache::StorageCachingConfig, Vm::Rpc};

/// Additional, configurable context the `Cheatcodes` inspector has access to
///
/// This is essentially a subset of various `Config` settings `Cheatcodes` needs
/// to know.
#[derive(Clone, Debug)]
pub struct CheatsConfig<HardforkT> {
    /// Whether the execution is in the context of a test run, gas snapshot or
    /// code coverage.
    pub execution_context: ExecutionContextConfig,
    /// Whether the FFI cheatcode is enabled.
    pub ffi: bool,
    /// Sets a timeout for vm.prompt cheatcodes
    pub prompt_timeout: Duration,
    /// Optional RPC cache path. If this is none, then no RPC calls will be
    /// cached, otherwise data is cached to `<rpc_cache_path>/<chain
    /// id>/<block number>`. Caching can be disabled for specific chains
    /// with `rpc_storage_caching`.
    pub rpc_cache_path: Option<PathBuf>,
    /// RPC storage caching settings determines what chains and endpoints to
    /// cache
    pub rpc_storage_caching: StorageCachingConfig,
    /// All known endpoints and their aliases
    pub rpc_endpoints: RpcEndpoints,
    /// Filesystem permissions for cheatcodes like `writeFile`, `readFile`
    pub fs_permissions: FsPermissions,
    /// Project root
    pub project_root: PathBuf,
    /// How the evm was configured by the user
    pub evm_opts: EvmOpts<HardforkT>,
    /// Address labels from config
    pub labels: HashMap<Address, String>,
    /// Solidity compilation artifacts.
    pub available_artifacts: Arc<ContractsByArtifact>,
<<<<<<< HEAD
    /// Currently running artifact.
    pub running_artifact: Option<ArtifactId>,
=======
    /// Version of the script/test contract which is currently running.
    pub running_version: Option<Version>,
    /// Whether to allow `expectRevert` to work for internal calls.
    pub internal_expect_revert: bool,
>>>>>>> e1ef5a8b
}

/// Solidity test execution contexts.
#[derive(Clone, Debug, Default)]
pub enum ExecutionContextConfig {
    /// Test execution context.
    Test,
    /// Code coverage execution context.
    Coverage,
    /// Gas snapshot execution context.
    Snapshot,
    /// Unknown execution context.
    #[default]
    Unknown,
}

/// Configuration options specific to cheat codes.
#[derive(Clone, Debug, Default)]
pub struct CheatsConfigOptions {
    /// Solidity test execution contexts.
    pub execution_context: ExecutionContextConfig,
    /// Multiple rpc endpoints and their aliases
    pub rpc_endpoints: RpcEndpoints,
    /// Optional RPC cache path. If this is none, then no RPC calls will be
    /// cached, otherwise data is cached to `<rpc_cache_path>/<chain
    /// id>/<block number>`. Caching can be disabled for specific chains
    /// with `rpc_storage_caching`.
    pub rpc_cache_path: Option<PathBuf>,
    /// RPC storage caching settings determines what chains and endpoints to
    /// cache
    pub rpc_storage_caching: StorageCachingConfig,
    /// Configures the permissions of cheat codes that touch the file system.
    ///
    /// This includes what operations can be executed (read, write)
    pub fs_permissions: FsPermissions,
    /// Sets a timeout in seconds for vm.prompt cheatcodes
    pub prompt_timeout: u64,
    /// Address labels
    pub labels: HashMap<Address, String>,
    /// Allow expecting reverts with `expectRevert` at the same callstack depth
    /// as the test.
    pub allow_internal_expect_revert: bool,
}

impl<HardforkT: HardforkTr> CheatsConfig<HardforkT> {
    /// Extracts the necessary settings from the Config
    pub fn new(
        project_root: PathBuf,
        config: CheatsConfigOptions,
        evm_opts: EvmOpts<HardforkT>,
        available_artifacts: Arc<ContractsByArtifact>,
        running_artifact: Option<ArtifactId>,
    ) -> Self {
        let CheatsConfigOptions {
            execution_context,
            rpc_endpoints,
            rpc_cache_path,
            prompt_timeout,
            rpc_storage_caching,
            fs_permissions,
            labels,
            allow_internal_expect_revert,
        } = config;

        let fs_permissions = fs_permissions.joined(&project_root);

        Self {
            execution_context,
            ffi: evm_opts.ffi,
            prompt_timeout: Duration::from_secs(prompt_timeout),
            rpc_cache_path,
            rpc_storage_caching,
            rpc_endpoints,
            fs_permissions,
            project_root,
            evm_opts,
            labels,
            available_artifacts,
<<<<<<< HEAD
            running_artifact,
=======
            running_version,
            internal_expect_revert: allow_internal_expect_revert,
>>>>>>> e1ef5a8b
        }
    }

    /// Attempts to canonicalize (see [`std::fs::canonicalize`]) the path.
    ///
    /// Canonicalization fails for non-existing paths, in which case we just
    /// normalize the path.
    pub fn normalized_path(&self, path: impl AsRef<Path>) -> PathBuf {
        let path = self.project_root.join(path);
        canonicalize(&path).unwrap_or_else(|_err| normalize_path(&path))
    }

    /// Returns true if the given path is allowed, if any path `allowed_paths`
    /// is an ancestor of the path
    ///
    /// We only allow paths that are inside  allowed paths. To prevent path
    /// traversal ("../../etc/passwd") we canonicalize/normalize the path
    /// first. We always join with the configured root directory.
    pub fn is_path_allowed(&self, path: impl AsRef<Path>, kind: FsAccessKind) -> bool {
        self.is_normalized_path_allowed(&self.normalized_path(path), kind)
    }

    fn is_normalized_path_allowed(&self, path: &Path, kind: FsAccessKind) -> bool {
        self.fs_permissions.is_path_allowed(path, kind)
    }

    /// Returns an error if no access is granted to access `path`, See also
    /// [`Self::is_path_allowed`]
    ///
    /// Returns the normalized version of `path`, see
    /// [`CheatsConfig::normalized_path`]
    pub fn ensure_path_allowed(
        &self,
        path: impl AsRef<Path>,
        kind: FsAccessKind,
    ) -> Result<PathBuf> {
        let path = path.as_ref();
        let normalized = self.normalized_path(path);
        ensure!(
            self.is_normalized_path_allowed(&normalized, kind),
            "the path {} is not allowed to be accessed for {kind} operations",
            normalized
                .strip_prefix(&self.project_root)
                .unwrap_or(path)
                .display()
        );
        Ok(normalized)
    }

    /// Returns true if the given `path` is the project's foundry.toml file
    ///
    /// Note: this should be called with normalized path
    pub fn is_foundry_toml(&self, path: impl AsRef<Path>) -> bool {
        const FILE_NAME: &str = "foundry.toml";

        // path methods that do not access the filesystem are such as
        // [`Path::starts_with`], are case-sensitive no matter the platform or
        // filesystem. to make this case-sensitive we convert the underlying
        // `OssStr` to lowercase checking that `path` and `foundry.toml` are the
        // same file by comparing the FD, because it may not exist
        let foundry_toml = self.project_root.join(FILE_NAME);
        Path::new(&foundry_toml.to_string_lossy().to_lowercase())
            .starts_with(Path::new(&path.as_ref().to_string_lossy().to_lowercase()))
    }

    /// Same as [`Self::is_foundry_toml`] but returns an `Err` if
    /// [`Self::is_foundry_toml`] returns true
    pub fn ensure_not_foundry_toml(&self, path: impl AsRef<Path>) -> Result<()> {
        ensure!(
            !self.is_foundry_toml(path),
            "access to `foundry.toml` is not allowed"
        );
        Ok(())
    }

    /// Returns the RPC to use
    ///
    /// If `url_or_alias` is a known alias in the `RpcEndpoints` then it
    /// returns the corresponding URL of that alias. otherwise this assumes
    /// `url_or_alias` is itself a URL if it starts with a `http` or `ws`
    /// scheme.
    ///
    /// If the url is a path to an existing file, it is also considered a valid
    /// RPC URL, IPC path.
    ///
    /// # Errors
    ///
    ///  - Returns an error if `url_or_alias` is a known alias but references an
    ///    unresolved env var.
    ///  - Returns an error if `url_or_alias` is not an alias but does not start
    ///    with a `http` or `ws` `scheme` and is not a path to an existing file
    pub fn rpc_url(&self, url_or_alias: &str) -> Result<String> {
        match self.rpc_endpoints.get(url_or_alias) {
            Some(endpoint_config) => {
                if let Some(url) = endpoint_config.endpoint.as_url() {
                    Ok(url.into())
                } else {
                    Err(fmt_err!("unresolved env var in rpc url: {url_or_alias}"))
                }
            }
            None => {
                // check if it's a URL or a path to an existing file to an ipc socket
                if url_or_alias.starts_with("http") ||
                    url_or_alias.starts_with("ws") ||
                    // check for existing ipc file
                    Path::new(url_or_alias).exists()
                {
                    Ok(url_or_alias.into())
                } else {
                    Err(fmt_err!("invalid rpc url: {url_or_alias}"))
                }
            }
        }
    }

    /// Returns all the RPC urls and their alias.
    pub fn rpc_urls(&self) -> Result<Vec<Rpc>> {
        let mut urls = Vec::with_capacity(self.rpc_endpoints.len());
        for alias in self.rpc_endpoints.keys() {
            let url = self.rpc_url(alias)?;
            urls.push(Rpc {
                key: alias.clone(),
                url,
            });
        }
        Ok(urls)
    }
}

impl<HardforkT: HardforkTr> Default for CheatsConfig<HardforkT> {
    fn default() -> Self {
        Self {
            execution_context: ExecutionContextConfig::default(),
            ffi: false,
            prompt_timeout: Duration::from_secs(120),
            rpc_cache_path: None,
            rpc_storage_caching: StorageCachingConfig::default(),
            rpc_endpoints: RpcEndpoints::default(),
            fs_permissions: FsPermissions::default(),
            project_root: PathBuf::default(),
            evm_opts: EvmOpts::default(),
            labels: HashMap::default(),
            available_artifacts: Arc::<ContractsByArtifact>::default(),
<<<<<<< HEAD
            running_artifact: None,
=======
            running_version: Option::default(),
            internal_expect_revert: false,
>>>>>>> e1ef5a8b
        }
    }
}

#[cfg(test)]
mod tests {
    use revm::primitives::hardfork::SpecId;

    use super::*;
    use crate::{cache::StorageCachingConfig, PathPermission};

    fn config(root: &str, fs_permissions: FsPermissions) -> CheatsConfig<SpecId> {
        let cheats_config_options = CheatsConfigOptions {
            execution_context: ExecutionContextConfig::default(),
            rpc_endpoints: RpcEndpoints::default(),
            rpc_cache_path: None,
            rpc_storage_caching: StorageCachingConfig::default(),
            fs_permissions,
            prompt_timeout: 0,
            labels: HashMap::default(),
            allow_internal_expect_revert: false,
        };

        CheatsConfig::new(
            PathBuf::from(root),
            cheats_config_options,
            EvmOpts::default(),
            Arc::<ContractsByArtifact>::default(),
            None,
        )
    }

    #[test]
    fn test_allowed_paths() {
        fn test_cases(config: CheatsConfig<SpecId>) {
            assert!(config
                .ensure_path_allowed("./t.txt", FsAccessKind::Read)
                .is_ok());
            assert!(config
                .ensure_path_allowed("./t.txt", FsAccessKind::Write)
                .is_ok());
            assert!(config
                .ensure_path_allowed("../root/t.txt", FsAccessKind::Read)
                .is_ok());
            assert!(config
                .ensure_path_allowed("../root/t.txt", FsAccessKind::Write)
                .is_ok());
            assert!(config
                .ensure_path_allowed("../../root/t.txt", FsAccessKind::Read)
                .is_err());
            assert!(config
                .ensure_path_allowed("../../root/t.txt", FsAccessKind::Write)
                .is_err());

            assert!(config
                .ensure_path_allowed("/my/project/root/t.txt", FsAccessKind::Read)
                .is_ok());
            assert!(config
                .ensure_path_allowed("/my/project/root/../root/t.txt", FsAccessKind::Write)
                .is_ok());

            assert!(config
                .ensure_path_allowed("/other/project/root/t.txt", FsAccessKind::Read)
                .is_err());
        }

        let root = "/my/project/root/";

        test_cases(config(
            root,
            FsPermissions::new(vec![PathPermission::read_write("./")]),
        ));

        test_cases(config(
            root,
            FsPermissions::new(vec![PathPermission::read_write("/my/project/root")]),
        ));
    }

    #[test]
    fn test_is_foundry_toml() {
        let root = "/my/project/root/";
        let config = config(
            root,
            FsPermissions::new(vec![PathPermission::read_write("./")]),
        );

        let f = format!("{root}foundry.toml");
        assert!(config.is_foundry_toml(f));

        let f = format!("{root}Foundry.toml");
        assert!(config.is_foundry_toml(f));

        let f = format!("{root}lib/other/foundry.toml");
        assert!(!config.is_foundry_toml(f));
    }
}<|MERGE_RESOLUTION|>--- conflicted
+++ resolved
@@ -47,15 +47,10 @@
     pub labels: HashMap<Address, String>,
     /// Solidity compilation artifacts.
     pub available_artifacts: Arc<ContractsByArtifact>,
-<<<<<<< HEAD
     /// Currently running artifact.
     pub running_artifact: Option<ArtifactId>,
-=======
-    /// Version of the script/test contract which is currently running.
-    pub running_version: Option<Version>,
     /// Whether to allow `expectRevert` to work for internal calls.
     pub internal_expect_revert: bool,
->>>>>>> e1ef5a8b
 }
 
 /// Solidity test execution contexts.
@@ -134,12 +129,8 @@
             evm_opts,
             labels,
             available_artifacts,
-<<<<<<< HEAD
             running_artifact,
-=======
-            running_version,
             internal_expect_revert: allow_internal_expect_revert,
->>>>>>> e1ef5a8b
         }
     }
 
@@ -283,12 +274,8 @@
             evm_opts: EvmOpts::default(),
             labels: HashMap::default(),
             available_artifacts: Arc::<ContractsByArtifact>::default(),
-<<<<<<< HEAD
             running_artifact: None,
-=======
-            running_version: Option::default(),
             internal_expect_revert: false,
->>>>>>> e1ef5a8b
         }
     }
 }
