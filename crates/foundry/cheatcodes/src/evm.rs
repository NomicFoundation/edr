//! Implementations of [`Evm`](crate::Group::Evm) cheatcodes.

use std::{
    collections::{BTreeMap, HashMap},
    path::Path,
};

use alloy_genesis::{Genesis, GenesisAccount};
use alloy_primitives::{Address, Bytes, B256, U256};
use alloy_sol_types::SolValue;
use edr_common::fs::{read_json_file, write_json_file};
use foundry_evm_core::{
    backend::{CheatcodeBackend, RevertStateSnapshotAction},
    constants::{CALLER, CHEATCODE_ADDRESS, HARDHAT_CONSOLE_ADDRESS, TEST_CONTRACT_ADDRESS},
    evm_context::{
        split_context, BlockEnvTr, ChainContextTr, EvmBuilderTrait, HardforkTr, TransactionEnvTr,
        TransactionErrorTrait,
    },
};
use revm::{
    bytecode::Bytecode,
    context::{result::HaltReasonTr, CfgEnv, JournalTr},
    primitives::{hardfork::SpecId, KECCAK_EMPTY},
    state::Account,
    Journal,
};
use spec::Vm::{
    resetGasMeteringCall, signCall, snapshotGasLastCall_0Call, snapshotGasLastCall_1Call,
    snapshotValue_0Call, snapshotValue_1Call, startSnapshotGas_0Call, startSnapshotGas_1Call,
    stopSnapshotGas_0Call, stopSnapshotGas_1Call, stopSnapshotGas_2Call,
};

use crate::{
    impl_is_pure_false, impl_is_pure_true, Cheatcode, Cheatcodes, CheatsCtxt, Result,
    Vm::{
        accessesCall, addrCall, blobBaseFeeCall, blobhashesCall, chainIdCall, coinbaseCall,
        coolCall, dealCall, deleteSnapshotCall, deleteSnapshotsCall, deleteStateSnapshotCall,
        deleteStateSnapshotsCall, difficultyCall, dumpStateCall, etchCall, feeCall,
        getBlobBaseFeeCall, getBlobhashesCall, getBlockNumberCall, getBlockTimestampCall,
        getNonceCall, getRecordedLogsCall, lastCallGasCall, loadAllocsCall, loadCall,
        pauseGasMeteringCall, prevrandao_0Call, prevrandao_1Call, readCallersCall, recordCall,
        recordLogsCall, resetNonceCall, resumeGasMeteringCall, revertToAndDeleteCall, revertToCall,
        revertToStateAndDeleteCall, revertToStateCall, rollCall, setNonceCall, setNonceUnsafeCall,
        signP256Call, snapshotCall, snapshotStateCall, startStateDiffRecordingCall,
        stopAndReturnStateDiffCall, storeCall, txGasPriceCall, warpCall, CallerMode,
    },
};

mod fork;
pub(crate) mod mapping;
pub(crate) mod mock;
pub(crate) mod prank;

/// Records storage slots reads and writes.
#[derive(Clone, Debug, Default)]
pub struct RecordAccess {
    /// Storage slots reads.
    pub reads: HashMap<Address, Vec<U256>>,
    /// Storage slots writes.
    pub writes: HashMap<Address, Vec<U256>>,
}

/// Records the `snapshotGas*` cheatcodes.
#[derive(Clone, Debug)]
pub struct GasRecord {
    /// The group name of the gas snapshot.
    pub group: String,
    /// The name of the gas snapshot.
    pub name: String,
    /// The total gas used in the gas snapshot.
    pub gas_used: u64,
    /// Depth at which the gas snapshot was taken.
    pub depth: usize,
}

/// Records `deal` cheatcodes
#[derive(Clone, Debug)]
pub struct DealRecord {
    /// Target of the deal.
    pub address: Address,
    /// The balance of the address before deal was applied
    pub old_balance: U256,
    /// Balance after deal was applied
    pub new_balance: U256,
}

impl_is_pure_true!(addrCall);
impl Cheatcode for addrCall {
    fn apply<
        BlockT: BlockEnvTr,
        TxT: TransactionEnvTr,
        ChainContextT: ChainContextTr,
        EvmBuilderT: EvmBuilderTrait<BlockT, ChainContextT, HaltReasonT, HardforkT, TransactionErrorT, TxT>,
        HaltReasonT: HaltReasonTr,
        HardforkT: HardforkTr,
        TransactionErrorT: TransactionErrorTrait,
    >(
        &self,
        _state: &mut Cheatcodes<
            BlockT,
            TxT,
            ChainContextT,
            EvmBuilderT,
            HaltReasonT,
            HardforkT,
            TransactionErrorT,
        >,
    ) -> Result {
        let Self { privateKey } = self;
        let wallet = super::utils::parse_wallet(privateKey)?;
        Ok(wallet.address().abi_encode())
    }
}

impl_is_pure_true!(getNonceCall);
impl Cheatcode for getNonceCall {
    fn apply_full<
        BlockT: BlockEnvTr,
        TxT: TransactionEnvTr,
        EvmBuilderT: EvmBuilderTrait<BlockT, ChainContextT, HaltReasonT, HardforkT, TransactionErrorT, TxT>,
        HaltReasonT: HaltReasonTr,
        HardforkT: HardforkTr,
        TransactionErrorT: TransactionErrorTrait,
        ChainContextT: ChainContextTr,
        DatabaseT: CheatcodeBackend<
            BlockT,
            TxT,
            EvmBuilderT,
            HaltReasonT,
            HardforkT,
            TransactionErrorT,
            ChainContextT,
        >,
    >(
        &self,
        ccx: &mut CheatsCtxt<
            BlockT,
            TxT,
            EvmBuilderT,
            HaltReasonT,
            HardforkT,
            TransactionErrorT,
            ChainContextT,
            DatabaseT,
        >,
    ) -> Result {
        let Self { account } = self;
        get_nonce(ccx, account)
    }
}

impl_is_pure_true!(loadCall);
impl Cheatcode for loadCall {
    fn apply_full<
        BlockT: BlockEnvTr,
        TxT: TransactionEnvTr,
        EvmBuilderT: EvmBuilderTrait<BlockT, ChainContextT, HaltReasonT, HardforkT, TransactionErrorT, TxT>,
        HaltReasonT: HaltReasonTr,
        HardforkT: HardforkTr,
        TransactionErrorT: TransactionErrorTrait,
        ChainContextT: ChainContextTr,
        DatabaseT: CheatcodeBackend<
            BlockT,
            TxT,
            EvmBuilderT,
            HaltReasonT,
            HardforkT,
            TransactionErrorT,
            ChainContextT,
        >,
    >(
        &self,
        ccx: &mut CheatsCtxt<
            BlockT,
            TxT,
            EvmBuilderT,
            HaltReasonT,
            HardforkT,
            TransactionErrorT,
            ChainContextT,
            DatabaseT,
        >,
    ) -> Result {
        let Self { target, slot } = *self;
        ensure_not_precompile!(&target, ccx);
        ccx.ecx.journaled_state.load_account(target)?;
        let val = ccx.ecx.journaled_state.sload(target, slot.into())?;
        Ok(val.abi_encode())
    }
}

impl_is_pure_false!(loadAllocsCall);
impl Cheatcode for loadAllocsCall {
    fn apply_full<
        BlockT: BlockEnvTr,
        TxT: TransactionEnvTr,
        EvmBuilderT: EvmBuilderTrait<BlockT, ChainContextT, HaltReasonT, HardforkT, TransactionErrorT, TxT>,
        HaltReasonT: HaltReasonTr,
        HardforkT: HardforkTr,
        TransactionErrorT: TransactionErrorTrait,
        ChainContextT: ChainContextTr,
        DatabaseT: CheatcodeBackend<
            BlockT,
            TxT,
            EvmBuilderT,
            HaltReasonT,
            HardforkT,
            TransactionErrorT,
            ChainContextT,
        >,
    >(
        &self,
        ccx: &mut CheatsCtxt<
            BlockT,
            TxT,
            EvmBuilderT,
            HaltReasonT,
            HardforkT,
            TransactionErrorT,
            ChainContextT,
            DatabaseT,
        >,
    ) -> Result {
        let Self { pathToAllocsJson } = self;

        let path = Path::new(pathToAllocsJson);
        ensure!(
            path.exists(),
            "allocs file does not exist: {pathToAllocsJson}"
        );

        // Let's first assume we're reading a file with only the allocs.

        let allocs: BTreeMap<Address, GenesisAccount> = if let Ok(allocs) = read_json_file(path) {
            allocs
        } else {
            // Let's try and read from a genesis file, and extract allocs.
            let genesis = read_json_file::<Genesis>(path)?;
            genesis.alloc
        };

        // Then, load the allocs into the database.
        let (db, context) = split_context(ccx.ecx);
        db.load_allocs(&allocs, context.journaled_state)
            .map(|()| Vec::default())
            .map_err(|e| fmt_err!("failed to load allocs: {e}"))
    }
}

impl_is_pure_false!(dumpStateCall);
impl Cheatcode for dumpStateCall {
    fn apply_full<
        BlockT: BlockEnvTr,
        TxT: TransactionEnvTr,
        EvmBuilderT: EvmBuilderTrait<BlockT, ChainContextT, HaltReasonT, HardforkT, TransactionErrorT, TxT>,
        HaltReasonT: HaltReasonTr,
        HardforkT: HardforkTr,
        TransactionErrorT: TransactionErrorTrait,
        ChainContextT: ChainContextTr,
        DatabaseT: CheatcodeBackend<
            BlockT,
            TxT,
            EvmBuilderT,
            HaltReasonT,
            HardforkT,
            TransactionErrorT,
            ChainContextT,
        >,
    >(
        &self,
        ccx: &mut CheatsCtxt<
            BlockT,
            TxT,
            EvmBuilderT,
            HaltReasonT,
            HardforkT,
            TransactionErrorT,
            ChainContextT,
            DatabaseT,
        >,
    ) -> Result {
        let Self { pathToStateJson } = self;
        let path = Path::new(pathToStateJson);

        // Do not include system account or empty accounts in the dump.
        let skip = |key: &Address, val: &Account| {
            key == &CHEATCODE_ADDRESS
                || key == &CALLER
                || key == &HARDHAT_CONSOLE_ADDRESS
                || key == &TEST_CONTRACT_ADDRESS
                || key == &ccx.caller
                || key == &ccx.state.config.evm_opts.sender
                || val.is_empty()
        };

        let alloc = ccx
            .ecx
            .journaled_state
            .state()
            .iter_mut()
            .filter(|(key, val)| !skip(key, val))
            .map(|(key, val)| {
                (
                    key,
                    GenesisAccount {
                        nonce: Some(val.info.nonce),
                        balance: val.info.balance,
                        code: val.info.code.as_ref().map(Bytecode::original_bytes),
                        storage: Some(
                            val.storage
                                .iter()
                                .map(|(k, v)| (B256::from(*k), B256::from(v.present_value())))
                                .collect(),
                        ),
                        private_key: None,
                    },
                )
            })
            .collect::<HashMap<_, _>>();

        write_json_file(path, &alloc)?;
        Ok(Vec::default())
    }
}

impl_is_pure_true!(signCall);
impl Cheatcode for signCall {
    fn apply_full<
        BlockT: BlockEnvTr,
        TxT: TransactionEnvTr,
        EvmBuilderT: EvmBuilderTrait<BlockT, ChainContextT, HaltReasonT, HardforkT, TransactionErrorT, TxT>,
        HaltReasonT: HaltReasonTr,
        HardforkT: HardforkTr,
        TransactionErrorT: TransactionErrorTrait,
        ChainContextT: ChainContextTr,
        DatabaseT: CheatcodeBackend<
            BlockT,
            TxT,
            EvmBuilderT,
            HaltReasonT,
            HardforkT,
            TransactionErrorT,
            ChainContextT,
        >,
    >(
        &self,
        _: &mut CheatsCtxt<
            BlockT,
            TxT,
            EvmBuilderT,
            HaltReasonT,
            HardforkT,
            TransactionErrorT,
            ChainContextT,
            DatabaseT,
        >,
    ) -> Result {
        let Self { privateKey, digest } = self;
        super::utils::sign(privateKey, digest)
    }
}

impl_is_pure_true!(signP256Call);
impl Cheatcode for signP256Call {
    fn apply_full<
        BlockT: BlockEnvTr,
        TxT: TransactionEnvTr,
        EvmBuilderT: EvmBuilderTrait<BlockT, ChainContextT, HaltReasonT, HardforkT, TransactionErrorT, TxT>,
        HaltReasonT: HaltReasonTr,
        HardforkT: HardforkTr,
        TransactionErrorT: TransactionErrorTrait,
        ChainContextT: ChainContextTr,
        DatabaseT: CheatcodeBackend<
            BlockT,
            TxT,
            EvmBuilderT,
            HaltReasonT,
            HardforkT,
            TransactionErrorT,
            ChainContextT,
        >,
    >(
        &self,
        _ccx: &mut CheatsCtxt<
            BlockT,
            TxT,
            EvmBuilderT,
            HaltReasonT,
            HardforkT,
            TransactionErrorT,
            ChainContextT,
            DatabaseT,
        >,
    ) -> Result {
        let Self { privateKey, digest } = self;
        super::utils::sign_p256(privateKey, digest)
    }
}

impl_is_pure_true!(recordCall);
impl Cheatcode for recordCall {
    fn apply<
        BlockT: BlockEnvTr,
        TxT: TransactionEnvTr,
        ChainContextT: ChainContextTr,
        EvmBuilderT: EvmBuilderTrait<BlockT, ChainContextT, HaltReasonT, HardforkT, TransactionErrorT, TxT>,
        HaltReasonT: HaltReasonTr,
        HardforkT: HardforkTr,
        TransactionErrorT: TransactionErrorTrait,
    >(
        &self,
        state: &mut Cheatcodes<
            BlockT,
            TxT,
            ChainContextT,
            EvmBuilderT,
            HaltReasonT,
            HardforkT,
            TransactionErrorT,
        >,
    ) -> Result {
        let Self {} = self;
        state.accesses = Some(RecordAccess::default());
        Ok(Vec::default())
    }
}

impl_is_pure_true!(accessesCall);
impl Cheatcode for accessesCall {
    fn apply<
        BlockT: BlockEnvTr,
        TxT: TransactionEnvTr,
        ChainContextT: ChainContextTr,
        EvmBuilderT: EvmBuilderTrait<BlockT, ChainContextT, HaltReasonT, HardforkT, TransactionErrorT, TxT>,
        HaltReasonT: HaltReasonTr,
        HardforkT: HardforkTr,
        TransactionErrorT: TransactionErrorTrait,
    >(
        &self,
        state: &mut Cheatcodes<
            BlockT,
            TxT,
            ChainContextT,
            EvmBuilderT,
            HaltReasonT,
            HardforkT,
            TransactionErrorT,
        >,
    ) -> Result {
        let Self { target } = *self;
        let result = state
            .accesses
            .as_mut()
            .map(|accesses| {
                (
                    &accesses.reads.entry(target).or_default()[..],
                    &accesses.writes.entry(target).or_default()[..],
                )
            })
            .unwrap_or_default();
        Ok(result.abi_encode_params())
    }
}

impl_is_pure_true!(recordLogsCall);
impl Cheatcode for recordLogsCall {
    fn apply<
        BlockT: BlockEnvTr,
        TxT: TransactionEnvTr,
        ChainContextT: ChainContextTr,
        EvmBuilderT: EvmBuilderTrait<BlockT, ChainContextT, HaltReasonT, HardforkT, TransactionErrorT, TxT>,
        HaltReasonT: HaltReasonTr,
        HardforkT: HardforkTr,
        TransactionErrorT: TransactionErrorTrait,
    >(
        &self,
        state: &mut Cheatcodes<
            BlockT,
            TxT,
            ChainContextT,
            EvmBuilderT,
            HaltReasonT,
            HardforkT,
            TransactionErrorT,
        >,
    ) -> Result {
        let Self {} = self;
        state.recorded_logs = Some(Vec::default());
        Ok(Vec::default())
    }
}

impl_is_pure_true!(getRecordedLogsCall);
impl Cheatcode for getRecordedLogsCall {
    fn apply<
        BlockT: BlockEnvTr,
        TxT: TransactionEnvTr,
        ChainContextT: ChainContextTr,
        EvmBuilderT: EvmBuilderTrait<BlockT, ChainContextT, HaltReasonT, HardforkT, TransactionErrorT, TxT>,
        HaltReasonT: HaltReasonTr,
        HardforkT: HardforkTr,
        TransactionErrorT: TransactionErrorTrait,
    >(
        &self,
        state: &mut Cheatcodes<
            BlockT,
            TxT,
            ChainContextT,
            EvmBuilderT,
            HaltReasonT,
            HardforkT,
            TransactionErrorT,
        >,
    ) -> Result {
        let Self {} = self;
        Ok(state
            .recorded_logs
            .replace(Vec::default())
            .unwrap_or_default()
            .abi_encode())
    }
}

impl_is_pure_true!(pauseGasMeteringCall);
impl Cheatcode for pauseGasMeteringCall {
    fn apply<
        BlockT: BlockEnvTr,
        TxT: TransactionEnvTr,
        ChainContextT: ChainContextTr,
        EvmBuilderT: EvmBuilderTrait<BlockT, ChainContextT, HaltReasonT, HardforkT, TransactionErrorT, TxT>,
        HaltReasonT: HaltReasonTr,
        HardforkT: HardforkTr,
        TransactionErrorT: TransactionErrorTrait,
    >(
        &self,
        state: &mut Cheatcodes<
            BlockT,
            TxT,
            ChainContextT,
            EvmBuilderT,
            HaltReasonT,
            HardforkT,
            TransactionErrorT,
        >,
    ) -> Result {
        let Self {} = self;
<<<<<<< HEAD
        state.pause_gas_metering = true;
=======
        state.gas_metering.paused = true;
>>>>>>> ffd2deb3
        Ok(Vec::default())
    }
}

impl_is_pure_true!(resumeGasMeteringCall);
impl Cheatcode for resumeGasMeteringCall {
    fn apply<
        BlockT: BlockEnvTr,
        TxT: TransactionEnvTr,
        ChainContextT: ChainContextTr,
        EvmBuilderT: EvmBuilderTrait<BlockT, ChainContextT, HaltReasonT, HardforkT, TransactionErrorT, TxT>,
        HaltReasonT: HaltReasonTr,
        HardforkT: HardforkTr,
        TransactionErrorT: TransactionErrorTrait,
    >(
        &self,
        state: &mut Cheatcodes<
            BlockT,
            TxT,
            ChainContextT,
            EvmBuilderT,
            HaltReasonT,
            HardforkT,
            TransactionErrorT,
        >,
    ) -> Result {
        let Self {} = self;
<<<<<<< HEAD
        state.pause_gas_metering = false;
        state.paused_frame_gas = vec![];
=======
        state.gas_metering.resume();
        Ok(Vec::default())
    }
}

impl_is_pure_true!(resetGasMeteringCall);
impl Cheatcode for resetGasMeteringCall {
    fn apply<
        BlockT: BlockEnvTr,
        TxT: TransactionEnvTr,
        ChainContextT: ChainContextTr,
        EvmBuilderT: EvmBuilderTrait<BlockT, ChainContextT, HaltReasonT, HardforkT, TransactionErrorT, TxT>,
        HaltReasonT: HaltReasonTr,
        HardforkT: HardforkTr,
        TransactionErrorT: TransactionErrorTrait,
    >(
        &self,
        state: &mut Cheatcodes<
            BlockT,
            TxT,
            ChainContextT,
            EvmBuilderT,
            HaltReasonT,
            HardforkT,
            TransactionErrorT,
        >,
    ) -> Result {
        let Self {} = self;
        state.gas_metering.reset();
>>>>>>> ffd2deb3
        Ok(Vec::default())
    }
}

impl_is_pure_true!(lastCallGasCall);
impl Cheatcode for lastCallGasCall {
    fn apply<
        BlockT: BlockEnvTr,
        TxT: TransactionEnvTr,
        ChainContextT: ChainContextTr,
        EvmBuilderT: EvmBuilderTrait<BlockT, ChainContextT, HaltReasonT, HardforkT, TransactionErrorT, TxT>,
        HaltReasonT: HaltReasonTr,
        HardforkT: HardforkTr,
        TransactionErrorT: TransactionErrorTrait,
    >(
        &self,
        state: &mut Cheatcodes<
            BlockT,
            TxT,
            ChainContextT,
            EvmBuilderT,
            HaltReasonT,
            HardforkT,
            TransactionErrorT,
        >,
    ) -> Result {
        let Self {} = self;
        let Some(last_call_gas) = &state.gas_metering.last_call_gas else {
            bail!("no external call was made yet");
        };
        Ok(last_call_gas.abi_encode())
    }
}

impl_is_pure_true!(chainIdCall);
impl Cheatcode for chainIdCall {
    fn apply_full<
        BlockT: BlockEnvTr,
        TxT: TransactionEnvTr,
        EvmBuilderT: EvmBuilderTrait<BlockT, ChainContextT, HaltReasonT, HardforkT, TransactionErrorT, TxT>,
        HaltReasonT: HaltReasonTr,
        HardforkT: HardforkTr,
        TransactionErrorT: TransactionErrorTrait,
        ChainContextT: ChainContextTr,
        DatabaseT: CheatcodeBackend<
            BlockT,
            TxT,
            EvmBuilderT,
            HaltReasonT,
            HardforkT,
            TransactionErrorT,
            ChainContextT,
        >,
    >(
        &self,
        ccx: &mut CheatsCtxt<
            BlockT,
            TxT,
            EvmBuilderT,
            HaltReasonT,
            HardforkT,
            TransactionErrorT,
            ChainContextT,
            DatabaseT,
        >,
    ) -> Result {
        let Self { newChainId } = self;
        ensure!(
            *newChainId <= U256::from(u64::MAX),
            "chain ID must be less than 2^64 - 1"
        );
        ccx.ecx.cfg.chain_id = newChainId.to();
        Ok(Vec::default())
    }
}

impl_is_pure_true!(coinbaseCall);
impl Cheatcode for coinbaseCall {
    fn apply_full<
        BlockT: BlockEnvTr,
        TxT: TransactionEnvTr,
        EvmBuilderT: EvmBuilderTrait<BlockT, ChainContextT, HaltReasonT, HardforkT, TransactionErrorT, TxT>,
        HaltReasonT: HaltReasonTr,
        HardforkT: HardforkTr,
        TransactionErrorT: TransactionErrorTrait,
        ChainContextT: ChainContextTr,
        DatabaseT: CheatcodeBackend<
            BlockT,
            TxT,
            EvmBuilderT,
            HaltReasonT,
            HardforkT,
            TransactionErrorT,
            ChainContextT,
        >,
    >(
        &self,
        ccx: &mut CheatsCtxt<
            BlockT,
            TxT,
            EvmBuilderT,
            HaltReasonT,
            HardforkT,
            TransactionErrorT,
            ChainContextT,
            DatabaseT,
        >,
    ) -> Result {
        let Self { newCoinbase } = self;
        ccx.ecx.block.set_beneficiary(*newCoinbase);
        Ok(Vec::default())
    }
}

impl_is_pure_true!(difficultyCall);
impl Cheatcode for difficultyCall {
    fn apply_full<
        BlockT: BlockEnvTr,
        TxT: TransactionEnvTr,
        EvmBuilderT: EvmBuilderTrait<BlockT, ChainContextT, HaltReasonT, HardforkT, TransactionErrorT, TxT>,
        HaltReasonT: HaltReasonTr,
        HardforkT: HardforkTr,
        TransactionErrorT: TransactionErrorTrait,
        ChainContextT: ChainContextTr,
        DatabaseT: CheatcodeBackend<
            BlockT,
            TxT,
            EvmBuilderT,
            HaltReasonT,
            HardforkT,
            TransactionErrorT,
            ChainContextT,
        >,
    >(
        &self,
        ccx: &mut CheatsCtxt<
            BlockT,
            TxT,
            EvmBuilderT,
            HaltReasonT,
            HardforkT,
            TransactionErrorT,
            ChainContextT,
            DatabaseT,
        >,
    ) -> Result {
        let Self { newDifficulty } = self;
        ensure!(
            ccx.ecx.cfg.spec.into() < SpecId::MERGE,
            "`difficulty` is not supported after the Paris hard fork, use `prevrandao` instead; \
             see EIP-4399: https://eips.ethereum.org/EIPS/eip-4399"
        );
        ccx.ecx.block.set_difficulty(*newDifficulty);
        Ok(Vec::default())
    }
}

impl_is_pure_true!(feeCall);
impl Cheatcode for feeCall {
    fn apply_full<
        BlockT: BlockEnvTr,
        TxT: TransactionEnvTr,
        EvmBuilderT: EvmBuilderTrait<BlockT, ChainContextT, HaltReasonT, HardforkT, TransactionErrorT, TxT>,
        HaltReasonT: HaltReasonTr,
        HardforkT: HardforkTr,
        TransactionErrorT: TransactionErrorTrait,
        ChainContextT: ChainContextTr,
        DatabaseT: CheatcodeBackend<
            BlockT,
            TxT,
            EvmBuilderT,
            HaltReasonT,
            HardforkT,
            TransactionErrorT,
            ChainContextT,
        >,
    >(
        &self,
        ccx: &mut CheatsCtxt<
            BlockT,
            TxT,
            EvmBuilderT,
            HaltReasonT,
            HardforkT,
            TransactionErrorT,
            ChainContextT,
            DatabaseT,
        >,
    ) -> Result {
        let Self { newBasefee } = self;
        ensure!(
            *newBasefee <= U256::from(u64::MAX),
            "base fee must be less than 2^64 - 1"
        );
        ccx.ecx.block.set_basefee(newBasefee.saturating_to());
        Ok(Vec::default())
    }
}

impl_is_pure_true!(prevrandao_0Call);
impl Cheatcode for prevrandao_0Call {
    fn apply_full<
        BlockT: BlockEnvTr,
        TxT: TransactionEnvTr,
        EvmBuilderT: EvmBuilderTrait<BlockT, ChainContextT, HaltReasonT, HardforkT, TransactionErrorT, TxT>,
        HaltReasonT: HaltReasonTr,
        HardforkT: HardforkTr,
        TransactionErrorT: TransactionErrorTrait,
        ChainContextT: ChainContextTr,
        DatabaseT: CheatcodeBackend<
            BlockT,
            TxT,
            EvmBuilderT,
            HaltReasonT,
            HardforkT,
            TransactionErrorT,
            ChainContextT,
        >,
    >(
        &self,
        ccx: &mut CheatsCtxt<
            BlockT,
            TxT,
            EvmBuilderT,
            HaltReasonT,
            HardforkT,
            TransactionErrorT,
            ChainContextT,
            DatabaseT,
        >,
    ) -> Result {
        let Self { newPrevrandao } = self;
        ensure!(
            ccx.ecx.cfg.spec.into() >= SpecId::MERGE,
            "`prevrandao` is not supported before the Paris hard fork, use `difficulty` instead; \
             see EIP-4399: https://eips.ethereum.org/EIPS/eip-4399"
        );
        ccx.ecx.block.set_prevrandao(*newPrevrandao);
        Ok(Vec::default())
    }
}

impl_is_pure_true!(prevrandao_1Call);
impl Cheatcode for prevrandao_1Call {
    fn apply_full<
        BlockT: BlockEnvTr,
        TxT: TransactionEnvTr,
        EvmBuilderT: EvmBuilderTrait<BlockT, ChainContextT, HaltReasonT, HardforkT, TransactionErrorT, TxT>,
        HaltReasonT: HaltReasonTr,
        HardforkT: HardforkTr,
        TransactionErrorT: TransactionErrorTrait,
        ChainContextT: ChainContextTr,
        DatabaseT: CheatcodeBackend<
            BlockT,
            TxT,
            EvmBuilderT,
            HaltReasonT,
            HardforkT,
            TransactionErrorT,
            ChainContextT,
        >,
    >(
        &self,
        ccx: &mut CheatsCtxt<
            BlockT,
            TxT,
            EvmBuilderT,
            HaltReasonT,
            HardforkT,
            TransactionErrorT,
            ChainContextT,
            DatabaseT,
        >,
    ) -> Result {
        let Self { newPrevrandao } = self;
        ensure!(
            ccx.ecx.cfg.spec.into() >= SpecId::MERGE,
            "`prevrandao` is not supported before the Paris hard fork, use `difficulty` instead; \
             see EIP-4399: https://eips.ethereum.org/EIPS/eip-4399"
        );
        ccx.ecx.block.set_prevrandao((*newPrevrandao).into());
        Ok(Vec::default())
    }
}

impl_is_pure_true!(blobhashesCall);
impl Cheatcode for blobhashesCall {
    fn apply_full<
        BlockT: BlockEnvTr,
        TxT: TransactionEnvTr,
        EvmBuilderT: EvmBuilderTrait<BlockT, ChainContextT, HaltReasonT, HardforkT, TransactionErrorT, TxT>,
        HaltReasonT: HaltReasonTr,
        HardforkT: HardforkTr,
        TransactionErrorT: TransactionErrorTrait,
        ChainContextT: ChainContextTr,
        DatabaseT: CheatcodeBackend<
            BlockT,
            TxT,
            EvmBuilderT,
            HaltReasonT,
            HardforkT,
            TransactionErrorT,
            ChainContextT,
        >,
    >(
        &self,
        ccx: &mut CheatsCtxt<
            BlockT,
            TxT,
            EvmBuilderT,
            HaltReasonT,
            HardforkT,
            TransactionErrorT,
            ChainContextT,
            DatabaseT,
        >,
    ) -> Result {
        let Self { hashes } = self;
        ensure!(
            ccx.ecx.cfg.spec.into() >= SpecId::CANCUN,
            "`blobhash` is not supported before the Cancun hard fork; \
             see EIP-4844: https://eips.ethereum.org/EIPS/eip-4844"
        );
        ccx.ecx.tx.set_blob_versioned_hashes(hashes.clone());
        Ok(Vec::default())
    }
}

impl_is_pure_true!(getBlobhashesCall);
impl Cheatcode for getBlobhashesCall {
    fn apply_full<
        BlockT: BlockEnvTr,
        TxT: TransactionEnvTr,
        EvmBuilderT: EvmBuilderTrait<BlockT, ChainContextT, HaltReasonT, HardforkT, TransactionErrorT, TxT>,
        HaltReasonT: HaltReasonTr,
        HardforkT: HardforkTr,
        TransactionErrorT: TransactionErrorTrait,
        ChainContextT: ChainContextTr,
        DatabaseT: CheatcodeBackend<
            BlockT,
            TxT,
            EvmBuilderT,
            HaltReasonT,
            HardforkT,
            TransactionErrorT,
            ChainContextT,
        >,
    >(
        &self,
        ccx: &mut CheatsCtxt<
            BlockT,
            TxT,
            EvmBuilderT,
            HaltReasonT,
            HardforkT,
            TransactionErrorT,
            ChainContextT,
            DatabaseT,
        >,
    ) -> Result {
        let Self {} = self;
        ensure!(
            ccx.ecx.cfg.spec.into() >= SpecId::CANCUN,
            "`blobhash` is not supported before the Cancun hard fork; \
             see EIP-4844: https://eips.ethereum.org/EIPS/eip-4844"
        );
        Ok(ccx.ecx.tx.blob_versioned_hashes().abi_encode())
    }
}

impl_is_pure_true!(rollCall);
impl Cheatcode for rollCall {
    fn apply_full<
        BlockT: BlockEnvTr,
        TxT: TransactionEnvTr,
        EvmBuilderT: EvmBuilderTrait<BlockT, ChainContextT, HaltReasonT, HardforkT, TransactionErrorT, TxT>,
        HaltReasonT: HaltReasonTr,
        HardforkT: HardforkTr,
        TransactionErrorT: TransactionErrorTrait,
        ChainContextT: ChainContextTr,
        DatabaseT: CheatcodeBackend<
            BlockT,
            TxT,
            EvmBuilderT,
            HaltReasonT,
            HardforkT,
            TransactionErrorT,
            ChainContextT,
        >,
    >(
        &self,
        ccx: &mut CheatsCtxt<
            BlockT,
            TxT,
            EvmBuilderT,
            HaltReasonT,
            HardforkT,
            TransactionErrorT,
            ChainContextT,
            DatabaseT,
        >,
    ) -> Result {
        let Self { newHeight } = self;
        ensure!(
            *newHeight <= U256::from(u64::MAX),
            "block height must be less than 2^64 - 1"
        );
        ccx.ecx.block.set_block_number(newHeight.saturating_to());
        Ok(Vec::default())
    }
}

impl_is_pure_true!(getBlockNumberCall);
impl Cheatcode for getBlockNumberCall {
    fn apply_full<
        BlockT: BlockEnvTr,
        TxT: TransactionEnvTr,
        EvmBuilderT: EvmBuilderTrait<BlockT, ChainContextT, HaltReasonT, HardforkT, TransactionErrorT, TxT>,
        HaltReasonT: HaltReasonTr,
        HardforkT: HardforkTr,
        TransactionErrorT: TransactionErrorTrait,
        ChainContextT: ChainContextTr,
        DatabaseT: CheatcodeBackend<
            BlockT,
            TxT,
            EvmBuilderT,
            HaltReasonT,
            HardforkT,
            TransactionErrorT,
            ChainContextT,
        >,
    >(
        &self,
        ccx: &mut CheatsCtxt<
            BlockT,
            TxT,
            EvmBuilderT,
            HaltReasonT,
            HardforkT,
            TransactionErrorT,
            ChainContextT,
            DatabaseT,
        >,
    ) -> Result {
        let Self {} = self;
        Ok(ccx.ecx.block.number().abi_encode())
    }
}

impl_is_pure_true!(txGasPriceCall);
impl Cheatcode for txGasPriceCall {
    fn apply_full<
        BlockT: BlockEnvTr,
        TxT: TransactionEnvTr,
        EvmBuilderT: EvmBuilderTrait<BlockT, ChainContextT, HaltReasonT, HardforkT, TransactionErrorT, TxT>,
        HaltReasonT: HaltReasonTr,
        HardforkT: HardforkTr,
        TransactionErrorT: TransactionErrorTrait,
        ChainContextT: ChainContextTr,
        DatabaseT: CheatcodeBackend<
            BlockT,
            TxT,
            EvmBuilderT,
            HaltReasonT,
            HardforkT,
            TransactionErrorT,
            ChainContextT,
        >,
    >(
        &self,
        ccx: &mut CheatsCtxt<
            BlockT,
            TxT,
            EvmBuilderT,
            HaltReasonT,
            HardforkT,
            TransactionErrorT,
            ChainContextT,
            DatabaseT,
        >,
    ) -> Result {
        let Self { newGasPrice } = self;
        ensure!(
            *newGasPrice <= U256::from(u128::MAX),
            "gas price must be less than 2^128 - 1"
        );
        ccx.ecx.tx.set_gas_price(newGasPrice.saturating_to());
        Ok(Vec::default())
    }
}

impl_is_pure_true!(warpCall);
impl Cheatcode for warpCall {
    fn apply_full<
        BlockT: BlockEnvTr,
        TxT: TransactionEnvTr,
        EvmBuilderT: EvmBuilderTrait<BlockT, ChainContextT, HaltReasonT, HardforkT, TransactionErrorT, TxT>,
        HaltReasonT: HaltReasonTr,
        HardforkT: HardforkTr,
        TransactionErrorT: TransactionErrorTrait,
        ChainContextT: ChainContextTr,
        DatabaseT: CheatcodeBackend<
            BlockT,
            TxT,
            EvmBuilderT,
            HaltReasonT,
            HardforkT,
            TransactionErrorT,
            ChainContextT,
        >,
    >(
        &self,
        ccx: &mut CheatsCtxt<
            BlockT,
            TxT,
            EvmBuilderT,
            HaltReasonT,
            HardforkT,
            TransactionErrorT,
            ChainContextT,
            DatabaseT,
        >,
    ) -> Result {
        let Self { newTimestamp } = self;
        ensure!(
            *newTimestamp <= U256::from(u64::MAX),
            "timestamp must be less than 2^64 - 1"
        );
        ccx.ecx.block.set_timestamp(newTimestamp.saturating_to());
        Ok(Vec::default())
    }
}

impl_is_pure_true!(getBlockTimestampCall);
impl Cheatcode for getBlockTimestampCall {
    fn apply_full<
        BlockT: BlockEnvTr,
        TxT: TransactionEnvTr,
        EvmBuilderT: EvmBuilderTrait<BlockT, ChainContextT, HaltReasonT, HardforkT, TransactionErrorT, TxT>,
        HaltReasonT: HaltReasonTr,
        HardforkT: HardforkTr,
        TransactionErrorT: TransactionErrorTrait,
        ChainContextT: ChainContextTr,
        DatabaseT: CheatcodeBackend<
            BlockT,
            TxT,
            EvmBuilderT,
            HaltReasonT,
            HardforkT,
            TransactionErrorT,
            ChainContextT,
        >,
    >(
        &self,
        ccx: &mut CheatsCtxt<
            BlockT,
            TxT,
            EvmBuilderT,
            HaltReasonT,
            HardforkT,
            TransactionErrorT,
            ChainContextT,
            DatabaseT,
        >,
    ) -> Result {
        let Self {} = self;
        Ok(ccx.ecx.block.timestamp().abi_encode())
    }
}

impl_is_pure_true!(blobBaseFeeCall);
impl Cheatcode for blobBaseFeeCall {
    fn apply_full<
        BlockT: BlockEnvTr,
        TxT: TransactionEnvTr,
        EvmBuilderT: EvmBuilderTrait<BlockT, ChainContextT, HaltReasonT, HardforkT, TransactionErrorT, TxT>,
        HaltReasonT: HaltReasonTr,
        HardforkT: HardforkTr,
        TransactionErrorT: TransactionErrorTrait,
        ChainContextT: ChainContextTr,
        DatabaseT: CheatcodeBackend<
            BlockT,
            TxT,
            EvmBuilderT,
            HaltReasonT,
            HardforkT,
            TransactionErrorT,
            ChainContextT,
        >,
    >(
        &self,
        ccx: &mut CheatsCtxt<
            BlockT,
            TxT,
            EvmBuilderT,
            HaltReasonT,
            HardforkT,
            TransactionErrorT,
            ChainContextT,
            DatabaseT,
        >,
    ) -> Result {
        let Self { newBlobBaseFee } = self;
        let spec_id: SpecId = ccx.ecx.cfg.spec.into();
        ensure!(
            spec_id >= SpecId::CANCUN,
            "`blobBaseFee` is not supported before the Cancun hard fork; \
             see EIP-4844: https://eips.ethereum.org/EIPS/eip-4844"
        );
        ccx.ecx
            .block
            .set_blob_excess_gas_and_price((*newBlobBaseFee).to(), spec_id >= SpecId::PRAGUE);
        Ok(Vec::default())
    }
}

impl_is_pure_true!(getBlobBaseFeeCall);
impl Cheatcode for getBlobBaseFeeCall {
    fn apply_full<
        BlockT: BlockEnvTr,
        TxT: TransactionEnvTr,
        EvmBuilderT: EvmBuilderTrait<BlockT, ChainContextT, HaltReasonT, HardforkT, TransactionErrorT, TxT>,
        HaltReasonT: HaltReasonTr,
        HardforkT: HardforkTr,
        TransactionErrorT: TransactionErrorTrait,
        ChainContextT: ChainContextTr,
        DatabaseT: CheatcodeBackend<
            BlockT,
            TxT,
            EvmBuilderT,
            HaltReasonT,
            HardforkT,
            TransactionErrorT,
            ChainContextT,
        >,
    >(
        &self,
        ccx: &mut CheatsCtxt<
            BlockT,
            TxT,
            EvmBuilderT,
            HaltReasonT,
            HardforkT,
            TransactionErrorT,
            ChainContextT,
            DatabaseT,
        >,
    ) -> Result {
        let Self {} = self;
        Ok(ccx.ecx.block.blob_excess_gas().unwrap_or(0).abi_encode())
    }
}

impl_is_pure_true!(dealCall);
impl Cheatcode for dealCall {
    fn apply_full<
        BlockT: BlockEnvTr,
        TxT: TransactionEnvTr,
        EvmBuilderT: EvmBuilderTrait<BlockT, ChainContextT, HaltReasonT, HardforkT, TransactionErrorT, TxT>,
        HaltReasonT: HaltReasonTr,
        HardforkT: HardforkTr,
        TransactionErrorT: TransactionErrorTrait,
        ChainContextT: ChainContextTr,
        DatabaseT: CheatcodeBackend<
            BlockT,
            TxT,
            EvmBuilderT,
            HaltReasonT,
            HardforkT,
            TransactionErrorT,
            ChainContextT,
        >,
    >(
        &self,
        ccx: &mut CheatsCtxt<
            BlockT,
            TxT,
            EvmBuilderT,
            HaltReasonT,
            HardforkT,
            TransactionErrorT,
            ChainContextT,
            DatabaseT,
        >,
    ) -> Result {
        let Self {
            account: address,
            newBalance: new_balance,
        } = *self;
        let account = journaled_account(ccx.ecx, address)?;
        let old_balance = std::mem::replace(&mut account.info.balance, new_balance);
        let record = DealRecord {
            address,
            old_balance,
            new_balance,
        };
        ccx.state.eth_deals.push(record);
        Ok(Vec::default())
    }
}

impl_is_pure_true!(etchCall);
impl Cheatcode for etchCall {
    fn apply_full<
        BlockT: BlockEnvTr,
        TxT: TransactionEnvTr,
        EvmBuilderT: EvmBuilderTrait<BlockT, ChainContextT, HaltReasonT, HardforkT, TransactionErrorT, TxT>,
        HaltReasonT: HaltReasonTr,
        HardforkT: HardforkTr,
        TransactionErrorT: TransactionErrorTrait,
        ChainContextT: ChainContextTr,
        DatabaseT: CheatcodeBackend<
            BlockT,
            TxT,
            EvmBuilderT,
            HaltReasonT,
            HardforkT,
            TransactionErrorT,
            ChainContextT,
        >,
    >(
        &self,
        ccx: &mut CheatsCtxt<
            BlockT,
            TxT,
            EvmBuilderT,
            HaltReasonT,
            HardforkT,
            TransactionErrorT,
            ChainContextT,
            DatabaseT,
        >,
    ) -> Result {
        let Self {
            target,
            newRuntimeBytecode,
        } = self;
        ensure_not_precompile!(target, ccx);
        ccx.ecx.journaled_state.load_account(*target)?;
        let bytecode = Bytecode::new_raw(Bytes::copy_from_slice(newRuntimeBytecode));
        ccx.ecx.journaled_state.set_code(*target, bytecode);
        Ok(Vec::default())
    }
}

impl_is_pure_true!(resetNonceCall);
impl Cheatcode for resetNonceCall {
    fn apply_full<
        BlockT: BlockEnvTr,
        TxT: TransactionEnvTr,
        EvmBuilderT: EvmBuilderTrait<BlockT, ChainContextT, HaltReasonT, HardforkT, TransactionErrorT, TxT>,
        HaltReasonT: HaltReasonTr,
        HardforkT: HardforkTr,
        TransactionErrorT: TransactionErrorTrait,
        ChainContextT: ChainContextTr,
        DatabaseT: CheatcodeBackend<
            BlockT,
            TxT,
            EvmBuilderT,
            HaltReasonT,
            HardforkT,
            TransactionErrorT,
            ChainContextT,
        >,
    >(
        &self,
        ccx: &mut CheatsCtxt<
            BlockT,
            TxT,
            EvmBuilderT,
            HaltReasonT,
            HardforkT,
            TransactionErrorT,
            ChainContextT,
            DatabaseT,
        >,
    ) -> Result {
        let Self { account } = self;
        let account = journaled_account(ccx.ecx, *account)?;
        // Per EIP-161, EOA nonces start at 0, but contract nonces
        // start at 1. Comparing by code_hash instead of code
        // to avoid hitting the case where account's code is None.
        let empty = account.info.code_hash == KECCAK_EMPTY;
        let nonce = u64::from(!empty);
        account.info.nonce = nonce;
        debug!(target: "cheatcodes", nonce, "reset");
        Ok(Vec::default())
    }
}

impl_is_pure_true!(setNonceCall);
impl Cheatcode for setNonceCall {
    fn apply_full<
        BlockT: BlockEnvTr,
        TxT: TransactionEnvTr,
        EvmBuilderT: EvmBuilderTrait<BlockT, ChainContextT, HaltReasonT, HardforkT, TransactionErrorT, TxT>,
        HaltReasonT: HaltReasonTr,
        HardforkT: HardforkTr,
        TransactionErrorT: TransactionErrorTrait,
        ChainContextT: ChainContextTr,
        DatabaseT: CheatcodeBackend<
            BlockT,
            TxT,
            EvmBuilderT,
            HaltReasonT,
            HardforkT,
            TransactionErrorT,
            ChainContextT,
        >,
    >(
        &self,
        ccx: &mut CheatsCtxt<
            BlockT,
            TxT,
            EvmBuilderT,
            HaltReasonT,
            HardforkT,
            TransactionErrorT,
            ChainContextT,
            DatabaseT,
        >,
    ) -> Result {
        let Self { account, newNonce } = *self;
        let account = journaled_account(ccx.ecx, account)?;
        // nonce must increment only
        let current = account.info.nonce;
        ensure!(
            newNonce >= current,
            "new nonce ({newNonce}) must be strictly equal to or higher than the \
             account's current nonce ({current})"
        );
        account.info.nonce = newNonce;
        Ok(Vec::default())
    }
}

impl_is_pure_true!(setNonceUnsafeCall);
impl Cheatcode for setNonceUnsafeCall {
    fn apply_full<
        BlockT: BlockEnvTr,
        TxT: TransactionEnvTr,
        EvmBuilderT: EvmBuilderTrait<BlockT, ChainContextT, HaltReasonT, HardforkT, TransactionErrorT, TxT>,
        HaltReasonT: HaltReasonTr,
        HardforkT: HardforkTr,
        TransactionErrorT: TransactionErrorTrait,
        ChainContextT: ChainContextTr,
        DatabaseT: CheatcodeBackend<
            BlockT,
            TxT,
            EvmBuilderT,
            HaltReasonT,
            HardforkT,
            TransactionErrorT,
            ChainContextT,
        >,
    >(
        &self,
        ccx: &mut CheatsCtxt<
            BlockT,
            TxT,
            EvmBuilderT,
            HaltReasonT,
            HardforkT,
            TransactionErrorT,
            ChainContextT,
            DatabaseT,
        >,
    ) -> Result {
        let Self { account, newNonce } = *self;
        let account = journaled_account(ccx.ecx, account)?;
        account.info.nonce = newNonce;
        Ok(Vec::default())
    }
}

impl_is_pure_true!(storeCall);
impl Cheatcode for storeCall {
    fn apply_full<
        BlockT: BlockEnvTr,
        TxT: TransactionEnvTr,
        EvmBuilderT: EvmBuilderTrait<BlockT, ChainContextT, HaltReasonT, HardforkT, TransactionErrorT, TxT>,
        HaltReasonT: HaltReasonTr,
        HardforkT: HardforkTr,
        TransactionErrorT: TransactionErrorTrait,
        ChainContextT: ChainContextTr,
        DatabaseT: CheatcodeBackend<
            BlockT,
            TxT,
            EvmBuilderT,
            HaltReasonT,
            HardforkT,
            TransactionErrorT,
            ChainContextT,
        >,
    >(
        &self,
        ccx: &mut CheatsCtxt<
            BlockT,
            TxT,
            EvmBuilderT,
            HaltReasonT,
            HardforkT,
            TransactionErrorT,
            ChainContextT,
            DatabaseT,
        >,
    ) -> Result {
        let Self {
            target,
            slot,
            value,
        } = *self;
        ensure_not_precompile!(&target, ccx);
        // ensure the account is touched
        let _ = journaled_account(ccx.ecx, target)?;
        ccx.ecx
            .journaled_state
            .sstore(target, slot.into(), value.into())?;
        Ok(Vec::default())
    }
}

impl_is_pure_true!(coolCall);
impl Cheatcode for coolCall {
    fn apply_full<
        BlockT: BlockEnvTr,
        TxT: TransactionEnvTr,
        EvmBuilderT: EvmBuilderTrait<BlockT, ChainContextT, HaltReasonT, HardforkT, TransactionErrorT, TxT>,
        HaltReasonT: HaltReasonTr,
        HardforkT: HardforkTr,
        TransactionErrorT: TransactionErrorTrait,
        ChainContextT: ChainContextTr,
        DatabaseT: CheatcodeBackend<
            BlockT,
            TxT,
            EvmBuilderT,
            HaltReasonT,
            HardforkT,
            TransactionErrorT,
            ChainContextT,
        >,
    >(
        &self,
        ccx: &mut CheatsCtxt<
            BlockT,
            TxT,
            EvmBuilderT,
            HaltReasonT,
            HardforkT,
            TransactionErrorT,
            ChainContextT,
            DatabaseT,
        >,
    ) -> Result {
        let Self { target } = self;
        if let Some(account) = ccx.ecx.journaled_state.state.get_mut(target) {
            account.unmark_touch();
            account.storage.clear();
        }
        Ok(Vec::default())
    }
}

impl_is_pure_true!(readCallersCall);
impl Cheatcode for readCallersCall {
    fn apply_full<
        BlockT: BlockEnvTr,
        TxT: TransactionEnvTr,
        EvmBuilderT: EvmBuilderTrait<BlockT, ChainContextT, HaltReasonT, HardforkT, TransactionErrorT, TxT>,
        HaltReasonT: HaltReasonTr,
        HardforkT: HardforkTr,
        TransactionErrorT: TransactionErrorTrait,
        ChainContextT: ChainContextTr,
        DatabaseT: CheatcodeBackend<
            BlockT,
            TxT,
            EvmBuilderT,
            HaltReasonT,
            HardforkT,
            TransactionErrorT,
            ChainContextT,
        >,
    >(
        &self,
        ccx: &mut CheatsCtxt<
            BlockT,
            TxT,
            EvmBuilderT,
            HaltReasonT,
            HardforkT,
            TransactionErrorT,
            ChainContextT,
            DatabaseT,
        >,
    ) -> Result {
        let Self {} = self;
        read_callers(ccx.state, &ccx.ecx.tx.caller())
    }
}

impl_is_pure_true!(snapshotValue_0Call);
impl Cheatcode for snapshotValue_0Call {
    fn apply_full<
        BlockT: BlockEnvTr,
        TxT: TransactionEnvTr,
        EvmBuilderT: EvmBuilderTrait<BlockT, ChainContextT, HaltReasonT, HardforkT, TransactionErrorT, TxT>,
        HaltReasonT: HaltReasonTr,
        HardforkT: HardforkTr,
        TransactionErrorT: TransactionErrorTrait,
        ChainContextT: ChainContextTr,
        DatabaseT: CheatcodeBackend<
            BlockT,
            TxT,
            EvmBuilderT,
            HaltReasonT,
            HardforkT,
            TransactionErrorT,
            ChainContextT,
        >,
    >(
        &self,
        ccx: &mut CheatsCtxt<
            BlockT,
            TxT,
            EvmBuilderT,
            HaltReasonT,
            HardforkT,
            TransactionErrorT,
            ChainContextT,
            DatabaseT,
        >,
    ) -> Result {
        let Self { name, value } = self;
        inner_value_snapshot(ccx, None, Some(name.clone()), value.to_string())
    }
}

impl_is_pure_true!(snapshotValue_1Call);
impl Cheatcode for snapshotValue_1Call {
    fn apply_full<
        BlockT: BlockEnvTr,
        TxT: TransactionEnvTr,
        EvmBuilderT: EvmBuilderTrait<BlockT, ChainContextT, HaltReasonT, HardforkT, TransactionErrorT, TxT>,
        HaltReasonT: HaltReasonTr,
        HardforkT: HardforkTr,
        TransactionErrorT: TransactionErrorTrait,
        ChainContextT: ChainContextTr,
        DatabaseT: CheatcodeBackend<
            BlockT,
            TxT,
            EvmBuilderT,
            HaltReasonT,
            HardforkT,
            TransactionErrorT,
            ChainContextT,
        >,
    >(
        &self,
        ccx: &mut CheatsCtxt<
            BlockT,
            TxT,
            EvmBuilderT,
            HaltReasonT,
            HardforkT,
            TransactionErrorT,
            ChainContextT,
            DatabaseT,
        >,
    ) -> Result {
        let Self { group, name, value } = self;
        inner_value_snapshot(
            ccx,
            Some(group.clone()),
            Some(name.clone()),
            value.to_string(),
        )
    }
}

impl_is_pure_true!(snapshotGasLastCall_0Call);
impl Cheatcode for snapshotGasLastCall_0Call {
    fn apply_full<
        BlockT: BlockEnvTr,
        TxT: TransactionEnvTr,
        EvmBuilderT: EvmBuilderTrait<BlockT, ChainContextT, HaltReasonT, HardforkT, TransactionErrorT, TxT>,
        HaltReasonT: HaltReasonTr,
        HardforkT: HardforkTr,
        TransactionErrorT: TransactionErrorTrait,
        ChainContextT: ChainContextTr,
        DatabaseT: CheatcodeBackend<
            BlockT,
            TxT,
            EvmBuilderT,
            HaltReasonT,
            HardforkT,
            TransactionErrorT,
            ChainContextT,
        >,
    >(
        &self,
        ccx: &mut CheatsCtxt<
            BlockT,
            TxT,
            EvmBuilderT,
            HaltReasonT,
            HardforkT,
            TransactionErrorT,
            ChainContextT,
            DatabaseT,
        >,
    ) -> Result {
        let Self { name } = self;
        let Some(last_call_gas) = &ccx.state.gas_metering.last_call_gas else {
            bail!("no external call was made yet");
        };
        inner_last_gas_snapshot(ccx, None, Some(name.clone()), last_call_gas.gasTotalUsed)
    }
}

impl_is_pure_true!(snapshotGasLastCall_1Call);
impl Cheatcode for snapshotGasLastCall_1Call {
    fn apply_full<
        BlockT: BlockEnvTr,
        TxT: TransactionEnvTr,
        EvmBuilderT: EvmBuilderTrait<BlockT, ChainContextT, HaltReasonT, HardforkT, TransactionErrorT, TxT>,
        HaltReasonT: HaltReasonTr,
        HardforkT: HardforkTr,
        TransactionErrorT: TransactionErrorTrait,
        ChainContextT: ChainContextTr,
        DatabaseT: CheatcodeBackend<
            BlockT,
            TxT,
            EvmBuilderT,
            HaltReasonT,
            HardforkT,
            TransactionErrorT,
            ChainContextT,
        >,
    >(
        &self,
        ccx: &mut CheatsCtxt<
            BlockT,
            TxT,
            EvmBuilderT,
            HaltReasonT,
            HardforkT,
            TransactionErrorT,
            ChainContextT,
            DatabaseT,
        >,
    ) -> Result {
        let Self { name, group } = self;
        let Some(last_call_gas) = &ccx.state.gas_metering.last_call_gas else {
            bail!("no external call was made yet");
        };
        inner_last_gas_snapshot(
            ccx,
            Some(group.clone()),
            Some(name.clone()),
            last_call_gas.gasTotalUsed,
        )
    }
}

impl_is_pure_true!(startSnapshotGas_0Call);
impl Cheatcode for startSnapshotGas_0Call {
    fn apply_full<
        BlockT: BlockEnvTr,
        TxT: TransactionEnvTr,
        EvmBuilderT: EvmBuilderTrait<BlockT, ChainContextT, HaltReasonT, HardforkT, TransactionErrorT, TxT>,
        HaltReasonT: HaltReasonTr,
        HardforkT: HardforkTr,
        TransactionErrorT: TransactionErrorTrait,
        ChainContextT: ChainContextTr,
        DatabaseT: CheatcodeBackend<
            BlockT,
            TxT,
            EvmBuilderT,
            HaltReasonT,
            HardforkT,
            TransactionErrorT,
            ChainContextT,
        >,
    >(
        &self,
        ccx: &mut CheatsCtxt<
            BlockT,
            TxT,
            EvmBuilderT,
            HaltReasonT,
            HardforkT,
            TransactionErrorT,
            ChainContextT,
            DatabaseT,
        >,
    ) -> Result {
        let Self { name } = self;
        inner_start_gas_snapshot(ccx, None, Some(name.clone()))
    }
}

impl_is_pure_true!(startSnapshotGas_1Call);
impl Cheatcode for startSnapshotGas_1Call {
    fn apply_full<
        BlockT: BlockEnvTr,
        TxT: TransactionEnvTr,
        EvmBuilderT: EvmBuilderTrait<BlockT, ChainContextT, HaltReasonT, HardforkT, TransactionErrorT, TxT>,
        HaltReasonT: HaltReasonTr,
        HardforkT: HardforkTr,
        TransactionErrorT: TransactionErrorTrait,
        ChainContextT: ChainContextTr,
        DatabaseT: CheatcodeBackend<
            BlockT,
            TxT,
            EvmBuilderT,
            HaltReasonT,
            HardforkT,
            TransactionErrorT,
            ChainContextT,
        >,
    >(
        &self,
        ccx: &mut CheatsCtxt<
            BlockT,
            TxT,
            EvmBuilderT,
            HaltReasonT,
            HardforkT,
            TransactionErrorT,
            ChainContextT,
            DatabaseT,
        >,
    ) -> Result {
        let Self { group, name } = self;
        inner_start_gas_snapshot(ccx, Some(group.clone()), Some(name.clone()))
    }
}

impl_is_pure_true!(stopSnapshotGas_0Call);
impl Cheatcode for stopSnapshotGas_0Call {
    fn apply_full<
        BlockT: BlockEnvTr,
        TxT: TransactionEnvTr,
        EvmBuilderT: EvmBuilderTrait<BlockT, ChainContextT, HaltReasonT, HardforkT, TransactionErrorT, TxT>,
        HaltReasonT: HaltReasonTr,
        HardforkT: HardforkTr,
        TransactionErrorT: TransactionErrorTrait,
        ChainContextT: ChainContextTr,
        DatabaseT: CheatcodeBackend<
            BlockT,
            TxT,
            EvmBuilderT,
            HaltReasonT,
            HardforkT,
            TransactionErrorT,
            ChainContextT,
        >,
    >(
        &self,
        ccx: &mut CheatsCtxt<
            BlockT,
            TxT,
            EvmBuilderT,
            HaltReasonT,
            HardforkT,
            TransactionErrorT,
            ChainContextT,
            DatabaseT,
        >,
    ) -> Result {
        let Self {} = self;
        inner_stop_gas_snapshot(ccx, None, None)
    }
}

impl_is_pure_true!(stopSnapshotGas_1Call);
impl Cheatcode for stopSnapshotGas_1Call {
    fn apply_full<
        BlockT: BlockEnvTr,
        TxT: TransactionEnvTr,
        EvmBuilderT: EvmBuilderTrait<BlockT, ChainContextT, HaltReasonT, HardforkT, TransactionErrorT, TxT>,
        HaltReasonT: HaltReasonTr,
        HardforkT: HardforkTr,
        TransactionErrorT: TransactionErrorTrait,
        ChainContextT: ChainContextTr,
        DatabaseT: CheatcodeBackend<
            BlockT,
            TxT,
            EvmBuilderT,
            HaltReasonT,
            HardforkT,
            TransactionErrorT,
            ChainContextT,
        >,
    >(
        &self,
        ccx: &mut CheatsCtxt<
            BlockT,
            TxT,
            EvmBuilderT,
            HaltReasonT,
            HardforkT,
            TransactionErrorT,
            ChainContextT,
            DatabaseT,
        >,
    ) -> Result {
        let Self { name } = self;
        inner_stop_gas_snapshot(ccx, None, Some(name.clone()))
    }
}

impl_is_pure_true!(stopSnapshotGas_2Call);
impl Cheatcode for stopSnapshotGas_2Call {
    fn apply_full<
        BlockT: BlockEnvTr,
        TxT: TransactionEnvTr,
        EvmBuilderT: EvmBuilderTrait<BlockT, ChainContextT, HaltReasonT, HardforkT, TransactionErrorT, TxT>,
        HaltReasonT: HaltReasonTr,
        HardforkT: HardforkTr,
        TransactionErrorT: TransactionErrorTrait,
        ChainContextT: ChainContextTr,
        DatabaseT: CheatcodeBackend<
            BlockT,
            TxT,
            EvmBuilderT,
            HaltReasonT,
            HardforkT,
            TransactionErrorT,
            ChainContextT,
        >,
    >(
        &self,
        ccx: &mut CheatsCtxt<
            BlockT,
            TxT,
            EvmBuilderT,
            HaltReasonT,
            HardforkT,
            TransactionErrorT,
            ChainContextT,
            DatabaseT,
        >,
    ) -> Result {
        let Self { group, name } = self;
        inner_stop_gas_snapshot(ccx, Some(group.clone()), Some(name.clone()))
    }
}

// Deprecated in favor of `snapshotStateCall`
impl_is_pure_true!(snapshotCall);
impl Cheatcode for snapshotCall {
    fn apply_full<
        BlockT: BlockEnvTr,
        TxT: TransactionEnvTr,
        EvmBuilderT: EvmBuilderTrait<BlockT, ChainContextT, HaltReasonT, HardforkT, TransactionErrorT, TxT>,
        HaltReasonT: HaltReasonTr,
        HardforkT: HardforkTr,
        TransactionErrorT: TransactionErrorTrait,
        ChainContextT: ChainContextTr,
        DatabaseT: CheatcodeBackend<
            BlockT,
            TxT,
            EvmBuilderT,
            HaltReasonT,
            HardforkT,
            TransactionErrorT,
            ChainContextT,
        >,
    >(
        &self,
        ccx: &mut CheatsCtxt<
            BlockT,
            TxT,
            EvmBuilderT,
            HaltReasonT,
            HardforkT,
            TransactionErrorT,
            ChainContextT,
            DatabaseT,
        >,
    ) -> Result {
        let Self {} = self;
        inner_snapshot_state(ccx)
    }
}

impl_is_pure_true!(snapshotStateCall);
impl Cheatcode for snapshotStateCall {
    fn apply_full<
        BlockT: BlockEnvTr,
        TxT: TransactionEnvTr,
        EvmBuilderT: EvmBuilderTrait<BlockT, ChainContextT, HaltReasonT, HardforkT, TransactionErrorT, TxT>,
        HaltReasonT: HaltReasonTr,
        HardforkT: HardforkTr,
        TransactionErrorT: TransactionErrorTrait,
        ChainContextT: ChainContextTr,
        DatabaseT: CheatcodeBackend<
            BlockT,
            TxT,
            EvmBuilderT,
            HaltReasonT,
            HardforkT,
            TransactionErrorT,
            ChainContextT,
        >,
    >(
        &self,
        ccx: &mut CheatsCtxt<
            BlockT,
            TxT,
            EvmBuilderT,
            HaltReasonT,
            HardforkT,
            TransactionErrorT,
            ChainContextT,
            DatabaseT,
        >,
    ) -> Result {
        let Self {} = self;
        inner_snapshot_state(ccx)
    }
}

// Deprecated in favor of `revertToStateCall`
impl_is_pure_true!(revertToCall);
impl Cheatcode for revertToCall {
    fn apply_full<
        BlockT: BlockEnvTr,
        TxT: TransactionEnvTr,
        EvmBuilderT: EvmBuilderTrait<BlockT, ChainContextT, HaltReasonT, HardforkT, TransactionErrorT, TxT>,
        HaltReasonT: HaltReasonTr,
        HardforkT: HardforkTr,
        TransactionErrorT: TransactionErrorTrait,
        ChainContextT: ChainContextTr,
        DatabaseT: CheatcodeBackend<
            BlockT,
            TxT,
            EvmBuilderT,
            HaltReasonT,
            HardforkT,
            TransactionErrorT,
            ChainContextT,
        >,
    >(
        &self,
        ccx: &mut CheatsCtxt<
            BlockT,
            TxT,
            EvmBuilderT,
            HaltReasonT,
            HardforkT,
            TransactionErrorT,
            ChainContextT,
            DatabaseT,
        >,
    ) -> Result {
        let Self { snapshotId } = self;
        inner_revert_to_state(ccx, *snapshotId)
    }
}

impl_is_pure_true!(revertToStateCall);
impl Cheatcode for revertToStateCall {
    fn apply_full<
        BlockT: BlockEnvTr,
        TxT: TransactionEnvTr,
        EvmBuilderT: EvmBuilderTrait<BlockT, ChainContextT, HaltReasonT, HardforkT, TransactionErrorT, TxT>,
        HaltReasonT: HaltReasonTr,
        HardforkT: HardforkTr,
        TransactionErrorT: TransactionErrorTrait,
        ChainContextT: ChainContextTr,
        DatabaseT: CheatcodeBackend<
            BlockT,
            TxT,
            EvmBuilderT,
            HaltReasonT,
            HardforkT,
            TransactionErrorT,
            ChainContextT,
        >,
    >(
        &self,
        ccx: &mut CheatsCtxt<
            BlockT,
            TxT,
            EvmBuilderT,
            HaltReasonT,
            HardforkT,
            TransactionErrorT,
            ChainContextT,
            DatabaseT,
        >,
    ) -> Result {
        let Self { snapshotId } = self;
        inner_revert_to_state(ccx, *snapshotId)
    }
}

// Deprecated in favor of `revertToStateAndDeleteCall`
impl_is_pure_true!(revertToAndDeleteCall);
impl Cheatcode for revertToAndDeleteCall {
    fn apply_full<
        BlockT: BlockEnvTr,
        TxT: TransactionEnvTr,
        EvmBuilderT: EvmBuilderTrait<BlockT, ChainContextT, HaltReasonT, HardforkT, TransactionErrorT, TxT>,
        HaltReasonT: HaltReasonTr,
        HardforkT: HardforkTr,
        TransactionErrorT: TransactionErrorTrait,
        ChainContextT: ChainContextTr,
        DatabaseT: CheatcodeBackend<
            BlockT,
            TxT,
            EvmBuilderT,
            HaltReasonT,
            HardforkT,
            TransactionErrorT,
            ChainContextT,
        >,
    >(
        &self,
        ccx: &mut CheatsCtxt<
            BlockT,
            TxT,
            EvmBuilderT,
            HaltReasonT,
            HardforkT,
            TransactionErrorT,
            ChainContextT,
            DatabaseT,
        >,
    ) -> Result {
        let Self { snapshotId } = self;
        inner_revert_to_state_and_delete(ccx, *snapshotId)
    }
}

impl_is_pure_true!(revertToStateAndDeleteCall);
impl Cheatcode for revertToStateAndDeleteCall {
    fn apply_full<
        BlockT: BlockEnvTr,
        TxT: TransactionEnvTr,
        EvmBuilderT: EvmBuilderTrait<BlockT, ChainContextT, HaltReasonT, HardforkT, TransactionErrorT, TxT>,
        HaltReasonT: HaltReasonTr,
        HardforkT: HardforkTr,
        TransactionErrorT: TransactionErrorTrait,
        ChainContextT: ChainContextTr,
        DatabaseT: CheatcodeBackend<
            BlockT,
            TxT,
            EvmBuilderT,
            HaltReasonT,
            HardforkT,
            TransactionErrorT,
            ChainContextT,
        >,
    >(
        &self,
        ccx: &mut CheatsCtxt<
            BlockT,
            TxT,
            EvmBuilderT,
            HaltReasonT,
            HardforkT,
            TransactionErrorT,
            ChainContextT,
            DatabaseT,
        >,
    ) -> Result {
        let Self { snapshotId } = self;
        inner_revert_to_state_and_delete(ccx, *snapshotId)
    }
}

// Deprecated in favor of `deleteStateSnapshotCall`
impl_is_pure_true!(deleteSnapshotCall);
impl Cheatcode for deleteSnapshotCall {
    fn apply_full<
        BlockT: BlockEnvTr,
        TxT: TransactionEnvTr,
        EvmBuilderT: EvmBuilderTrait<BlockT, ChainContextT, HaltReasonT, HardforkT, TransactionErrorT, TxT>,
        HaltReasonT: HaltReasonTr,
        HardforkT: HardforkTr,
        TransactionErrorT: TransactionErrorTrait,
        ChainContextT: ChainContextTr,
        DatabaseT: CheatcodeBackend<
            BlockT,
            TxT,
            EvmBuilderT,
            HaltReasonT,
            HardforkT,
            TransactionErrorT,
            ChainContextT,
        >,
    >(
        &self,
        ccx: &mut CheatsCtxt<
            BlockT,
            TxT,
            EvmBuilderT,
            HaltReasonT,
            HardforkT,
            TransactionErrorT,
            ChainContextT,
            DatabaseT,
        >,
    ) -> Result {
        let Self { snapshotId } = self;
        inner_delete_state_snapshot(ccx, *snapshotId)
    }
}

impl_is_pure_true!(deleteStateSnapshotCall);
impl Cheatcode for deleteStateSnapshotCall {
    fn apply_full<
        BlockT: BlockEnvTr,
        TxT: TransactionEnvTr,
        EvmBuilderT: EvmBuilderTrait<BlockT, ChainContextT, HaltReasonT, HardforkT, TransactionErrorT, TxT>,
        HaltReasonT: HaltReasonTr,
        HardforkT: HardforkTr,
        TransactionErrorT: TransactionErrorTrait,
        ChainContextT: ChainContextTr,
        DatabaseT: CheatcodeBackend<
            BlockT,
            TxT,
            EvmBuilderT,
            HaltReasonT,
            HardforkT,
            TransactionErrorT,
            ChainContextT,
        >,
    >(
        &self,
        ccx: &mut CheatsCtxt<
            BlockT,
            TxT,
            EvmBuilderT,
            HaltReasonT,
            HardforkT,
            TransactionErrorT,
            ChainContextT,
            DatabaseT,
        >,
    ) -> Result {
        let Self { snapshotId } = self;
        inner_delete_state_snapshot(ccx, *snapshotId)
    }
}

// Deprecated in favor of `deleteStateSnapshotsCall`
impl_is_pure_true!(deleteSnapshotsCall);
impl Cheatcode for deleteSnapshotsCall {
    fn apply_full<
        BlockT: BlockEnvTr,
        TxT: TransactionEnvTr,
        EvmBuilderT: EvmBuilderTrait<BlockT, ChainContextT, HaltReasonT, HardforkT, TransactionErrorT, TxT>,
        HaltReasonT: HaltReasonTr,
        HardforkT: HardforkTr,
        TransactionErrorT: TransactionErrorTrait,
        ChainContextT: ChainContextTr,
        DatabaseT: CheatcodeBackend<
            BlockT,
            TxT,
            EvmBuilderT,
            HaltReasonT,
            HardforkT,
            TransactionErrorT,
            ChainContextT,
        >,
    >(
        &self,
        ccx: &mut CheatsCtxt<
            BlockT,
            TxT,
            EvmBuilderT,
            HaltReasonT,
            HardforkT,
            TransactionErrorT,
            ChainContextT,
            DatabaseT,
        >,
    ) -> Result {
        let Self {} = self;
        inner_delete_state_snapshots(ccx)
    }
}

impl_is_pure_true!(deleteStateSnapshotsCall);
impl Cheatcode for deleteStateSnapshotsCall {
    fn apply_full<
        BlockT: BlockEnvTr,
        TxT: TransactionEnvTr,
        EvmBuilderT: EvmBuilderTrait<BlockT, ChainContextT, HaltReasonT, HardforkT, TransactionErrorT, TxT>,
        HaltReasonT: HaltReasonTr,
        HardforkT: HardforkTr,
        TransactionErrorT: TransactionErrorTrait,
        ChainContextT: ChainContextTr,
        DatabaseT: CheatcodeBackend<
            BlockT,
            TxT,
            EvmBuilderT,
            HaltReasonT,
            HardforkT,
            TransactionErrorT,
            ChainContextT,
        >,
    >(
        &self,
        ccx: &mut CheatsCtxt<
            BlockT,
            TxT,
            EvmBuilderT,
            HaltReasonT,
            HardforkT,
            TransactionErrorT,
            ChainContextT,
            DatabaseT,
        >,
    ) -> Result {
        let Self {} = self;
        inner_delete_state_snapshots(ccx)
    }
}

impl_is_pure_true!(startStateDiffRecordingCall);
impl Cheatcode for startStateDiffRecordingCall {
    fn apply<
        BlockT: BlockEnvTr,
        TxT: TransactionEnvTr,
        ChainContextT: ChainContextTr,
        EvmBuilderT: EvmBuilderTrait<BlockT, ChainContextT, HaltReasonT, HardforkT, TransactionErrorT, TxT>,
        HaltReasonT: HaltReasonTr,
        HardforkT: HardforkTr,
        TransactionErrorT: TransactionErrorTrait,
    >(
        &self,
        state: &mut Cheatcodes<
            BlockT,
            TxT,
            ChainContextT,
            EvmBuilderT,
            HaltReasonT,
            HardforkT,
            TransactionErrorT,
        >,
    ) -> Result {
        let Self {} = self;
        state.recorded_account_diffs_stack = Some(Vec::default());
        Ok(Vec::default())
    }
}

impl_is_pure_true!(stopAndReturnStateDiffCall);
impl Cheatcode for stopAndReturnStateDiffCall {
    fn apply<
        BlockT: BlockEnvTr,
        TxT: TransactionEnvTr,
        ChainContextT: ChainContextTr,
        EvmBuilderT: EvmBuilderTrait<BlockT, ChainContextT, HaltReasonT, HardforkT, TransactionErrorT, TxT>,
        HaltReasonT: HaltReasonTr,
        HardforkT: HardforkTr,
        TransactionErrorT: TransactionErrorTrait,
    >(
        &self,
        state: &mut Cheatcodes<
            BlockT,
            TxT,
            ChainContextT,
            EvmBuilderT,
            HaltReasonT,
            HardforkT,
            TransactionErrorT,
        >,
    ) -> Result {
        let Self {} = self;
        get_state_diff(state)
    }
}

pub(super) fn get_nonce<
    BlockT: BlockEnvTr,
    TxT: TransactionEnvTr,
    EvmBuilderT: EvmBuilderTrait<BlockT, ChainContextT, HaltReasonT, HardforkT, TransactionErrorT, TxT>,
    HaltReasonT: HaltReasonTr,
    HardforkT: HardforkTr,
    TransactionErrorT: TransactionErrorTrait,
    ChainContextT: ChainContextTr,
    DatabaseT: CheatcodeBackend<
        BlockT,
        TxT,
        EvmBuilderT,
        HaltReasonT,
        HardforkT,
        TransactionErrorT,
        ChainContextT,
    >,
>(
    ccx: &mut CheatsCtxt<
        BlockT,
        TxT,
        EvmBuilderT,
        HaltReasonT,
        HardforkT,
        TransactionErrorT,
        ChainContextT,
        DatabaseT,
    >,
    address: &Address,
) -> Result {
    let account = ccx.ecx.journaled_state.load_account(*address)?;
    Ok(account.info.nonce.abi_encode())
}

fn inner_snapshot_state<
    BlockT: BlockEnvTr,
    TxT: TransactionEnvTr,
    EvmBuilderT: EvmBuilderTrait<BlockT, ChainContextT, HaltReasonT, HardforkT, TransactionErrorT, TxT>,
    HaltReasonT: HaltReasonTr,
    HardforkT: HardforkTr,
    TransactionErrorT: TransactionErrorTrait,
    ChainContextT: ChainContextTr,
    DatabaseT: CheatcodeBackend<
        BlockT,
        TxT,
        EvmBuilderT,
        HaltReasonT,
        HardforkT,
        TransactionErrorT,
        ChainContextT,
    >,
>(
    ccx: &mut CheatsCtxt<
        BlockT,
        TxT,
        EvmBuilderT,
        HaltReasonT,
        HardforkT,
        TransactionErrorT,
        ChainContextT,
        DatabaseT,
    >,
) -> Result {
    let (db, context) = split_context(ccx.ecx);
    Ok(db
        .snapshot_state(context.journaled_state, context.to_owned_env())
        .abi_encode())
}

fn inner_revert_to_state<
    BlockT: BlockEnvTr,
    TxT: TransactionEnvTr,
    EvmBuilderT: EvmBuilderTrait<BlockT, ChainContextT, HaltReasonT, HardforkT, TransactionErrorT, TxT>,
    HaltReasonT: HaltReasonTr,
    HardforkT: HardforkTr,
    TransactionErrorT: TransactionErrorTrait,
    ChainContextT: ChainContextTr,
    DatabaseT: CheatcodeBackend<
        BlockT,
        TxT,
        EvmBuilderT,
        HaltReasonT,
        HardforkT,
        TransactionErrorT,
        ChainContextT,
    >,
>(
    ccx: &mut CheatsCtxt<
        BlockT,
        TxT,
        EvmBuilderT,
        HaltReasonT,
        HardforkT,
        TransactionErrorT,
        ChainContextT,
        DatabaseT,
    >,
    snapshot_id: U256,
) -> Result {
    let (db, mut context) = split_context(ccx.ecx);
    let result = if let Some(journaled_state) = db.revert_state(
        snapshot_id,
        RevertStateSnapshotAction::RevertKeep,
        &mut context,
    ) {
        // we reset the evm's journaled_state to the state of the snapshot previous
        // state
        ccx.ecx.journaled_state.inner = journaled_state;
        true
    } else {
        false
    };
    Ok(result.abi_encode())
}

fn inner_revert_to_state_and_delete<
    BlockT: BlockEnvTr,
    TxT: TransactionEnvTr,
    EvmBuilderT: EvmBuilderTrait<BlockT, ChainContextT, HaltReasonT, HardforkT, TransactionErrorT, TxT>,
    HaltReasonT: HaltReasonTr,
    HardforkT: HardforkTr,
    TransactionErrorT: TransactionErrorTrait,
    ChainContextT: ChainContextTr,
    DatabaseT: CheatcodeBackend<
        BlockT,
        TxT,
        EvmBuilderT,
        HaltReasonT,
        HardforkT,
        TransactionErrorT,
        ChainContextT,
    >,
>(
    ccx: &mut CheatsCtxt<
        BlockT,
        TxT,
        EvmBuilderT,
        HaltReasonT,
        HardforkT,
        TransactionErrorT,
        ChainContextT,
        DatabaseT,
    >,
    snapshot_id: U256,
) -> Result {
    let (db, mut context) = split_context(ccx.ecx);
    let result = if let Some(journaled_state) = db.revert_state(
        snapshot_id,
        RevertStateSnapshotAction::RevertRemove,
        &mut context,
    ) {
        // we reset the evm's journaled_state to the state of the snapshot previous
        // state
        ccx.ecx.journaled_state.inner = journaled_state;
        true
    } else {
        false
    };
    Ok(result.abi_encode())
}

fn inner_delete_state_snapshot<
    BlockT: BlockEnvTr,
    TxT: TransactionEnvTr,
    EvmBuilderT: EvmBuilderTrait<BlockT, ChainContextT, HaltReasonT, HardforkT, TransactionErrorT, TxT>,
    HaltReasonT: HaltReasonTr,
    HardforkT: HardforkTr,
    TransactionErrorT: TransactionErrorTrait,
    ChainContextT: ChainContextTr,
    DatabaseT: CheatcodeBackend<
        BlockT,
        TxT,
        EvmBuilderT,
        HaltReasonT,
        HardforkT,
        TransactionErrorT,
        ChainContextT,
    >,
>(
    ccx: &mut CheatsCtxt<
        BlockT,
        TxT,
        EvmBuilderT,
        HaltReasonT,
        HardforkT,
        TransactionErrorT,
        ChainContextT,
        DatabaseT,
    >,
    snapshot_id: U256,
) -> Result {
    let result = ccx
        .ecx
        .journaled_state
        .database
        .delete_state_snapshot(snapshot_id);
    Ok(result.abi_encode())
}

fn inner_delete_state_snapshots<
    BlockT: BlockEnvTr,
    TxT: TransactionEnvTr,
    EvmBuilderT: EvmBuilderTrait<BlockT, ChainContextT, HaltReasonT, HardforkT, TransactionErrorT, TxT>,
    HaltReasonT: HaltReasonTr,
    HardforkT: HardforkTr,
    TransactionErrorT: TransactionErrorTrait,
    ChainContextT: ChainContextTr,
    DatabaseT: CheatcodeBackend<
        BlockT,
        TxT,
        EvmBuilderT,
        HaltReasonT,
        HardforkT,
        TransactionErrorT,
        ChainContextT,
    >,
>(
    ccx: &mut CheatsCtxt<
        BlockT,
        TxT,
        EvmBuilderT,
        HaltReasonT,
        HardforkT,
        TransactionErrorT,
        ChainContextT,
        DatabaseT,
    >,
) -> Result {
    ccx.ecx.journaled_state.database.delete_state_snapshots();
    Ok(Vec::default())
}

fn inner_value_snapshot<
    BlockT: BlockEnvTr,
    TxT: TransactionEnvTr,
    EvmBuilderT: EvmBuilderTrait<BlockT, ChainContextT, HaltReasonT, HardforkT, TransactionErrorT, TxT>,
    HaltReasonT: HaltReasonTr,
    HardforkT: HardforkTr,
    TransactionErrorT: TransactionErrorTrait,
    ChainContextT: ChainContextTr,
    DatabaseT: CheatcodeBackend<
        BlockT,
        TxT,
        EvmBuilderT,
        HaltReasonT,
        HardforkT,
        TransactionErrorT,
        ChainContextT,
    >,
>(
    ccx: &mut CheatsCtxt<
        BlockT,
        TxT,
        EvmBuilderT,
        HaltReasonT,
        HardforkT,
        TransactionErrorT,
        ChainContextT,
        DatabaseT,
    >,
    group: Option<String>,
    name: Option<String>,
    value: String,
) -> Result {
    let (group, name) = derive_snapshot_name(ccx, group, name);

    ccx.state
        .gas_snapshots
        .entry(group)
        .or_default()
        .insert(name, value);

    Ok(Vec::default())
}

fn inner_last_gas_snapshot<
    BlockT: BlockEnvTr,
    TxT: TransactionEnvTr,
    EvmBuilderT: EvmBuilderTrait<BlockT, ChainContextT, HaltReasonT, HardforkT, TransactionErrorT, TxT>,
    HaltReasonT: HaltReasonTr,
    HardforkT: HardforkTr,
    TransactionErrorT: TransactionErrorTrait,
    ChainContextT: ChainContextTr,
    DatabaseT: CheatcodeBackend<
        BlockT,
        TxT,
        EvmBuilderT,
        HaltReasonT,
        HardforkT,
        TransactionErrorT,
        ChainContextT,
    >,
>(
    ccx: &mut CheatsCtxt<
        BlockT,
        TxT,
        EvmBuilderT,
        HaltReasonT,
        HardforkT,
        TransactionErrorT,
        ChainContextT,
        DatabaseT,
    >,
    group: Option<String>,
    name: Option<String>,
    value: u64,
) -> Result {
    let (group, name) = derive_snapshot_name(ccx, group, name);

    ccx.state
        .gas_snapshots
        .entry(group)
        .or_default()
        .insert(name, value.to_string());

    Ok(value.abi_encode())
}

fn inner_start_gas_snapshot<
    BlockT: BlockEnvTr,
    TxT: TransactionEnvTr,
    EvmBuilderT: EvmBuilderTrait<BlockT, ChainContextT, HaltReasonT, HardforkT, TransactionErrorT, TxT>,
    HaltReasonT: HaltReasonTr,
    HardforkT: HardforkTr,
    TransactionErrorT: TransactionErrorTrait,
    ChainContextT: ChainContextTr,
    DatabaseT: CheatcodeBackend<
        BlockT,
        TxT,
        EvmBuilderT,
        HaltReasonT,
        HardforkT,
        TransactionErrorT,
        ChainContextT,
    >,
>(
    ccx: &mut CheatsCtxt<
        BlockT,
        TxT,
        EvmBuilderT,
        HaltReasonT,
        HardforkT,
        TransactionErrorT,
        ChainContextT,
        DatabaseT,
    >,
    group: Option<String>,
    name: Option<String>,
) -> Result {
    // Revert if there is an active gas snapshot as we can only have one active
    // snapshot at a time.
    if ccx.state.gas_metering.active_gas_snapshot.is_some() {
        let (group, name) = ccx
            .state
            .gas_metering
            .active_gas_snapshot
            .as_ref()
            .unwrap()
            .clone();
        bail!("gas snapshot was already started with group: {group} and name: {name}");
    }

    let (group, name) = derive_snapshot_name(ccx, group, name);

    ccx.state.gas_metering.gas_records.push(GasRecord {
        group: group.clone(),
        name: name.clone(),
        gas_used: 0,
        depth: ccx.ecx.journaled_state.depth(),
    });

    ccx.state.gas_metering.active_gas_snapshot = Some((group, name));

    ccx.state.gas_metering.start();

    Ok(Vec::default())
}

fn inner_stop_gas_snapshot<
    BlockT: BlockEnvTr,
    TxT: TransactionEnvTr,
    EvmBuilderT: EvmBuilderTrait<BlockT, ChainContextT, HaltReasonT, HardforkT, TransactionErrorT, TxT>,
    HaltReasonT: HaltReasonTr,
    HardforkT: HardforkTr,
    TransactionErrorT: TransactionErrorTrait,
    ChainContextT: ChainContextTr,
    DatabaseT: CheatcodeBackend<
        BlockT,
        TxT,
        EvmBuilderT,
        HaltReasonT,
        HardforkT,
        TransactionErrorT,
        ChainContextT,
    >,
>(
    ccx: &mut CheatsCtxt<
        BlockT,
        TxT,
        EvmBuilderT,
        HaltReasonT,
        HardforkT,
        TransactionErrorT,
        ChainContextT,
        DatabaseT,
    >,
    group: Option<String>,
    name: Option<String>,
) -> Result {
    // If group and name are not provided, use the last snapshot group and name.
    let (group, name) = group.zip(name).unwrap_or_else(|| {
        let (group, name) = ccx
            .state
            .gas_metering
            .active_gas_snapshot
            .as_ref()
            .unwrap()
            .clone();
        (group, name)
    });

    if let Some(record) = ccx
        .state
        .gas_metering
        .gas_records
        .iter_mut()
        .find(|record| record.group == group && record.name == name)
    {
        // Calculate the gas used since the snapshot was started.
        // We subtract 171 from the gas used to account for gas used by the snapshot
        // itself.
        let value = record.gas_used.saturating_sub(171);

        ccx.state
            .gas_snapshots
            .entry(group.clone())
            .or_default()
            .insert(name.clone(), value.to_string());

        // Stop the gas metering.
        ccx.state.gas_metering.stop();

        // Remove the gas record.
        ccx.state
            .gas_metering
            .gas_records
            .retain(|record| !(record.group == group && record.name == name));

        // Clear last snapshot cache if we have an exact match.
        if let Some((snapshot_group, snapshot_name)) = &ccx.state.gas_metering.active_gas_snapshot {
            if snapshot_group == &group && snapshot_name == &name {
                ccx.state.gas_metering.active_gas_snapshot = None;
            }
        }

        Ok(value.abi_encode())
    } else {
        bail!("no gas snapshot was started with the name: {name} in group: {group}");
    }
}

// Derives the snapshot group and name from the provided group and name or the
// running contract.
fn derive_snapshot_name<
    BlockT: BlockEnvTr,
    TxT: TransactionEnvTr,
    EvmBuilderT: EvmBuilderTrait<BlockT, ChainContextT, HaltReasonT, HardforkT, TransactionErrorT, TxT>,
    HaltReasonT: HaltReasonTr,
    HardforkT: HardforkTr,
    TransactionErrorT: TransactionErrorTrait,
    ChainContextT: ChainContextTr,
    DatabaseT: CheatcodeBackend<
        BlockT,
        TxT,
        EvmBuilderT,
        HaltReasonT,
        HardforkT,
        TransactionErrorT,
        ChainContextT,
    >,
>(
    ccx: &CheatsCtxt<
        BlockT,
        TxT,
        EvmBuilderT,
        HaltReasonT,
        HardforkT,
        TransactionErrorT,
        ChainContextT,
        DatabaseT,
    >,
    group: Option<String>,
    name: Option<String>,
) -> (String, String) {
    let group = group.unwrap_or_else(|| {
        ccx.state
            .config
            .running_artifact
            .clone()
            .expect("expected running contract")
            .name
    });
    let name = name.unwrap_or_else(|| "default".to_string());
    (group, name)
}

/// Reads the current caller information and returns the current [`CallerMode`],
/// `msg.sender` and `tx.origin`.
///
/// Depending on the current caller mode, one of the following results will be
/// returned:
/// - If there is an active prank:
///     - `caller_mode` will be equal to:
///         - [`CallerMode::Prank`] if the prank has been set with
///           `vm.prank(..)`.
///         - [`CallerMode::RecurrentPrank`] if the prank has been set with
///           `vm.startPrank(..)`.
///     - `msg.sender` will be equal to the address set for the prank.
///     - `tx.origin` will be equal to the default sender address unless an
///       alternative one has been set when configuring the prank.
///
/// - If no caller modification is active:
///     - `caller_mode` will be equal to [`CallerMode::None`],
///     - `msg.sender` and `tx.origin` will be equal to the default sender
///       address.
fn read_callers<
    BlockT: BlockEnvTr,
    TxT: TransactionEnvTr,
    ChainContextT: ChainContextTr,
    EvmBuilderT: EvmBuilderTrait<BlockT, ChainContextT, HaltReasonT, HardforkT, TransactionErrorT, TxT>,
    HaltReasonT: HaltReasonTr,
    HardforkT: HardforkTr,
    TransactionErrorT: TransactionErrorTrait,
>(
    state: &Cheatcodes<
        BlockT,
        TxT,
        ChainContextT,
        EvmBuilderT,
        HaltReasonT,
        HardforkT,
        TransactionErrorT,
    >,
    default_sender: &Address,
) -> Result {
    let Cheatcodes { prank, .. } = state;

    let mut mode = CallerMode::None;
    let mut new_caller = default_sender;
    let mut new_origin = default_sender;
    if let Some(prank) = prank {
        mode = if prank.single_call {
            CallerMode::Prank
        } else {
            CallerMode::RecurrentPrank
        };
        new_caller = &prank.new_caller;
        if let Some(new) = &prank.new_origin {
            new_origin = new;
        }
    }

    Ok((mode, new_caller, new_origin).abi_encode_params())
}

/// Ensures the `Account` is loaded and touched.
pub(super) fn journaled_account<
    BlockT: BlockEnvTr,
    TxT: TransactionEnvTr,
    EvmBuilderT: EvmBuilderTrait<BlockT, ChainContextT, HaltReasonT, HardforkT, TransactionErrorT, TxT>,
    HaltReasonT: HaltReasonTr,
    HardforkT: HardforkTr,
    TransactionErrorT: TransactionErrorTrait,
    ChainContextT: ChainContextTr,
    DatabaseT: CheatcodeBackend<
        BlockT,
        TxT,
        EvmBuilderT,
        HaltReasonT,
        HardforkT,
        TransactionErrorT,
        ChainContextT,
    >,
>(
    ecx: &mut revm::context::Context<
        BlockT,
        TxT,
        CfgEnv<HardforkT>,
        DatabaseT,
        Journal<DatabaseT>,
        ChainContextT,
    >,
    addr: Address,
) -> Result<&mut Account> {
    ecx.journaled_state.load_account(addr)?;
    ecx.journaled_state.touch(addr);
    Ok(ecx
        .journaled_state
        .state
        .get_mut(&addr)
        .expect("account is loaded"))
}

/// Consumes recorded account accesses and returns them as an abi encoded
/// array of [`AccountAccess`]. If there are no accounts were
/// recorded as accessed, an abi encoded empty array is returned.
///
/// In the case where `stopAndReturnStateDiff` is called at a lower
/// depth than `startStateDiffRecording`, multiple
/// `Vec<RecordedAccountAccesses>` will be flattened, preserving the order of
/// the accesses.
fn get_state_diff<
    BlockT: BlockEnvTr,
    TxT: TransactionEnvTr,
    ChainContextT: ChainContextTr,
    EvmBuilderT: EvmBuilderTrait<BlockT, ChainContextT, HaltReasonT, HardforkT, TransactionErrorT, TxT>,
    HaltReasonT: HaltReasonTr,
    HardforkT: HardforkTr,
    TransactionErrorT: TransactionErrorTrait,
>(
    state: &mut Cheatcodes<
        BlockT,
        TxT,
        ChainContextT,
        EvmBuilderT,
        HaltReasonT,
        HardforkT,
        TransactionErrorT,
    >,
) -> Result {
    let res = state
        .recorded_account_diffs_stack
        .replace(Vec::default())
        .unwrap_or_default()
        .into_iter()
        .flatten()
        .collect::<Vec<_>>();
    Ok(res.abi_encode())
}<|MERGE_RESOLUTION|>--- conflicted
+++ resolved
@@ -544,11 +544,7 @@
         >,
     ) -> Result {
         let Self {} = self;
-<<<<<<< HEAD
-        state.pause_gas_metering = true;
-=======
         state.gas_metering.paused = true;
->>>>>>> ffd2deb3
         Ok(Vec::default())
     }
 }
@@ -576,10 +572,6 @@
         >,
     ) -> Result {
         let Self {} = self;
-<<<<<<< HEAD
-        state.pause_gas_metering = false;
-        state.paused_frame_gas = vec![];
-=======
         state.gas_metering.resume();
         Ok(Vec::default())
     }
@@ -609,7 +601,6 @@
     ) -> Result {
         let Self {} = self;
         state.gas_metering.reset();
->>>>>>> ffd2deb3
         Ok(Vec::default())
     }
 }
