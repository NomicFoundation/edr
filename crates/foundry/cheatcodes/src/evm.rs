//! Implementations of [`Evm`](crate::Group::Evm) cheatcodes.

use std::{
    collections::{BTreeMap, HashMap},
    path::Path,
};

use alloy_genesis::{Genesis, GenesisAccount};
use alloy_primitives::{Address, Bytes, B256, U256};
use alloy_sol_types::SolValue;
use edr_common::fs::{read_json_file, write_json_file};
use foundry_evm_core::{
<<<<<<< HEAD
    backend::{CheatcodeBackend, RevertSnapshotAction},
=======
    backend::{DatabaseExt, RevertStateSnapshotAction},
>>>>>>> ae38942f
    constants::{CALLER, CHEATCODE_ADDRESS, HARDHAT_CONSOLE_ADDRESS, TEST_CONTRACT_ADDRESS},
    evm_context::{split_context, BlockEnvTr, ChainContextTr, HardforkTr, TransactionEnvTr},
};
use revm::{
    bytecode::Bytecode,
    context::{CfgEnv, JournalTr},
    primitives::{hardfork::SpecId, KECCAK_EMPTY},
    state::Account,
    Journal,
};
use spec::Vm::signCall;

use crate::{
    impl_is_pure_false, impl_is_pure_true, Cheatcode, Cheatcodes, CheatsCtxt, Result,
    Vm::{
        accessesCall, addrCall, blobBaseFeeCall, blobhashesCall, chainIdCall, coinbaseCall,
        coolCall, dealCall, deleteSnapshotCall, deleteSnapshotsCall, deleteStateSnapshotCall,
        deleteStateSnapshotsCall, difficultyCall, dumpStateCall, etchCall, feeCall,
        getBlobBaseFeeCall, getBlobhashesCall, getBlockNumberCall, getBlockTimestampCall,
        getNonceCall, getRecordedLogsCall, lastCallGasCall, loadAllocsCall, loadCall,
        pauseGasMeteringCall, prevrandao_0Call, prevrandao_1Call, readCallersCall, recordCall,
        recordLogsCall, resetNonceCall, resumeGasMeteringCall, revertToAndDeleteCall, revertToCall,
        revertToStateAndDeleteCall, revertToStateCall, rollCall, setNonceCall, setNonceUnsafeCall,
        signP256Call, snapshotCall, snapshotStateCall, startStateDiffRecordingCall,
        stopAndReturnStateDiffCall, storeCall, txGasPriceCall, warpCall, CallerMode,
    },
};

mod fork;
pub(crate) mod mapping;
pub(crate) mod mock;
pub(crate) mod prank;

/// Records storage slots reads and writes.
#[derive(Clone, Debug, Default)]
pub struct RecordAccess {
    /// Storage slots reads.
    pub reads: HashMap<Address, Vec<U256>>,
    /// Storage slots writes.
    pub writes: HashMap<Address, Vec<U256>>,
}

/// Records `deal` cheatcodes
#[derive(Clone, Debug)]
pub struct DealRecord {
    /// Target of the deal.
    pub address: Address,
    /// The balance of the address before deal was applied
    pub old_balance: U256,
    /// Balance after deal was applied
    pub new_balance: U256,
}

impl_is_pure_true!(addrCall);
impl Cheatcode for addrCall {
    fn apply<BlockT: BlockEnvTr, TxT: TransactionEnvTr, HardforkT: HardforkTr>(
        &self,
        _state: &mut Cheatcodes<BlockT, TxT, HardforkT>,
    ) -> Result {
        let Self { privateKey } = self;
        let wallet = super::utils::parse_wallet(privateKey)?;
        Ok(wallet.address().abi_encode())
    }
}

impl_is_pure_true!(getNonceCall);
impl Cheatcode for getNonceCall {
    fn apply_full<
        BlockT: BlockEnvTr,
        TxT: TransactionEnvTr,
        HardforkT: HardforkTr,
        ChainContextT: ChainContextTr,
        DatabaseT: CheatcodeBackend<BlockT, TxT, HardforkT, ChainContextT>,
    >(
        &self,
        ccx: &mut CheatsCtxt<BlockT, TxT, HardforkT, ChainContextT, DatabaseT>,
    ) -> Result {
        let Self { account } = self;
        get_nonce(ccx, account)
    }
}

impl_is_pure_true!(loadCall);
impl Cheatcode for loadCall {
    fn apply_full<
        BlockT: BlockEnvTr,
        TxT: TransactionEnvTr,
        HardforkT: HardforkTr,
        ChainContextT: ChainContextTr,
        DatabaseT: CheatcodeBackend<BlockT, TxT, HardforkT, ChainContextT>,
    >(
        &self,
        ccx: &mut CheatsCtxt<BlockT, TxT, HardforkT, ChainContextT, DatabaseT>,
    ) -> Result {
        let Self { target, slot } = *self;
        ensure_not_precompile!(&target, ccx);
        ccx.ecx.journaled_state.load_account(target)?;
        let val = ccx.ecx.journaled_state.sload(target, slot.into())?;
        Ok(val.abi_encode())
    }
}

impl_is_pure_false!(loadAllocsCall);
impl Cheatcode for loadAllocsCall {
    fn apply_full<
        BlockT: BlockEnvTr,
        TxT: TransactionEnvTr,
        HardforkT: HardforkTr,
        ChainContextT: ChainContextTr,
        DatabaseT: CheatcodeBackend<BlockT, TxT, HardforkT, ChainContextT>,
    >(
        &self,
        ccx: &mut CheatsCtxt<BlockT, TxT, HardforkT, ChainContextT, DatabaseT>,
    ) -> Result {
        let Self { pathToAllocsJson } = self;

        let path = Path::new(pathToAllocsJson);
        ensure!(
            path.exists(),
            "allocs file does not exist: {pathToAllocsJson}"
        );

        // Let's first assume we're reading a file with only the allocs.

        let allocs: BTreeMap<Address, GenesisAccount> = if let Ok(allocs) = read_json_file(path) {
            allocs
        } else {
            // Let's try and read from a genesis file, and extract allocs.
            let genesis = read_json_file::<Genesis>(path)?;
            genesis.alloc
        };

        // Then, load the allocs into the database.
        let (db, context) = split_context(ccx.ecx);
        db.load_allocs(&allocs, context.journaled_state)
            .map(|()| Vec::default())
            .map_err(|e| fmt_err!("failed to load allocs: {e}"))
    }
}

impl_is_pure_false!(dumpStateCall);
impl Cheatcode for dumpStateCall {
    fn apply_full<
        BlockT: BlockEnvTr,
        TxT: TransactionEnvTr,
        HardforkT: HardforkTr,
        ChainContextT: ChainContextTr,
        DatabaseT: CheatcodeBackend<BlockT, TxT, HardforkT, ChainContextT>,
    >(
        &self,
        ccx: &mut CheatsCtxt<BlockT, TxT, HardforkT, ChainContextT, DatabaseT>,
    ) -> Result {
        let Self { pathToStateJson } = self;
        let path = Path::new(pathToStateJson);

        // Do not include system account or empty accounts in the dump.
        let skip = |key: &Address, val: &Account| {
            key == &CHEATCODE_ADDRESS
                || key == &CALLER
                || key == &HARDHAT_CONSOLE_ADDRESS
                || key == &TEST_CONTRACT_ADDRESS
                || key == &ccx.caller
                || key == &ccx.state.config.evm_opts.sender
                || val.is_empty()
        };

        let alloc = ccx
            .ecx
            .journaled_state
            .state()
            .iter_mut()
            .filter(|(key, val)| !skip(key, val))
            .map(|(key, val)| {
                (
                    key,
                    GenesisAccount {
                        nonce: Some(val.info.nonce),
                        balance: val.info.balance,
                        code: val.info.code.as_ref().map(Bytecode::original_bytes),
                        storage: Some(
                            val.storage
                                .iter()
                                .map(|(k, v)| (B256::from(*k), B256::from(v.present_value())))
                                .collect(),
                        ),
                        private_key: None,
                    },
                )
            })
            .collect::<HashMap<_, _>>();

        write_json_file(path, &alloc)?;
        Ok(Vec::default())
    }
}

impl_is_pure_true!(signCall);
impl Cheatcode for signCall {
    fn apply_full<
        BlockT: BlockEnvTr,
        TxT: TransactionEnvTr,
        HardforkT: HardforkTr,
        ChainContextT: ChainContextTr,
        DatabaseT: CheatcodeBackend<BlockT, TxT, HardforkT, ChainContextT>,
    >(
        &self,
        _: &mut CheatsCtxt<BlockT, TxT, HardforkT, ChainContextT, DatabaseT>,
    ) -> Result {
        let Self { privateKey, digest } = self;
        super::utils::sign(privateKey, digest)
    }
}

impl_is_pure_true!(signP256Call);
impl Cheatcode for signP256Call {
    fn apply_full<
        BlockT: BlockEnvTr,
        TxT: TransactionEnvTr,
        HardforkT: HardforkTr,
        ChainContextT: ChainContextTr,
        DatabaseT: CheatcodeBackend<BlockT, TxT, HardforkT, ChainContextT>,
    >(
        &self,
        _ccx: &mut CheatsCtxt<BlockT, TxT, HardforkT, ChainContextT, DatabaseT>,
    ) -> Result {
        let Self { privateKey, digest } = self;
        super::utils::sign_p256(privateKey, digest)
    }
}

impl_is_pure_true!(recordCall);
impl Cheatcode for recordCall {
    fn apply<BlockT: BlockEnvTr, TxT: TransactionEnvTr, HardforkT: HardforkTr>(
        &self,
        state: &mut Cheatcodes<BlockT, TxT, HardforkT>,
    ) -> Result {
        let Self {} = self;
        state.accesses = Some(RecordAccess::default());
        Ok(Vec::default())
    }
}

impl_is_pure_true!(accessesCall);
impl Cheatcode for accessesCall {
    fn apply<BlockT: BlockEnvTr, TxT: TransactionEnvTr, HardforkT: HardforkTr>(
        &self,
        state: &mut Cheatcodes<BlockT, TxT, HardforkT>,
    ) -> Result {
        let Self { target } = *self;
        let result = state
            .accesses
            .as_mut()
            .map(|accesses| {
                (
                    &accesses.reads.entry(target).or_default()[..],
                    &accesses.writes.entry(target).or_default()[..],
                )
            })
            .unwrap_or_default();
        Ok(result.abi_encode_params())
    }
}

impl_is_pure_true!(recordLogsCall);
impl Cheatcode for recordLogsCall {
    fn apply<BlockT: BlockEnvTr, TxT: TransactionEnvTr, HardforkT: HardforkTr>(
        &self,
        state: &mut Cheatcodes<BlockT, TxT, HardforkT>,
    ) -> Result {
        let Self {} = self;
        state.recorded_logs = Some(Vec::default());
        Ok(Vec::default())
    }
}

impl_is_pure_true!(getRecordedLogsCall);
impl Cheatcode for getRecordedLogsCall {
    fn apply<BlockT: BlockEnvTr, TxT: TransactionEnvTr, HardforkT: HardforkTr>(
        &self,
        state: &mut Cheatcodes<BlockT, TxT, HardforkT>,
    ) -> Result {
        let Self {} = self;
        Ok(state
            .recorded_logs
            .replace(Vec::default())
            .unwrap_or_default()
            .abi_encode())
    }
}

impl_is_pure_true!(pauseGasMeteringCall);
impl Cheatcode for pauseGasMeteringCall {
    fn apply<BlockT: BlockEnvTr, TxT: TransactionEnvTr, HardforkT: HardforkTr>(
        &self,
        state: &mut Cheatcodes<BlockT, TxT, HardforkT>,
    ) -> Result {
        let Self {} = self;
        if state.gas_metering.is_none() {
            state.gas_metering = Some(None);
        }
        Ok(Vec::default())
    }
}

impl_is_pure_true!(resumeGasMeteringCall);
impl Cheatcode for resumeGasMeteringCall {
    fn apply<BlockT: BlockEnvTr, TxT: TransactionEnvTr, HardforkT: HardforkTr>(
        &self,
        state: &mut Cheatcodes<BlockT, TxT, HardforkT>,
    ) -> Result {
        let Self {} = self;
        state.gas_metering = None;
        Ok(Vec::default())
    }
}

impl_is_pure_true!(lastCallGasCall);
impl Cheatcode for lastCallGasCall {
    fn apply<BlockT: BlockEnvTr, TxT: TransactionEnvTr, HardforkT: HardforkTr>(
        &self,
        state: &mut Cheatcodes<BlockT, TxT, HardforkT>,
    ) -> Result {
        let Self {} = self;
        ensure!(
            state.last_call_gas.is_some(),
            "`lastCallGas` is only available after a call"
        );
        Ok(state
            .last_call_gas
            .as_ref()
            // This should never happen, as we ensure `last_call_gas` is `Some` above.
            .expect("`lastCallGas` is only available after a call")
            .abi_encode())
    }
}

impl_is_pure_true!(chainIdCall);
impl Cheatcode for chainIdCall {
    fn apply_full<
        BlockT: BlockEnvTr,
        TxT: TransactionEnvTr,
        HardforkT: HardforkTr,
        ChainContextT: ChainContextTr,
        DatabaseT: CheatcodeBackend<BlockT, TxT, HardforkT, ChainContextT>,
    >(
        &self,
        ccx: &mut CheatsCtxt<BlockT, TxT, HardforkT, ChainContextT, DatabaseT>,
    ) -> Result {
        let Self { newChainId } = self;
        ensure!(
            *newChainId <= U256::from(u64::MAX),
            "chain ID must be less than 2^64 - 1"
        );
        ccx.ecx.cfg.chain_id = newChainId.to();
        Ok(Vec::default())
    }
}

impl_is_pure_true!(coinbaseCall);
impl Cheatcode for coinbaseCall {
    fn apply_full<
        BlockT: BlockEnvTr,
        TxT: TransactionEnvTr,
        HardforkT: HardforkTr,
        ChainContextT: ChainContextTr,
        DatabaseT: CheatcodeBackend<BlockT, TxT, HardforkT, ChainContextT>,
    >(
        &self,
        ccx: &mut CheatsCtxt<BlockT, TxT, HardforkT, ChainContextT, DatabaseT>,
    ) -> Result {
        let Self { newCoinbase } = self;
        ccx.ecx.block.set_beneficiary(*newCoinbase);
        Ok(Vec::default())
    }
}

impl_is_pure_true!(difficultyCall);
impl Cheatcode for difficultyCall {
    fn apply_full<
        BlockT: BlockEnvTr,
        TxT: TransactionEnvTr,
        HardforkT: HardforkTr,
        ChainContextT: ChainContextTr,
        DatabaseT: CheatcodeBackend<BlockT, TxT, HardforkT, ChainContextT>,
    >(
        &self,
        ccx: &mut CheatsCtxt<BlockT, TxT, HardforkT, ChainContextT, DatabaseT>,
    ) -> Result {
        let Self { newDifficulty } = self;
        ensure!(
            ccx.ecx.cfg.spec.into() < SpecId::MERGE,
            "`difficulty` is not supported after the Paris hard fork, use `prevrandao` instead; \
             see EIP-4399: https://eips.ethereum.org/EIPS/eip-4399"
        );
        ccx.ecx.block.set_difficulty(*newDifficulty);
        Ok(Vec::default())
    }
}

impl_is_pure_true!(feeCall);
impl Cheatcode for feeCall {
    fn apply_full<
        BlockT: BlockEnvTr,
        TxT: TransactionEnvTr,
        HardforkT: HardforkTr,
        ChainContextT: ChainContextTr,
        DatabaseT: CheatcodeBackend<BlockT, TxT, HardforkT, ChainContextT>,
    >(
        &self,
        ccx: &mut CheatsCtxt<BlockT, TxT, HardforkT, ChainContextT, DatabaseT>,
    ) -> Result {
        let Self { newBasefee } = self;
        ensure!(
            *newBasefee <= U256::from(u64::MAX),
            "base fee must be less than 2^64 - 1"
        );
        ccx.ecx.block.set_basefee(newBasefee.saturating_to());
        Ok(Vec::default())
    }
}

impl_is_pure_true!(prevrandao_0Call);
impl Cheatcode for prevrandao_0Call {
    fn apply_full<
        BlockT: BlockEnvTr,
        TxT: TransactionEnvTr,
        HardforkT: HardforkTr,
        ChainContextT: ChainContextTr,
        DatabaseT: CheatcodeBackend<BlockT, TxT, HardforkT, ChainContextT>,
    >(
        &self,
        ccx: &mut CheatsCtxt<BlockT, TxT, HardforkT, ChainContextT, DatabaseT>,
    ) -> Result {
        let Self { newPrevrandao } = self;
        ensure!(
            ccx.ecx.cfg.spec.into() >= SpecId::MERGE,
            "`prevrandao` is not supported before the Paris hard fork, use `difficulty` instead; \
             see EIP-4399: https://eips.ethereum.org/EIPS/eip-4399"
        );
        ccx.ecx.block.set_prevrandao(*newPrevrandao);
        Ok(Vec::default())
    }
}

impl_is_pure_true!(prevrandao_1Call);
impl Cheatcode for prevrandao_1Call {
    fn apply_full<
        BlockT: BlockEnvTr,
        TxT: TransactionEnvTr,
        HardforkT: HardforkTr,
        ChainContextT: ChainContextTr,
        DatabaseT: CheatcodeBackend<BlockT, TxT, HardforkT, ChainContextT>,
    >(
        &self,
        ccx: &mut CheatsCtxt<BlockT, TxT, HardforkT, ChainContextT, DatabaseT>,
    ) -> Result {
        let Self { newPrevrandao } = self;
        ensure!(
            ccx.ecx.cfg.spec.into() >= SpecId::MERGE,
            "`prevrandao` is not supported before the Paris hard fork, use `difficulty` instead; \
             see EIP-4399: https://eips.ethereum.org/EIPS/eip-4399"
        );
        ccx.ecx.block.set_prevrandao((*newPrevrandao).into());
        Ok(Vec::default())
    }
}

impl_is_pure_true!(blobhashesCall);
impl Cheatcode for blobhashesCall {
    fn apply_full<
        BlockT: BlockEnvTr,
        TxT: TransactionEnvTr,
        HardforkT: HardforkTr,
        ChainContextT: ChainContextTr,
        DatabaseT: CheatcodeBackend<BlockT, TxT, HardforkT, ChainContextT>,
    >(
        &self,
        ccx: &mut CheatsCtxt<BlockT, TxT, HardforkT, ChainContextT, DatabaseT>,
    ) -> Result {
        let Self { hashes } = self;
        ensure!(
            ccx.ecx.cfg.spec.into() >= SpecId::CANCUN,
            "`blobhash` is not supported before the Cancun hard fork; \
             see EIP-4844: https://eips.ethereum.org/EIPS/eip-4844"
        );
        ccx.ecx.tx.set_blob_versioned_hashes(hashes.clone());
        Ok(Vec::default())
    }
}

impl_is_pure_true!(getBlobhashesCall);
impl Cheatcode for getBlobhashesCall {
    fn apply_full<
        BlockT: BlockEnvTr,
        TxT: TransactionEnvTr,
        HardforkT: HardforkTr,
        ChainContextT: ChainContextTr,
        DatabaseT: CheatcodeBackend<BlockT, TxT, HardforkT, ChainContextT>,
    >(
        &self,
        ccx: &mut CheatsCtxt<BlockT, TxT, HardforkT, ChainContextT, DatabaseT>,
    ) -> Result {
        let Self {} = self;
        ensure!(
            ccx.ecx.cfg.spec.into() >= SpecId::CANCUN,
            "`blobhash` is not supported before the Cancun hard fork; \
             see EIP-4844: https://eips.ethereum.org/EIPS/eip-4844"
        );
        Ok(ccx.ecx.tx.blob_versioned_hashes().abi_encode())
    }
}

impl_is_pure_true!(rollCall);
impl Cheatcode for rollCall {
    fn apply_full<
        BlockT: BlockEnvTr,
        TxT: TransactionEnvTr,
        HardforkT: HardforkTr,
        ChainContextT: ChainContextTr,
        DatabaseT: CheatcodeBackend<BlockT, TxT, HardforkT, ChainContextT>,
    >(
        &self,
        ccx: &mut CheatsCtxt<BlockT, TxT, HardforkT, ChainContextT, DatabaseT>,
    ) -> Result {
        let Self { newHeight } = self;
        ensure!(
            *newHeight <= U256::from(u64::MAX),
            "block height must be less than 2^64 - 1"
        );
        ccx.ecx.block.set_block_number(newHeight.saturating_to());
        Ok(Vec::default())
    }
}

impl_is_pure_true!(getBlockNumberCall);
impl Cheatcode for getBlockNumberCall {
    fn apply_full<
        BlockT: BlockEnvTr,
        TxT: TransactionEnvTr,
        HardforkT: HardforkTr,
        ChainContextT: ChainContextTr,
        DatabaseT: CheatcodeBackend<BlockT, TxT, HardforkT, ChainContextT>,
    >(
        &self,
        ccx: &mut CheatsCtxt<BlockT, TxT, HardforkT, ChainContextT, DatabaseT>,
    ) -> Result {
        let Self {} = self;
        Ok(ccx.ecx.block.number().abi_encode())
    }
}

impl_is_pure_true!(txGasPriceCall);
impl Cheatcode for txGasPriceCall {
    fn apply_full<
        BlockT: BlockEnvTr,
        TxT: TransactionEnvTr,
        HardforkT: HardforkTr,
        ChainContextT: ChainContextTr,
        DatabaseT: CheatcodeBackend<BlockT, TxT, HardforkT, ChainContextT>,
    >(
        &self,
        ccx: &mut CheatsCtxt<BlockT, TxT, HardforkT, ChainContextT, DatabaseT>,
    ) -> Result {
        let Self { newGasPrice } = self;
        ensure!(
            *newGasPrice <= U256::from(u128::MAX),
            "gas price must be less than 2^128 - 1"
        );
        ccx.ecx.tx.set_gas_price(newGasPrice.saturating_to());
        Ok(Vec::default())
    }
}

impl_is_pure_true!(warpCall);
impl Cheatcode for warpCall {
    fn apply_full<
        BlockT: BlockEnvTr,
        TxT: TransactionEnvTr,
        HardforkT: HardforkTr,
        ChainContextT: ChainContextTr,
        DatabaseT: CheatcodeBackend<BlockT, TxT, HardforkT, ChainContextT>,
    >(
        &self,
        ccx: &mut CheatsCtxt<BlockT, TxT, HardforkT, ChainContextT, DatabaseT>,
    ) -> Result {
        let Self { newTimestamp } = self;
        ensure!(
            *newTimestamp <= U256::from(u64::MAX),
            "timestamp must be less than 2^64 - 1"
        );
        ccx.ecx.block.set_timestamp(newTimestamp.saturating_to());
        Ok(Vec::default())
    }
}

impl_is_pure_true!(getBlockTimestampCall);
impl Cheatcode for getBlockTimestampCall {
    fn apply_full<
        BlockT: BlockEnvTr,
        TxT: TransactionEnvTr,
        HardforkT: HardforkTr,
        ChainContextT: ChainContextTr,
        DatabaseT: CheatcodeBackend<BlockT, TxT, HardforkT, ChainContextT>,
    >(
        &self,
        ccx: &mut CheatsCtxt<BlockT, TxT, HardforkT, ChainContextT, DatabaseT>,
    ) -> Result {
        let Self {} = self;
        Ok(ccx.ecx.block.timestamp().abi_encode())
    }
}

impl_is_pure_true!(blobBaseFeeCall);
impl Cheatcode for blobBaseFeeCall {
    fn apply_full<
        BlockT: BlockEnvTr,
        TxT: TransactionEnvTr,
        HardforkT: HardforkTr,
        ChainContextT: ChainContextTr,
        DatabaseT: CheatcodeBackend<BlockT, TxT, HardforkT, ChainContextT>,
    >(
        &self,
        ccx: &mut CheatsCtxt<BlockT, TxT, HardforkT, ChainContextT, DatabaseT>,
    ) -> Result {
        let Self { newBlobBaseFee } = self;
        let spec_id: SpecId = ccx.ecx.cfg.spec.into();
        ensure!(
            spec_id >= SpecId::CANCUN,
            "`blobBaseFee` is not supported before the Cancun hard fork; \
             see EIP-4844: https://eips.ethereum.org/EIPS/eip-4844"
        );
        ccx.ecx
            .block
            .set_blob_excess_gas_and_price((*newBlobBaseFee).to(), spec_id >= SpecId::PRAGUE);
        Ok(Vec::default())
    }
}

impl_is_pure_true!(getBlobBaseFeeCall);
impl Cheatcode for getBlobBaseFeeCall {
    fn apply_full<
        BlockT: BlockEnvTr,
        TxT: TransactionEnvTr,
        HardforkT: HardforkTr,
        ChainContextT: ChainContextTr,
        DatabaseT: CheatcodeBackend<BlockT, TxT, HardforkT, ChainContextT>,
    >(
        &self,
        ccx: &mut CheatsCtxt<BlockT, TxT, HardforkT, ChainContextT, DatabaseT>,
    ) -> Result {
        let Self {} = self;
        Ok(ccx.ecx.block.blob_excess_gas().unwrap_or(0).abi_encode())
    }
}

impl_is_pure_true!(dealCall);
impl Cheatcode for dealCall {
    fn apply_full<
        BlockT: BlockEnvTr,
        TxT: TransactionEnvTr,
        HardforkT: HardforkTr,
        ChainContextT: ChainContextTr,
        DatabaseT: CheatcodeBackend<BlockT, TxT, HardforkT, ChainContextT>,
    >(
        &self,
        ccx: &mut CheatsCtxt<BlockT, TxT, HardforkT, ChainContextT, DatabaseT>,
    ) -> Result {
        let Self {
            account: address,
            newBalance: new_balance,
        } = *self;
        let account = journaled_account(ccx.ecx, address)?;
        let old_balance = std::mem::replace(&mut account.info.balance, new_balance);
        let record = DealRecord {
            address,
            old_balance,
            new_balance,
        };
        ccx.state.eth_deals.push(record);
        Ok(Vec::default())
    }
}

impl_is_pure_true!(etchCall);
impl Cheatcode for etchCall {
    fn apply_full<
        BlockT: BlockEnvTr,
        TxT: TransactionEnvTr,
        HardforkT: HardforkTr,
        ChainContextT: ChainContextTr,
        DatabaseT: CheatcodeBackend<BlockT, TxT, HardforkT, ChainContextT>,
    >(
        &self,
        ccx: &mut CheatsCtxt<BlockT, TxT, HardforkT, ChainContextT, DatabaseT>,
    ) -> Result {
        let Self {
            target,
            newRuntimeBytecode,
        } = self;
        ensure_not_precompile!(target, ccx);
        ccx.ecx.journaled_state.load_account(*target)?;
        let bytecode = Bytecode::new_raw(Bytes::copy_from_slice(newRuntimeBytecode));
        ccx.ecx.journaled_state.set_code(*target, bytecode);
        Ok(Vec::default())
    }
}

impl_is_pure_true!(resetNonceCall);
impl Cheatcode for resetNonceCall {
    fn apply_full<
        BlockT: BlockEnvTr,
        TxT: TransactionEnvTr,
        HardforkT: HardforkTr,
        ChainContextT: ChainContextTr,
        DatabaseT: CheatcodeBackend<BlockT, TxT, HardforkT, ChainContextT>,
    >(
        &self,
        ccx: &mut CheatsCtxt<BlockT, TxT, HardforkT, ChainContextT, DatabaseT>,
    ) -> Result {
        let Self { account } = self;
        let account = journaled_account(ccx.ecx, *account)?;
        // Per EIP-161, EOA nonces start at 0, but contract nonces
        // start at 1. Comparing by code_hash instead of code
        // to avoid hitting the case where account's code is None.
        let empty = account.info.code_hash == KECCAK_EMPTY;
        let nonce = u64::from(!empty);
        account.info.nonce = nonce;
        debug!(target: "cheatcodes", nonce, "reset");
        Ok(Vec::default())
    }
}

impl_is_pure_true!(setNonceCall);
impl Cheatcode for setNonceCall {
    fn apply_full<
        BlockT: BlockEnvTr,
        TxT: TransactionEnvTr,
        HardforkT: HardforkTr,
        ChainContextT: ChainContextTr,
        DatabaseT: CheatcodeBackend<BlockT, TxT, HardforkT, ChainContextT>,
    >(
        &self,
        ccx: &mut CheatsCtxt<BlockT, TxT, HardforkT, ChainContextT, DatabaseT>,
    ) -> Result {
        let Self { account, newNonce } = *self;
        let account = journaled_account(ccx.ecx, account)?;
        // nonce must increment only
        let current = account.info.nonce;
        ensure!(
            newNonce >= current,
            "new nonce ({newNonce}) must be strictly equal to or higher than the \
             account's current nonce ({current})"
        );
        account.info.nonce = newNonce;
        Ok(Vec::default())
    }
}

impl_is_pure_true!(setNonceUnsafeCall);
impl Cheatcode for setNonceUnsafeCall {
    fn apply_full<
        BlockT: BlockEnvTr,
        TxT: TransactionEnvTr,
        HardforkT: HardforkTr,
        ChainContextT: ChainContextTr,
        DatabaseT: CheatcodeBackend<BlockT, TxT, HardforkT, ChainContextT>,
    >(
        &self,
        ccx: &mut CheatsCtxt<BlockT, TxT, HardforkT, ChainContextT, DatabaseT>,
    ) -> Result {
        let Self { account, newNonce } = *self;
        let account = journaled_account(ccx.ecx, account)?;
        account.info.nonce = newNonce;
        Ok(Vec::default())
    }
}

impl_is_pure_true!(storeCall);
impl Cheatcode for storeCall {
    fn apply_full<
        BlockT: BlockEnvTr,
        TxT: TransactionEnvTr,
        HardforkT: HardforkTr,
        ChainContextT: ChainContextTr,
        DatabaseT: CheatcodeBackend<BlockT, TxT, HardforkT, ChainContextT>,
    >(
        &self,
        ccx: &mut CheatsCtxt<BlockT, TxT, HardforkT, ChainContextT, DatabaseT>,
    ) -> Result {
        let Self {
            target,
            slot,
            value,
        } = *self;
        ensure_not_precompile!(&target, ccx);
        // ensure the account is touched
        let _ = journaled_account(ccx.ecx, target)?;
        ccx.ecx
            .journaled_state
            .sstore(target, slot.into(), value.into())?;
        Ok(Vec::default())
    }
}

impl_is_pure_true!(coolCall);
impl Cheatcode for coolCall {
    fn apply_full<
        BlockT: BlockEnvTr,
        TxT: TransactionEnvTr,
        HardforkT: HardforkTr,
        ChainContextT: ChainContextTr,
        DatabaseT: CheatcodeBackend<BlockT, TxT, HardforkT, ChainContextT>,
    >(
        &self,
        ccx: &mut CheatsCtxt<BlockT, TxT, HardforkT, ChainContextT, DatabaseT>,
    ) -> Result {
        let Self { target } = self;
        if let Some(account) = ccx.ecx.journaled_state.state.get_mut(target) {
            account.unmark_touch();
            account.storage.clear();
        }
        Ok(Vec::default())
    }
}

impl_is_pure_true!(readCallersCall);
impl Cheatcode for readCallersCall {
    fn apply_full<
        BlockT: BlockEnvTr,
        TxT: TransactionEnvTr,
        HardforkT: HardforkTr,
        ChainContextT: ChainContextTr,
        DatabaseT: CheatcodeBackend<BlockT, TxT, HardforkT, ChainContextT>,
    >(
        &self,
        ccx: &mut CheatsCtxt<BlockT, TxT, HardforkT, ChainContextT, DatabaseT>,
    ) -> Result {
        let Self {} = self;
        read_callers(ccx.state, &ccx.ecx.tx.caller())
    }
}

// Deprecated in favor of `snapshotStateCall`
impl_is_pure_true!(snapshotCall);
impl Cheatcode for snapshotCall {
    fn apply_full<
        BlockT: BlockEnvTr,
        TxT: TransactionEnvTr,
        HardforkT: HardforkTr,
        ChainContextT: ChainContextTr,
        DatabaseT: CheatcodeBackend<BlockT, TxT, HardforkT, ChainContextT>,
    >(
        &self,
        ccx: &mut CheatsCtxt<BlockT, TxT, HardforkT, ChainContextT, DatabaseT>,
    ) -> Result {
        let Self {} = self;
<<<<<<< HEAD
        let (db, context) = split_context(ccx.ecx);
        Ok(db
            .snapshot(context.journaled_state, context.to_owned_env())
            .abi_encode())
=======
        inner_snapshot_state(ccx)
    }
}

impl_is_pure_true!(snapshotStateCall);
impl Cheatcode for snapshotStateCall {
    fn apply_full<DB: DatabaseExt>(&self, ccx: &mut CheatsCtxt<DB>) -> Result {
        let Self {} = self;
        inner_snapshot_state(ccx)
>>>>>>> ae38942f
    }
}

// Deprecated in favor of `revertToStateCall`
impl_is_pure_true!(revertToCall);
impl Cheatcode for revertToCall {
    fn apply_full<
        BlockT: BlockEnvTr,
        TxT: TransactionEnvTr,
        HardforkT: HardforkTr,
        ChainContextT: ChainContextTr,
        DatabaseT: CheatcodeBackend<BlockT, TxT, HardforkT, ChainContextT>,
    >(
        &self,
        ccx: &mut CheatsCtxt<BlockT, TxT, HardforkT, ChainContextT, DatabaseT>,
    ) -> Result {
        let Self { snapshotId } = self;
<<<<<<< HEAD
        let (db, mut context) = split_context(ccx.ecx);
        let result = if let Some(journaled_state) =
            db.revert(*snapshotId, RevertSnapshotAction::RevertKeep, &mut context)
        {
            // we reset the evm's journaled_state to the state of the snapshot previous
            // state
            ccx.ecx.journaled_state.inner = journaled_state;
            true
        } else {
            false
        };
        Ok(result.abi_encode())
=======
        inner_revert_to_state(ccx, *snapshotId)
>>>>>>> ae38942f
    }
}

impl_is_pure_true!(revertToStateCall);
impl Cheatcode for revertToStateCall {
    fn apply_full<DB: DatabaseExt>(&self, ccx: &mut CheatsCtxt<DB>) -> Result {
        let Self { snapshotId } = self;
        inner_revert_to_state(ccx, *snapshotId)
    }
}

// Deprecated in favor of `revertToStateAndDeleteCall`
impl_is_pure_true!(revertToAndDeleteCall);
impl Cheatcode for revertToAndDeleteCall {
    fn apply_full<
        BlockT: BlockEnvTr,
        TxT: TransactionEnvTr,
        HardforkT: HardforkTr,
        ChainContextT: ChainContextTr,
        DatabaseT: CheatcodeBackend<BlockT, TxT, HardforkT, ChainContextT>,
    >(
        &self,
        ccx: &mut CheatsCtxt<BlockT, TxT, HardforkT, ChainContextT, DatabaseT>,
    ) -> Result {
        let Self { snapshotId } = self;
<<<<<<< HEAD
        let (db, mut context) = split_context(ccx.ecx);
        let result = if let Some(journaled_state) = db.revert(
            *snapshotId,
            RevertSnapshotAction::RevertRemove,
            &mut context,
        ) {
            // we reset the evm's journaled_state to the state of the snapshot previous
            // state
            ccx.ecx.journaled_state.inner = journaled_state;
            true
        } else {
            false
        };
        Ok(result.abi_encode())
=======
        inner_revert_to_state_and_delete(ccx, *snapshotId)
>>>>>>> ae38942f
    }
}

impl_is_pure_true!(revertToStateAndDeleteCall);
impl Cheatcode for revertToStateAndDeleteCall {
    fn apply_full<DB: DatabaseExt>(&self, ccx: &mut CheatsCtxt<DB>) -> Result {
        let Self { snapshotId } = self;
        inner_revert_to_state_and_delete(ccx, *snapshotId)
    }
}

// Deprecated in favor of `deleteStateSnapshotCall`
impl_is_pure_true!(deleteSnapshotCall);
impl Cheatcode for deleteSnapshotCall {
    fn apply_full<
        BlockT: BlockEnvTr,
        TxT: TransactionEnvTr,
        HardforkT: HardforkTr,
        ChainContextT: ChainContextTr,
        DatabaseT: CheatcodeBackend<BlockT, TxT, HardforkT, ChainContextT>,
    >(
        &self,
        ccx: &mut CheatsCtxt<BlockT, TxT, HardforkT, ChainContextT, DatabaseT>,
    ) -> Result {
        let Self { snapshotId } = self;
<<<<<<< HEAD
        let result = ccx
            .ecx
            .journaled_state
            .database
            .delete_snapshot(*snapshotId);
        Ok(result.abi_encode())
=======
        inner_delete_state_snapshot(ccx, *snapshotId)
    }
}
impl_is_pure_true!(deleteStateSnapshotCall);
impl Cheatcode for deleteStateSnapshotCall {
    fn apply_full<DB: DatabaseExt>(&self, ccx: &mut CheatsCtxt<DB>) -> Result {
        let Self { snapshotId } = self;
        inner_delete_state_snapshot(ccx, *snapshotId)
>>>>>>> ae38942f
    }
}

// Deprecated in favor of `deleteStateSnapshotsCall`
impl_is_pure_true!(deleteSnapshotsCall);
impl Cheatcode for deleteSnapshotsCall {
    fn apply_full<
        BlockT: BlockEnvTr,
        TxT: TransactionEnvTr,
        HardforkT: HardforkTr,
        ChainContextT: ChainContextTr,
        DatabaseT: CheatcodeBackend<BlockT, TxT, HardforkT, ChainContextT>,
    >(
        &self,
        ccx: &mut CheatsCtxt<BlockT, TxT, HardforkT, ChainContextT, DatabaseT>,
    ) -> Result {
        let Self {} = self;
<<<<<<< HEAD
        ccx.ecx.journaled_state.database.delete_snapshots();
        Ok(Vec::default())
=======
        inner_delete_state_snapshots(ccx)
    }
}

impl_is_pure_true!(deleteStateSnapshotsCall);
impl Cheatcode for deleteStateSnapshotsCall {
    fn apply_full<DB: DatabaseExt>(&self, ccx: &mut CheatsCtxt<DB>) -> Result {
        let Self {} = self;
        inner_delete_state_snapshots(ccx)
>>>>>>> ae38942f
    }
}

impl_is_pure_true!(startStateDiffRecordingCall);
impl Cheatcode for startStateDiffRecordingCall {
    fn apply<BlockT: BlockEnvTr, TxT: TransactionEnvTr, HardforkT: HardforkTr>(
        &self,
        state: &mut Cheatcodes<BlockT, TxT, HardforkT>,
    ) -> Result {
        let Self {} = self;
        state.recorded_account_diffs_stack = Some(Vec::default());
        Ok(Vec::default())
    }
}

impl_is_pure_true!(stopAndReturnStateDiffCall);
impl Cheatcode for stopAndReturnStateDiffCall {
    fn apply<BlockT: BlockEnvTr, TxT: TransactionEnvTr, HardforkT: HardforkTr>(
        &self,
        state: &mut Cheatcodes<BlockT, TxT, HardforkT>,
    ) -> Result {
        let Self {} = self;
        get_state_diff(state)
    }
}

pub(super) fn get_nonce<
    BlockT: BlockEnvTr,
    TxT: TransactionEnvTr,
    HardforkT: HardforkTr,
    ChainContextT: ChainContextTr,
    DatabaseT: CheatcodeBackend<BlockT, TxT, HardforkT, ChainContextT>,
>(
    ccx: &mut CheatsCtxt<BlockT, TxT, HardforkT, ChainContextT, DatabaseT>,
    address: &Address,
) -> Result {
    let account = ccx.ecx.journaled_state.load_account(*address)?;
    Ok(account.info.nonce.abi_encode())
}

fn inner_snapshot_state<DB: DatabaseExt>(ccx: &mut CheatsCtxt<DB>) -> Result {
    Ok(ccx
        .ecx
        .db
        .snapshot_state(&ccx.ecx.journaled_state, &ccx.ecx.env)
        .abi_encode())
}

fn inner_revert_to_state<DB: DatabaseExt>(ccx: &mut CheatsCtxt<DB>, snapshot_id: U256) -> Result {
    let result = if let Some(journaled_state) = ccx.ecx.db.revert_state(
        snapshot_id,
        &ccx.ecx.journaled_state,
        &mut ccx.ecx.env,
        RevertStateSnapshotAction::RevertKeep,
    ) {
        // we reset the evm's journaled_state to the state of the snapshot previous
        // state
        ccx.ecx.journaled_state = journaled_state;
        true
    } else {
        false
    };
    Ok(result.abi_encode())
}

fn inner_revert_to_state_and_delete<DB: DatabaseExt>(
    ccx: &mut CheatsCtxt<DB>,
    snapshot_id: U256,
) -> Result {
    let result = if let Some(journaled_state) = ccx.ecx.db.revert_state(
        snapshot_id,
        &ccx.ecx.journaled_state,
        &mut ccx.ecx.env,
        RevertStateSnapshotAction::RevertRemove,
    ) {
        // we reset the evm's journaled_state to the state of the snapshot previous
        // state
        ccx.ecx.journaled_state = journaled_state;
        true
    } else {
        false
    };
    Ok(result.abi_encode())
}

fn inner_delete_state_snapshot<DB: DatabaseExt>(
    ccx: &mut CheatsCtxt<DB>,
    snapshot_id: U256,
) -> Result {
    let result = ccx.ecx.db.delete_state_snapshot(snapshot_id);
    Ok(result.abi_encode())
}

fn inner_delete_state_snapshots<DB: DatabaseExt>(ccx: &mut CheatsCtxt<DB>) -> Result {
    ccx.ecx.db.delete_state_snapshots();
    Ok(Vec::default())
}

/// Reads the current caller information and returns the current [`CallerMode`],
/// `msg.sender` and `tx.origin`.
///
/// Depending on the current caller mode, one of the following results will be
/// returned:
/// - If there is an active prank:
///     - `caller_mode` will be equal to:
///         - [`CallerMode::Prank`] if the prank has been set with
///           `vm.prank(..)`.
///         - [`CallerMode::RecurrentPrank`] if the prank has been set with
///           `vm.startPrank(..)`.
///     - `msg.sender` will be equal to the address set for the prank.
///     - `tx.origin` will be equal to the default sender address unless an
///       alternative one has been set when configuring the prank.
///
/// - If no caller modification is active:
///     - `caller_mode` will be equal to [`CallerMode::None`],
///     - `msg.sender` and `tx.origin` will be equal to the default sender
///       address.
fn read_callers<BlockT: BlockEnvTr, TxT: TransactionEnvTr, HardforkT: HardforkTr>(
    state: &Cheatcodes<BlockT, TxT, HardforkT>,
    default_sender: &Address,
) -> Result {
    let Cheatcodes { prank, .. } = state;

    let mut mode = CallerMode::None;
    let mut new_caller = default_sender;
    let mut new_origin = default_sender;
    if let Some(prank) = prank {
        mode = if prank.single_call {
            CallerMode::Prank
        } else {
            CallerMode::RecurrentPrank
        };
        new_caller = &prank.new_caller;
        if let Some(new) = &prank.new_origin {
            new_origin = new;
        }
    }

    Ok((mode, new_caller, new_origin).abi_encode_params())
}

/// Ensures the `Account` is loaded and touched.
pub(super) fn journaled_account<
    BlockT: BlockEnvTr,
    TxT: TransactionEnvTr,
    HardforkT: HardforkTr,
    ChainContextT: ChainContextTr,
    DatabaseT: CheatcodeBackend<BlockT, TxT, HardforkT, ChainContextT>,
>(
    ecx: &mut revm::context::Context<
        BlockT,
        TxT,
        CfgEnv<HardforkT>,
        DatabaseT,
        Journal<DatabaseT>,
        ChainContextT,
    >,
    addr: Address,
) -> Result<&mut Account> {
    ecx.journaled_state.load_account(addr)?;
    ecx.journaled_state.touch(addr);
    Ok(ecx
        .journaled_state
        .state
        .get_mut(&addr)
        .expect("account is loaded"))
}

/// Consumes recorded account accesses and returns them as an abi encoded
/// array of [`AccountAccess`]. If there are no accounts were
/// recorded as accessed, an abi encoded empty array is returned.
///
/// In the case where `stopAndReturnStateDiff` is called at a lower
/// depth than `startStateDiffRecording`, multiple
/// `Vec<RecordedAccountAccesses>` will be flattened, preserving the order of
/// the accesses.
fn get_state_diff<BlockT: BlockEnvTr, TxT: TransactionEnvTr, HardforkT: HardforkTr>(
    state: &mut Cheatcodes<BlockT, TxT, HardforkT>,
) -> Result {
    let res = state
        .recorded_account_diffs_stack
        .replace(Vec::default())
        .unwrap_or_default()
        .into_iter()
        .flatten()
        .collect::<Vec<_>>();
    Ok(res.abi_encode())
}<|MERGE_RESOLUTION|>--- conflicted
+++ resolved
@@ -10,11 +10,7 @@
 use alloy_sol_types::SolValue;
 use edr_common::fs::{read_json_file, write_json_file};
 use foundry_evm_core::{
-<<<<<<< HEAD
-    backend::{CheatcodeBackend, RevertSnapshotAction},
-=======
-    backend::{DatabaseExt, RevertStateSnapshotAction},
->>>>>>> ae38942f
+    backend::{CheatcodeBackend, RevertStateSnapshotAction},
     constants::{CALLER, CHEATCODE_ADDRESS, HARDHAT_CONSOLE_ADDRESS, TEST_CONTRACT_ADDRESS},
     evm_context::{split_context, BlockEnvTr, ChainContextTr, HardforkTr, TransactionEnvTr},
 };
@@ -871,22 +867,24 @@
         ccx: &mut CheatsCtxt<BlockT, TxT, HardforkT, ChainContextT, DatabaseT>,
     ) -> Result {
         let Self {} = self;
-<<<<<<< HEAD
-        let (db, context) = split_context(ccx.ecx);
-        Ok(db
-            .snapshot(context.journaled_state, context.to_owned_env())
-            .abi_encode())
-=======
         inner_snapshot_state(ccx)
     }
 }
 
 impl_is_pure_true!(snapshotStateCall);
 impl Cheatcode for snapshotStateCall {
-    fn apply_full<DB: DatabaseExt>(&self, ccx: &mut CheatsCtxt<DB>) -> Result {
+    fn apply_full<
+        BlockT: BlockEnvTr,
+        TxT: TransactionEnvTr,
+        HardforkT: HardforkTr,
+        ChainContextT: ChainContextTr,
+        DatabaseT: CheatcodeBackend<BlockT, TxT, HardforkT, ChainContextT>,
+    >(
+        &self,
+        ccx: &mut CheatsCtxt<BlockT, TxT, HardforkT, ChainContextT, DatabaseT>,
+    ) -> Result {
         let Self {} = self;
         inner_snapshot_state(ccx)
->>>>>>> ae38942f
     }
 }
 
@@ -904,28 +902,22 @@
         ccx: &mut CheatsCtxt<BlockT, TxT, HardforkT, ChainContextT, DatabaseT>,
     ) -> Result {
         let Self { snapshotId } = self;
-<<<<<<< HEAD
-        let (db, mut context) = split_context(ccx.ecx);
-        let result = if let Some(journaled_state) =
-            db.revert(*snapshotId, RevertSnapshotAction::RevertKeep, &mut context)
-        {
-            // we reset the evm's journaled_state to the state of the snapshot previous
-            // state
-            ccx.ecx.journaled_state.inner = journaled_state;
-            true
-        } else {
-            false
-        };
-        Ok(result.abi_encode())
-=======
         inner_revert_to_state(ccx, *snapshotId)
->>>>>>> ae38942f
     }
 }
 
 impl_is_pure_true!(revertToStateCall);
 impl Cheatcode for revertToStateCall {
-    fn apply_full<DB: DatabaseExt>(&self, ccx: &mut CheatsCtxt<DB>) -> Result {
+    fn apply_full<
+        BlockT: BlockEnvTr,
+        TxT: TransactionEnvTr,
+        HardforkT: HardforkTr,
+        ChainContextT: ChainContextTr,
+        DatabaseT: CheatcodeBackend<BlockT, TxT, HardforkT, ChainContextT>,
+    >(
+        &self,
+        ccx: &mut CheatsCtxt<BlockT, TxT, HardforkT, ChainContextT, DatabaseT>,
+    ) -> Result {
         let Self { snapshotId } = self;
         inner_revert_to_state(ccx, *snapshotId)
     }
@@ -945,30 +937,22 @@
         ccx: &mut CheatsCtxt<BlockT, TxT, HardforkT, ChainContextT, DatabaseT>,
     ) -> Result {
         let Self { snapshotId } = self;
-<<<<<<< HEAD
-        let (db, mut context) = split_context(ccx.ecx);
-        let result = if let Some(journaled_state) = db.revert(
-            *snapshotId,
-            RevertSnapshotAction::RevertRemove,
-            &mut context,
-        ) {
-            // we reset the evm's journaled_state to the state of the snapshot previous
-            // state
-            ccx.ecx.journaled_state.inner = journaled_state;
-            true
-        } else {
-            false
-        };
-        Ok(result.abi_encode())
-=======
         inner_revert_to_state_and_delete(ccx, *snapshotId)
->>>>>>> ae38942f
     }
 }
 
 impl_is_pure_true!(revertToStateAndDeleteCall);
 impl Cheatcode for revertToStateAndDeleteCall {
-    fn apply_full<DB: DatabaseExt>(&self, ccx: &mut CheatsCtxt<DB>) -> Result {
+    fn apply_full<
+        BlockT: BlockEnvTr,
+        TxT: TransactionEnvTr,
+        HardforkT: HardforkTr,
+        ChainContextT: ChainContextTr,
+        DatabaseT: CheatcodeBackend<BlockT, TxT, HardforkT, ChainContextT>,
+    >(
+        &self,
+        ccx: &mut CheatsCtxt<BlockT, TxT, HardforkT, ChainContextT, DatabaseT>,
+    ) -> Result {
         let Self { snapshotId } = self;
         inner_revert_to_state_and_delete(ccx, *snapshotId)
     }
@@ -988,23 +972,24 @@
         ccx: &mut CheatsCtxt<BlockT, TxT, HardforkT, ChainContextT, DatabaseT>,
     ) -> Result {
         let Self { snapshotId } = self;
-<<<<<<< HEAD
-        let result = ccx
-            .ecx
-            .journaled_state
-            .database
-            .delete_snapshot(*snapshotId);
-        Ok(result.abi_encode())
-=======
         inner_delete_state_snapshot(ccx, *snapshotId)
     }
 }
+
 impl_is_pure_true!(deleteStateSnapshotCall);
 impl Cheatcode for deleteStateSnapshotCall {
-    fn apply_full<DB: DatabaseExt>(&self, ccx: &mut CheatsCtxt<DB>) -> Result {
+    fn apply_full<
+        BlockT: BlockEnvTr,
+        TxT: TransactionEnvTr,
+        HardforkT: HardforkTr,
+        ChainContextT: ChainContextTr,
+        DatabaseT: CheatcodeBackend<BlockT, TxT, HardforkT, ChainContextT>,
+    >(
+        &self,
+        ccx: &mut CheatsCtxt<BlockT, TxT, HardforkT, ChainContextT, DatabaseT>,
+    ) -> Result {
         let Self { snapshotId } = self;
         inner_delete_state_snapshot(ccx, *snapshotId)
->>>>>>> ae38942f
     }
 }
 
@@ -1022,20 +1007,24 @@
         ccx: &mut CheatsCtxt<BlockT, TxT, HardforkT, ChainContextT, DatabaseT>,
     ) -> Result {
         let Self {} = self;
-<<<<<<< HEAD
-        ccx.ecx.journaled_state.database.delete_snapshots();
-        Ok(Vec::default())
-=======
         inner_delete_state_snapshots(ccx)
     }
 }
 
 impl_is_pure_true!(deleteStateSnapshotsCall);
 impl Cheatcode for deleteStateSnapshotsCall {
-    fn apply_full<DB: DatabaseExt>(&self, ccx: &mut CheatsCtxt<DB>) -> Result {
+    fn apply_full<
+        BlockT: BlockEnvTr,
+        TxT: TransactionEnvTr,
+        HardforkT: HardforkTr,
+        ChainContextT: ChainContextTr,
+        DatabaseT: CheatcodeBackend<BlockT, TxT, HardforkT, ChainContextT>,
+    >(
+        &self,
+        ccx: &mut CheatsCtxt<BlockT, TxT, HardforkT, ChainContextT, DatabaseT>,
+    ) -> Result {
         let Self {} = self;
         inner_delete_state_snapshots(ccx)
->>>>>>> ae38942f
     }
 }
 
@@ -1076,24 +1065,40 @@
     Ok(account.info.nonce.abi_encode())
 }
 
-fn inner_snapshot_state<DB: DatabaseExt>(ccx: &mut CheatsCtxt<DB>) -> Result {
-    Ok(ccx
-        .ecx
-        .db
-        .snapshot_state(&ccx.ecx.journaled_state, &ccx.ecx.env)
+fn inner_snapshot_state<
+    BlockT: BlockEnvTr,
+    TxT: TransactionEnvTr,
+    HardforkT: HardforkTr,
+    ChainContextT: ChainContextTr,
+    DatabaseT: CheatcodeBackend<BlockT, TxT, HardforkT, ChainContextT>,
+>(
+    ccx: &mut CheatsCtxt<BlockT, TxT, HardforkT, ChainContextT, DatabaseT>,
+) -> Result {
+    let (db, context) = split_context(ccx.ecx);
+    Ok(db
+        .snapshot_state(context.journaled_state, context.to_owned_env())
         .abi_encode())
 }
 
-fn inner_revert_to_state<DB: DatabaseExt>(ccx: &mut CheatsCtxt<DB>, snapshot_id: U256) -> Result {
-    let result = if let Some(journaled_state) = ccx.ecx.db.revert_state(
+fn inner_revert_to_state<
+    BlockT: BlockEnvTr,
+    TxT: TransactionEnvTr,
+    HardforkT: HardforkTr,
+    ChainContextT: ChainContextTr,
+    DatabaseT: CheatcodeBackend<BlockT, TxT, HardforkT, ChainContextT>,
+>(
+    ccx: &mut CheatsCtxt<BlockT, TxT, HardforkT, ChainContextT, DatabaseT>,
+    snapshot_id: U256,
+) -> Result {
+    let (db, mut context) = split_context(ccx.ecx);
+    let result = if let Some(journaled_state) = db.revert_state(
         snapshot_id,
-        &ccx.ecx.journaled_state,
-        &mut ccx.ecx.env,
         RevertStateSnapshotAction::RevertKeep,
+        &mut context,
     ) {
         // we reset the evm's journaled_state to the state of the snapshot previous
         // state
-        ccx.ecx.journaled_state = journaled_state;
+        ccx.ecx.journaled_state.inner = journaled_state;
         true
     } else {
         false
@@ -1101,19 +1106,25 @@
     Ok(result.abi_encode())
 }
 
-fn inner_revert_to_state_and_delete<DB: DatabaseExt>(
-    ccx: &mut CheatsCtxt<DB>,
+fn inner_revert_to_state_and_delete<
+    BlockT: BlockEnvTr,
+    TxT: TransactionEnvTr,
+    HardforkT: HardforkTr,
+    ChainContextT: ChainContextTr,
+    DatabaseT: CheatcodeBackend<BlockT, TxT, HardforkT, ChainContextT>,
+>(
+    ccx: &mut CheatsCtxt<BlockT, TxT, HardforkT, ChainContextT, DatabaseT>,
     snapshot_id: U256,
 ) -> Result {
-    let result = if let Some(journaled_state) = ccx.ecx.db.revert_state(
+    let (db, mut context) = split_context(ccx.ecx);
+    let result = if let Some(journaled_state) = db.revert_state(
         snapshot_id,
-        &ccx.ecx.journaled_state,
-        &mut ccx.ecx.env,
         RevertStateSnapshotAction::RevertRemove,
+        &mut context,
     ) {
         // we reset the evm's journaled_state to the state of the snapshot previous
         // state
-        ccx.ecx.journaled_state = journaled_state;
+        ccx.ecx.journaled_state.inner = journaled_state;
         true
     } else {
         false
@@ -1121,16 +1132,34 @@
     Ok(result.abi_encode())
 }
 
-fn inner_delete_state_snapshot<DB: DatabaseExt>(
-    ccx: &mut CheatsCtxt<DB>,
+fn inner_delete_state_snapshot<
+    BlockT: BlockEnvTr,
+    TxT: TransactionEnvTr,
+    HardforkT: HardforkTr,
+    ChainContextT: ChainContextTr,
+    DatabaseT: CheatcodeBackend<BlockT, TxT, HardforkT, ChainContextT>,
+>(
+    ccx: &mut CheatsCtxt<BlockT, TxT, HardforkT, ChainContextT, DatabaseT>,
     snapshot_id: U256,
 ) -> Result {
-    let result = ccx.ecx.db.delete_state_snapshot(snapshot_id);
+    let result = ccx
+        .ecx
+        .journaled_state
+        .database
+        .delete_state_snapshot(snapshot_id);
     Ok(result.abi_encode())
 }
 
-fn inner_delete_state_snapshots<DB: DatabaseExt>(ccx: &mut CheatsCtxt<DB>) -> Result {
-    ccx.ecx.db.delete_state_snapshots();
+fn inner_delete_state_snapshots<
+    BlockT: BlockEnvTr,
+    TxT: TransactionEnvTr,
+    HardforkT: HardforkTr,
+    ChainContextT: ChainContextTr,
+    DatabaseT: CheatcodeBackend<BlockT, TxT, HardforkT, ChainContextT>,
+>(
+    ccx: &mut CheatsCtxt<BlockT, TxT, HardforkT, ChainContextT, DatabaseT>,
+) -> Result {
+    ccx.ecx.journaled_state.database.delete_state_snapshots();
     Ok(Vec::default())
 }
 
