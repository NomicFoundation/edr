--- conflicted
+++ resolved
@@ -870,39 +870,7 @@
     path: &str,
     deployed: bool,
 ) -> Result<Bytes> {
-<<<<<<< HEAD
-    let mut parts = path.split(':');
-
-    let mut file = None;
-    let mut contract_name = None;
-    let mut version = None;
-
-    let path_or_name = parts.next().unwrap();
-    if path_or_name.ends_with(".sol") {
-        file = Some(PathBuf::from(path_or_name));
-        if let Some(name_or_version) = parts.next() {
-            if name_or_version.contains('.') {
-                version = Some(name_or_version);
-            } else {
-                contract_name = Some(name_or_version);
-                version = parts.next();
-            }
-        }
-    } else {
-        contract_name = Some(path_or_name);
-        version = parts.next();
-    }
-
-    let version = if let Some(version) = version {
-        Some(Version::parse(version).map_err(|_err| fmt_err!("Error parsing version"))?)
-    } else {
-        None
-    };
-=======
-    const NO_MATCHING_ARTIFACT: &str = "No matching artifact found";
-
     let query = ArtifactIdQuery::new(path)?;
->>>>>>> e1ef5a8b
 
     let filtered = state
         .config
