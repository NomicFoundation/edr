--- conflicted
+++ resolved
@@ -267,20 +267,12 @@
     /// All recorded ETH `deal`s.
     pub eth_deals: Vec<DealRecord>,
 
-<<<<<<< HEAD
-    /// If true then gas metering is paused.
-    pub pause_gas_metering: bool,
-
-    /// Stores frames paused gas.
-    pub paused_frame_gas: Vec<Gas>,
-=======
     /// Gas metering state.
     pub gas_metering: GasMetering,
 
     /// Contains gas snapshots made over the course of a test suite.
     // **Note**: both must a BTreeMap to ensure the order of the keys is deterministic.
     pub gas_snapshots: BTreeMap<String, BTreeMap<String, String>>,
->>>>>>> ffd2deb3
 
     /// Mapping slots.
     pub mapping_slots: Option<HashMap<Address, MappingSlots>>,
@@ -540,17 +532,11 @@
             ecx.tx.set_gas_price(gas_price);
         }
 
-<<<<<<< HEAD
-        // Record gas for current frame if gas metering is paused.
-        if self.pause_gas_metering {
-            self.paused_frame_gas.push(interpreter.control.gas);
-=======
         // Record gas for current frame.
         if self.gas_metering.paused {
             self.gas_metering
                 .paused_frames
                 .push(interpreter.control.gas);
->>>>>>> ffd2deb3
         }
 
         // `expectRevert`: track the max call depth during `expectRevert`
@@ -573,10 +559,6 @@
     ) {
         self.pc = interpreter.bytecode.pc();
 
-<<<<<<< HEAD
-        if self.pause_gas_metering {
-            self.meter_gas(interpreter);
-=======
         // `pauseGasMetering`: pause / resume interpreter gas.
         if self.gas_metering.paused {
             self.meter_gas(interpreter);
@@ -585,7 +567,6 @@
         // `resetGasMetering`: reset interpreter gas.
         if self.gas_metering.reset {
             self.meter_gas_reset(interpreter);
->>>>>>> ffd2deb3
         }
 
         // Record writes and reads if `record` has been called
@@ -1793,11 +1774,7 @@
 {
     #[cold]
     fn meter_gas(&mut self, interpreter: &mut Interpreter) {
-<<<<<<< HEAD
-        if let Some(paused_gas) = self.paused_frame_gas.last() {
-=======
         if let Some(paused_gas) = self.gas_metering.paused_frames.last() {
->>>>>>> ffd2deb3
             // Keep gas constant if paused.
             // Make sure we record the memory changes so that memory expansion is not
             // paused.
@@ -1807,17 +1784,6 @@
             interpreter.control.gas.memory_mut().expansion_cost = memory.expansion_cost;
         } else {
             // Record frame paused gas.
-<<<<<<< HEAD
-            self.paused_frame_gas.push(interpreter.control.gas);
-        }
-
-        // Remove recorded gas if we exit frame.
-        match interpreter.bytecode.opcode() {
-            opcode::STOP | opcode::RETURN | opcode::REVERT | opcode::SELFDESTRUCT => {
-                self.paused_frame_gas.pop();
-            }
-            _ => {}
-=======
             self.gas_metering
                 .paused_frames
                 .push(interpreter.control.gas);
@@ -1898,7 +1864,6 @@
             {
                 interpreter.control.gas = Gas::new(interpreter.control.gas.limit());
             }
->>>>>>> ffd2deb3
         }
     }
 }
