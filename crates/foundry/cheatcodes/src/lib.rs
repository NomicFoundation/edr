//! # foundry-cheatcodes
//!
//! Foundry cheatcodes implementations.

#![warn(
    missing_docs,
    unreachable_pub,
    unused_crate_dependencies,
    rust_2018_idioms
)]
#![allow(elided_lifetimes_in_paths)] // Cheats context uses 3 lifetimes

#[macro_use]
pub extern crate foundry_cheatcodes_spec as spec;
#[macro_use]
extern crate tracing;

use alloy_primitives::Address;
pub use config::{CheatsConfig, CheatsConfigOptions, ExecutionContextConfig};
pub use endpoints::{RpcEndpoint, RpcEndpoints};
pub use error::{Error, ErrorKind, Result};
use foundry_evm_core::backend::CheatcodeBackend;
pub use fs_permissions::{FsAccessKind, FsAccessPermission, FsPermissions, PathPermission};
pub use inspector::{BroadcastableTransaction, BroadcastableTransactions, Cheatcodes, Context};
<<<<<<< HEAD
use revm::{
    context::{CfgEnv, Context as EvmContext},
    Journal,
};
=======
use revm::{ContextPrecompiles, InnerEvmContext};
use spec::Status;
>>>>>>> ae38942f
pub use spec::{CheatcodeDef, Vm};

mod ens;
#[macro_use]
mod error;
mod base64;
mod cache;
mod config;
mod endpoints;
mod env;
mod evm;
mod fs;
mod fs_permissions;
mod inspector;
mod json;
mod string;
mod test;
mod toml;
mod utils;

pub use cache::{CachedChains, CachedEndpoints, StorageCachingConfig};
use foundry_evm_core::evm_context::{BlockEnvTr, ChainContextTr, HardforkTr, TransactionEnvTr};
pub use test::expect::ExpectedCallTracker;
pub use Vm::ExecutionContext;

/// Cheatcode implementation.
pub(crate) trait Cheatcode: CheatcodeDef + DynCheatcode + IsPure {
    /// Applies this cheatcode to the given state.
    ///
    /// Implement this function if you don't need access to the EVM data.
    #[allow(clippy::unimplemented)]
    fn apply<BlockT: BlockEnvTr, TxT: TransactionEnvTr, HardforkT: HardforkTr>(
        &self,
        state: &mut Cheatcodes<BlockT, TxT, HardforkT>,
    ) -> Result {
        let _ = state;
        unimplemented!("{}", Self::CHEATCODE.func.id)
    }

    /// Applies this cheatcode to the given context.
    ///
    /// Implement this function if you need access to the EVM data.
    #[inline(always)]
    fn apply_full<
        BlockT: BlockEnvTr,
        TxT: TransactionEnvTr,
        HardforkT: HardforkTr,
        ChainContextT: ChainContextTr,
        DatabaseT: CheatcodeBackend<BlockT, TxT, HardforkT, ChainContextT>,
    >(
        &self,
        ccx: &mut CheatsCtxt<BlockT, TxT, HardforkT, ChainContextT, DatabaseT>,
    ) -> Result {
        self.apply(ccx.state)
    }

    #[inline]
    fn apply_traced<
        BlockT: BlockEnvTr,
        TxT: TransactionEnvTr,
        HardforkT: HardforkTr,
        ChainContextT: ChainContextTr,
        DatabaseT: CheatcodeBackend<BlockT, TxT, HardforkT, ChainContextT>,
    >(
        &self,
        ccx: &mut CheatsCtxt<BlockT, TxT, HardforkT, ChainContextT, DatabaseT>,
    ) -> Result {
        // Separate and non-generic functions to avoid inline and monomorphization
        // bloat.
        #[inline(never)]
        fn trace_span_and_call(cheat: &dyn DynCheatcode) -> tracing::span::EnteredSpan {
            let span = debug_span!(target: "cheatcodes", "apply");
            if !span.is_disabled() {
                if enabled!(tracing::Level::TRACE) {
                    span.record("cheat", tracing::field::debug(cheat.as_debug()));
                } else {
                    span.record("id", cheat.cheatcode().func.id);
                }
            }
            let entered = span.entered();
            trace!(target: "cheatcodes", "applying");
            entered
        }

        #[inline(never)]
        fn trace_return(result: &Result) {
            trace!(
                target: "cheatcodes",
                return = match result {
                    Ok(b) => hex::encode(b),
                    Err(e) => e.to_string(),
                }
            );
        }

        if let spec::Status::Deprecated(replacement) = self.status() {
            ccx.state.deprecated.insert(self.signature(), *replacement);
        }

        let _span = trace_span_and_call(self);
        ccx.journaled_state
            .database
            .record_cheatcode_purity(Self::CHEATCODE.func.declaration, self.is_pure());
        let result = self.apply_full(ccx);
        trace_return(&result);
        result
    }
}

pub(crate) trait DynCheatcode {
    fn cheatcode(&self) -> &'static foundry_cheatcodes_spec::Cheatcode<'static>;
    fn signature(&self) -> &'static str;
    fn status(&self) -> &Status<'static>;
    fn as_debug(&self) -> &dyn std::fmt::Debug;
}

impl<T: Cheatcode> DynCheatcode for T {
    fn cheatcode(&self) -> &'static foundry_cheatcodes_spec::Cheatcode<'static> {
        T::CHEATCODE
    }

    fn signature(&self) -> &'static str {
        T::CHEATCODE.func.signature
    }

    fn status(&self) -> &Status<'static> {
        &T::CHEATCODE.status
    }

    fn as_debug(&self) -> &dyn std::fmt::Debug {
        self
    }
}

pub(crate) trait IsPure {
    /// Whether the cheatcode is a pure function if its inputs.
    /// If it's not, that means it's not safe to re-execute a call that invokes
    /// it and expect the same results.
    fn is_pure(&self) -> bool;
}

/// Implement `IsPure::is_pure` to return `true`.
#[macro_export]
macro_rules! impl_is_pure_true {
    ($type:ty) => {
        impl $crate::IsPure for $type {
            #[inline(always)]
            fn is_pure(&self) -> bool {
                true
            }
        }
    };
}

/// Implement `IsPure::is_pure` to return `false`.
#[macro_export]
macro_rules! impl_is_pure_false {
    ($type:ty) => {
        impl $crate::IsPure for $type {
            #[inline(always)]
            fn is_pure(&self) -> bool {
                false
            }
        }
    };
}

/// The cheatcode context, used in [`Cheatcode`].
pub(crate) struct CheatsCtxt<
    'cheats,
    'evm,
    BlockT: BlockEnvTr,
    TxT: TransactionEnvTr,
    HardforkT: HardforkTr,
    ChainContextT: ChainContextTr,
    DatabaseT: CheatcodeBackend<BlockT, TxT, HardforkT, ChainContextT>,
> {
    /// The cheatcodes inspector state.
    pub(crate) state: &'cheats mut Cheatcodes<BlockT, TxT, HardforkT>,
    /// The EVM data.
    pub(crate) ecx: &'evm mut EvmContext<
        BlockT,
        TxT,
        CfgEnv<HardforkT>,
        DatabaseT,
        Journal<DatabaseT>,
        ChainContextT,
    >,
    /// The original `msg.sender`.
    pub(crate) caller: Address,
}

// TODO remove this
impl<
        BlockT: BlockEnvTr,
        TxT: TransactionEnvTr,
        HardforkT: HardforkTr,
        ChainContextT: ChainContextTr,
        DatabaseT: CheatcodeBackend<BlockT, TxT, HardforkT, ChainContextT>,
    > std::ops::Deref for CheatsCtxt<'_, '_, BlockT, TxT, HardforkT, ChainContextT, DatabaseT>
{
    type Target =
        EvmContext<BlockT, TxT, CfgEnv<HardforkT>, DatabaseT, Journal<DatabaseT>, ChainContextT>;

    #[inline(always)]
    fn deref(&self) -> &Self::Target {
        self.ecx
    }
}

// TODO remove this
impl<
        BlockT: BlockEnvTr,
        TxT: TransactionEnvTr,
        HardforkT: HardforkTr,
        ChainContextT: ChainContextTr,
        DatabaseT: CheatcodeBackend<BlockT, TxT, HardforkT, ChainContextT>,
    > std::ops::DerefMut for CheatsCtxt<'_, '_, BlockT, TxT, HardforkT, ChainContextT, DatabaseT>
{
    #[inline(always)]
    fn deref_mut(&mut self) -> &mut Self::Target {
        &mut *self.ecx
    }
}

impl<
        BlockT: BlockEnvTr,
        TxT: TransactionEnvTr,
        HardforkT: HardforkTr,
        ChainContextT: ChainContextTr,
        DatabaseT: CheatcodeBackend<BlockT, TxT, HardforkT, ChainContextT>,
    > CheatsCtxt<'_, '_, BlockT, TxT, HardforkT, ChainContextT, DatabaseT>
{
    #[inline]
    pub(crate) fn is_precompile(&self, address: &Address) -> bool {
        self.ecx.journaled_state.inner.precompiles.contains(address)
    }
}<|MERGE_RESOLUTION|>--- conflicted
+++ resolved
@@ -22,15 +22,11 @@
 use foundry_evm_core::backend::CheatcodeBackend;
 pub use fs_permissions::{FsAccessKind, FsAccessPermission, FsPermissions, PathPermission};
 pub use inspector::{BroadcastableTransaction, BroadcastableTransactions, Cheatcodes, Context};
-<<<<<<< HEAD
 use revm::{
     context::{CfgEnv, Context as EvmContext},
     Journal,
 };
-=======
-use revm::{ContextPrecompiles, InnerEvmContext};
 use spec::Status;
->>>>>>> ae38942f
 pub use spec::{CheatcodeDef, Vm};
 
 mod ens;
