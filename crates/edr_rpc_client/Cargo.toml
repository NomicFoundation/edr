--- conflicted
+++ resolved
@@ -16,17 +16,10 @@
 reqwest-middleware = { version = "0.2.4", default-features = false }
 reqwest-retry = { version = "0.3.0", default-features = false }
 reqwest-tracing = { version = "0.4.7", default-features = false, optional = true }
-<<<<<<< HEAD
-serde = { version = "1.0.209", default-features = false, features = ["derive", "std"] }
-serde_json = { workspace = true }
-sha3 = { version = "0.10.8", default-features = false, features = ["std"] }
-thiserror = { version = "1.0.37", default-features = false }
-=======
-serde = { workspace = true, features = ["derive", "std"] }
+serde.workspace = true
 serde_json.workspace = true
 sha3.workspace = true
 thiserror.workspace = true
->>>>>>> 83e9d934
 tokio = { version = "1.21.2", default-features = false, features = ["fs", "macros", "sync"] }
 tracing = { version = "0.1.37", default-features = false, features = ["attributes", "std"], optional = true }
 url = { version = "2.4.1", default-features = false }
